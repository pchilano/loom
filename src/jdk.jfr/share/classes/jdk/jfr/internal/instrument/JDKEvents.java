--- conflicted
+++ resolved
@@ -62,15 +62,9 @@
         ProcessStartEvent.class,
         SecurityPropertyModificationEvent.class,
         TLSHandshakeEvent.class,
+        VirtualThreadSubmitRejectedEvent.class,
         X509CertificateEvent.class,
-<<<<<<< HEAD
-        X509ValidationEvent.class,
-        ProcessStartEvent.class,
-        ThreadSleepEvent.class,
-        VirtualThreadSubmitRejectedEvent.class
-=======
         X509ValidationEvent.class
->>>>>>> e7e20d4e
     };
 
     private static final Class<?>[] eventClasses = {
@@ -88,17 +82,11 @@
         jdk.internal.event.ProcessStartEvent.class,
         jdk.internal.event.SecurityPropertyModificationEvent.class,
         jdk.internal.event.TLSHandshakeEvent.class,
+        jdk.internal.event.VirtualThreadSubmitRejectedEvent.class,
         jdk.internal.event.X509CertificateEvent.class,
         jdk.internal.event.X509ValidationEvent.class,
-<<<<<<< HEAD
-        jdk.internal.event.ProcessStartEvent.class,
-        DirectBufferStatisticsEvent.class,
-        jdk.internal.event.ThreadSleepEvent.class,
-        jdk.internal.event.VirtualThreadSubmitRejectedEvent.class
-=======
 
         DirectBufferStatisticsEvent.class
->>>>>>> e7e20d4e
     };
 
     // This is a list of the classes with instrumentation code that should be applied.
