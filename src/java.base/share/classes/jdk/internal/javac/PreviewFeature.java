--- conflicted
+++ resolved
@@ -70,15 +70,12 @@
         FOREIGN,
         @JEP(number=430, title="String Templates", status="First Preview")
         STRING_TEMPLATES,
-<<<<<<< HEAD
+        @JEP(number=443, title="Unnamed Patterns and Variables")
+        UNNAMED,
         @JEP(number=446, title="Scoped Values", status="Preview")
         SCOPED_VALUES,
         @JEP(number=453, title="Structured Concurrency", status="Preview")
         STRUCTURED_CONCURRENCY,
-=======
-        @JEP(number=443, title="Unnamed Patterns and Variables")
-        UNNAMED,
->>>>>>> 736b90d5
         /**
          * A key for testing.
          */
