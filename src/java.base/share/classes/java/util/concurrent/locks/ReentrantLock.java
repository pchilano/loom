/*
 * DO NOT ALTER OR REMOVE COPYRIGHT NOTICES OR THIS FILE HEADER.
 *
 * This code is free software; you can redistribute it and/or modify it
 * under the terms of the GNU General Public License version 2 only, as
 * published by the Free Software Foundation.  Oracle designates this
 * particular file as subject to the "Classpath" exception as provided
 * by Oracle in the LICENSE file that accompanied this code.
 *
 * This code is distributed in the hope that it will be useful, but WITHOUT
 * ANY WARRANTY; without even the implied warranty of MERCHANTABILITY or
 * FITNESS FOR A PARTICULAR PURPOSE.  See the GNU General Public License
 * version 2 for more details (a copy is included in the LICENSE file that
 * accompanied this code).
 *
 * You should have received a copy of the GNU General Public License version
 * 2 along with this work; if not, write to the Free Software Foundation,
 * Inc., 51 Franklin St, Fifth Floor, Boston, MA 02110-1301 USA.
 *
 * Please contact Oracle, 500 Oracle Parkway, Redwood Shores, CA 94065 USA
 * or visit www.oracle.com if you need additional information or have any
 * questions.
 */

/*
 * This file is available under and governed by the GNU General Public
 * License version 2 only, as published by the Free Software Foundation.
 * However, the following notice accompanied the original version of this
 * file:
 *
 * Written by Doug Lea with assistance from members of JCP JSR-166
 * Expert Group and released to the public domain, as explained at
 * http://creativecommons.org/publicdomain/zero/1.0/
 */

package java.util.concurrent.locks;

import java.util.Collection;
import java.util.concurrent.TimeUnit;

import jdk.internal.misc.Strands;
import jdk.internal.vm.annotation.ReservedStackAccess;

/**
 * A reentrant mutual exclusion {@link Lock} with the same basic
 * behavior and semantics as the implicit monitor lock accessed using
 * {@code synchronized} methods and statements, but with extended
 * capabilities.
 *
 * <p>A {@code ReentrantLock} is <em>owned</em> by the thread last
 * successfully locking, but not yet unlocking it. A thread invoking
 * {@code lock} will return, successfully acquiring the lock, when
 * the lock is not owned by another thread. The method will return
 * immediately if the current thread already owns the lock. This can
 * be checked using methods {@link #isHeldByCurrentThread}, and {@link
 * #getHoldCount}.
 *
 * <p>The constructor for this class accepts an optional
 * <em>fairness</em> parameter.  When set {@code true}, under
 * contention, locks favor granting access to the longest-waiting
 * thread.  Otherwise this lock does not guarantee any particular
 * access order.  Programs using fair locks accessed by many threads
 * may display lower overall throughput (i.e., are slower; often much
 * slower) than those using the default setting, but have smaller
 * variances in times to obtain locks and guarantee lack of
 * starvation. Note however, that fairness of locks does not guarantee
 * fairness of thread scheduling. Thus, one of many threads using a
 * fair lock may obtain it multiple times in succession while other
 * active threads are not progressing and not currently holding the
 * lock.
 * Also note that the untimed {@link #tryLock()} method does not
 * honor the fairness setting. It will succeed if the lock
 * is available even if other threads are waiting.
 *
 * <p>It is recommended practice to <em>always</em> immediately
 * follow a call to {@code lock} with a {@code try} block, most
 * typically in a before/after construction such as:
 *
 * <pre> {@code
 * class X {
 *   private final ReentrantLock lock = new ReentrantLock();
 *   // ...
 *
 *   public void m() {
 *     lock.lock();  // block until condition holds
 *     try {
 *       // ... method body
 *     } finally {
 *       lock.unlock()
 *     }
 *   }
 * }}</pre>
 *
 * <p>In addition to implementing the {@link Lock} interface, this
 * class defines a number of {@code public} and {@code protected}
 * methods for inspecting the state of the lock.  Some of these
 * methods are only useful for instrumentation and monitoring.
 *
 * <p>Serialization of this class behaves in the same way as built-in
 * locks: a deserialized lock is in the unlocked state, regardless of
 * its state when serialized.
 *
 * <p>This lock supports a maximum of 2147483647 recursive locks by
 * the same thread. Attempts to exceed this limit result in
 * {@link Error} throws from locking methods.
 *
 * @since 1.5
 * @author Doug Lea
 */
public class ReentrantLock implements Lock, java.io.Serializable {
    private static final long serialVersionUID = 7373984872572414699L;
    /** Synchronizer providing all implementation mechanics */
    private final Sync sync;

    /**
     * Base of synchronization control for this lock. Subclassed
     * into fair and nonfair versions below. Uses AQS state to
     * represent the number of holds on the lock.
     */
    abstract static class Sync extends AbstractQueuedSynchronizer {
        private static final long serialVersionUID = -5179523762034025860L;

        /**
         * Performs non-fair tryLock.
         */
        @ReservedStackAccess
<<<<<<< HEAD
        final boolean nonfairTryAcquire(int acquires) {
            final Object current = Strands.currentStrand();
            int c = getState();
            if (c == 0) {
                if (compareAndSetState(0, acquires)) {
                    setExclusiveOwner(current);
                    return true;
                }
            }
            else if (current == getExclusiveOwner()) {
                int nextc = c + acquires;
                if (nextc < 0) // overflow
                    throw new Error("Maximum lock count esetExclusiveOwnexceeded");
                setState(nextc);
=======
        final boolean tryLock() {
            Thread current = Thread.currentThread();
            int c = getState();
            if (c == 0) {
                if (compareAndSetState(0, 1)) {
                    setExclusiveOwnerThread(current);
                    return true;
                }
            } else if (getExclusiveOwnerThread() == current) {
                if (++c < 0) // overflow
                    throw new Error("Maximum lock count exceeded");
                setState(c);
>>>>>>> 424ca8b3
                return true;
            }
            return false;
        }

        /**
         * Checks for reentrancy and acquires if lock immediately
         * available under fair vs nonfair rules. Locking methods
         * perform initialTryLock check before relaying to
         * corresponding AQS acquire methods.
         */
        abstract boolean initialTryLock();

        @ReservedStackAccess
        final void lock() {
            if (!initialTryLock())
                acquire(1);
        }

        @ReservedStackAccess
        final void lockInterruptibly() throws InterruptedException {
            if (Thread.interrupted())
                throw new InterruptedException();
            if (!initialTryLock())
                acquireInterruptibly(1);
        }

        @ReservedStackAccess
        final boolean tryLockNanos(long nanos) throws InterruptedException {
            if (Thread.interrupted())
                throw new InterruptedException();
            return initialTryLock() || tryAcquireNanos(1, nanos);
        }

        @ReservedStackAccess
        protected final boolean tryRelease(int releases) {
            int c = getState() - releases;
<<<<<<< HEAD
            if (Strands.currentStrand() != getExclusiveOwner())
                throw new IllegalMonitorStateException();
            boolean free = false;
            if (c == 0) {
                free = true;
                setExclusiveOwner(null);
            }
=======
            if (getExclusiveOwnerThread() != Thread.currentThread())
                throw new IllegalMonitorStateException();
            boolean free = (c == 0);
            if (free)
                setExclusiveOwnerThread(null);
>>>>>>> 424ca8b3
            setState(c);
            return free;
        }

        protected final boolean isHeldExclusively() {
            // While we must in general read state before owner,
            // we don't need to do so to check if current thread is owner
            return getExclusiveOwner() == Strands.currentStrand();
        }

        final ConditionObject newCondition() {
            return new ConditionObject();
        }

        // Methods relayed from outer class

        final Object getOwner() {
            return getState() == 0 ? null : getExclusiveOwner();
        }

        final int getHoldCount() {
            return isHeldExclusively() ? getState() : 0;
        }

        final boolean isLocked() {
            return getState() != 0;
        }

        /**
         * Reconstitutes the instance from a stream (that is, deserializes it).
         */
        private void readObject(java.io.ObjectInputStream s)
            throws java.io.IOException, ClassNotFoundException {
            s.defaultReadObject();
            setState(0); // reset to unlocked state
        }
    }

    /**
     * Sync object for non-fair locks
     */
    static final class NonfairSync extends Sync {
        private static final long serialVersionUID = 7316153563782823691L;

        final boolean initialTryLock() {
            Thread current = Thread.currentThread();
            if (compareAndSetState(0, 1)) { // first attempt is unguarded
                setExclusiveOwnerThread(current);
                return true;
            } else if (getExclusiveOwnerThread() == current) {
                int c = getState() + 1;
                if (c < 0) // overflow
                    throw new Error("Maximum lock count exceeded");
                setState(c);
                return true;
            } else
                return false;
        }

        /**
         * Acquire for non-reentrant cases after initialTryLock prescreen
         */
        protected final boolean tryAcquire(int acquires) {
            if (getState() == 0 && compareAndSetState(0, acquires)) {
                setExclusiveOwnerThread(Thread.currentThread());
                return true;
            }
            return false;
        }
    }

    /**
     * Sync object for fair locks
     */
    static final class FairSync extends Sync {
        private static final long serialVersionUID = -3000897897090466540L;

        /**
         * Acquires only if reentrant or queue is empty.
         */
<<<<<<< HEAD
        @ReservedStackAccess
        protected final boolean tryAcquire(int acquires) {
            final Object current = Strands.currentStrand();
            int c = getState();
            if (c == 0) {
                if (!hasQueuedPredecessors() &&
                    compareAndSetState(0, acquires)) {
                    setExclusiveOwner(current);
                    return true;
                }
            }
            else if (current == getExclusiveOwner()) {
                int nextc = c + acquires;
                if (nextc < 0)
=======
        final boolean initialTryLock() {
            Thread current = Thread.currentThread();
            int c = getState();
            if (c == 0) {
                if (!hasQueuedThreads() && compareAndSetState(0, 1)) {
                    setExclusiveOwnerThread(current);
                    return true;
                }
            } else if (getExclusiveOwnerThread() == current) {
                if (++c < 0) // overflow
>>>>>>> 424ca8b3
                    throw new Error("Maximum lock count exceeded");
                setState(c);
                return true;
            }
            return false;
        }

        /**
         * Acquires only if thread is first waiter or empty
         */
        protected final boolean tryAcquire(int acquires) {
            if (getState() == 0 && !hasQueuedPredecessors() &&
                compareAndSetState(0, acquires)) {
                setExclusiveOwnerThread(Thread.currentThread());
                return true;
            }
            return false;
        }
    }

    /**
     * Creates an instance of {@code ReentrantLock}.
     * This is equivalent to using {@code ReentrantLock(false)}.
     */
    public ReentrantLock() {
        sync = new NonfairSync();
    }

    /**
     * Creates an instance of {@code ReentrantLock} with the
     * given fairness policy.
     *
     * @param fair {@code true} if this lock should use a fair ordering policy
     */
    public ReentrantLock(boolean fair) {
        sync = fair ? new FairSync() : new NonfairSync();
    }

    /**
     * Acquires the lock.
     *
     * <p>Acquires the lock if it is not held by another thread and returns
     * immediately, setting the lock hold count to one.
     *
     * <p>If the current thread already holds the lock then the hold
     * count is incremented by one and the method returns immediately.
     *
     * <p>If the lock is held by another thread then the
     * current thread becomes disabled for thread scheduling
     * purposes and lies dormant until the lock has been acquired,
     * at which time the lock hold count is set to one.
     */
    public void lock() {
        sync.lock();
    }

    /**
     * Acquires the lock unless the current thread is
     * {@linkplain Thread#interrupt interrupted}.
     *
     * <p>Acquires the lock if it is not held by another thread and returns
     * immediately, setting the lock hold count to one.
     *
     * <p>If the current thread already holds this lock then the hold count
     * is incremented by one and the method returns immediately.
     *
     * <p>If the lock is held by another thread then the
     * current thread becomes disabled for thread scheduling
     * purposes and lies dormant until one of two things happens:
     *
     * <ul>
     *
     * <li>The lock is acquired by the current thread; or
     *
     * <li>Some other thread {@linkplain Thread#interrupt interrupts} the
     * current thread.
     *
     * </ul>
     *
     * <p>If the lock is acquired by the current thread then the lock hold
     * count is set to one.
     *
     * <p>If the current thread:
     *
     * <ul>
     *
     * <li>has its interrupted status set on entry to this method; or
     *
     * <li>is {@linkplain Thread#interrupt interrupted} while acquiring
     * the lock,
     *
     * </ul>
     *
     * then {@link InterruptedException} is thrown and the current thread's
     * interrupted status is cleared.
     *
     * <p>In this implementation, as this method is an explicit
     * interruption point, preference is given to responding to the
     * interrupt over normal or reentrant acquisition of the lock.
     *
     * @throws InterruptedException if the current thread is interrupted
     */
    public void lockInterruptibly() throws InterruptedException {
        sync.lockInterruptibly();
    }

    /**
     * Acquires the lock only if it is not held by another thread at the time
     * of invocation.
     *
     * <p>Acquires the lock if it is not held by another thread and
     * returns immediately with the value {@code true}, setting the
     * lock hold count to one. Even when this lock has been set to use a
     * fair ordering policy, a call to {@code tryLock()} <em>will</em>
     * immediately acquire the lock if it is available, whether or not
     * other threads are currently waiting for the lock.
     * This &quot;barging&quot; behavior can be useful in certain
     * circumstances, even though it breaks fairness. If you want to honor
     * the fairness setting for this lock, then use
     * {@link #tryLock(long, TimeUnit) tryLock(0, TimeUnit.SECONDS)}
     * which is almost equivalent (it also detects interruption).
     *
     * <p>If the current thread already holds this lock then the hold
     * count is incremented by one and the method returns {@code true}.
     *
     * <p>If the lock is held by another thread then this method will return
     * immediately with the value {@code false}.
     *
     * @return {@code true} if the lock was free and was acquired by the
     *         current thread, or the lock was already held by the current
     *         thread; and {@code false} otherwise
     */
    public boolean tryLock() {
        return sync.tryLock();
    }

    /**
     * Acquires the lock if it is not held by another thread within the given
     * waiting time and the current thread has not been
     * {@linkplain Thread#interrupt interrupted}.
     *
     * <p>Acquires the lock if it is not held by another thread and returns
     * immediately with the value {@code true}, setting the lock hold count
     * to one. If this lock has been set to use a fair ordering policy then
     * an available lock <em>will not</em> be acquired if any other threads
     * are waiting for the lock. This is in contrast to the {@link #tryLock()}
     * method. If you want a timed {@code tryLock} that does permit barging on
     * a fair lock then combine the timed and un-timed forms together:
     *
     * <pre> {@code
     * if (lock.tryLock() ||
     *     lock.tryLock(timeout, unit)) {
     *   ...
     * }}</pre>
     *
     * <p>If the current thread
     * already holds this lock then the hold count is incremented by one and
     * the method returns {@code true}.
     *
     * <p>If the lock is held by another thread then the
     * current thread becomes disabled for thread scheduling
     * purposes and lies dormant until one of three things happens:
     *
     * <ul>
     *
     * <li>The lock is acquired by the current thread; or
     *
     * <li>Some other thread {@linkplain Thread#interrupt interrupts}
     * the current thread; or
     *
     * <li>The specified waiting time elapses
     *
     * </ul>
     *
     * <p>If the lock is acquired then the value {@code true} is returned and
     * the lock hold count is set to one.
     *
     * <p>If the current thread:
     *
     * <ul>
     *
     * <li>has its interrupted status set on entry to this method; or
     *
     * <li>is {@linkplain Thread#interrupt interrupted} while
     * acquiring the lock,
     *
     * </ul>
     * then {@link InterruptedException} is thrown and the current thread's
     * interrupted status is cleared.
     *
     * <p>If the specified waiting time elapses then the value {@code false}
     * is returned.  If the time is less than or equal to zero, the method
     * will not wait at all.
     *
     * <p>In this implementation, as this method is an explicit
     * interruption point, preference is given to responding to the
     * interrupt over normal or reentrant acquisition of the lock, and
     * over reporting the elapse of the waiting time.
     *
     * @param timeout the time to wait for the lock
     * @param unit the time unit of the timeout argument
     * @return {@code true} if the lock was free and was acquired by the
     *         current thread, or the lock was already held by the current
     *         thread; and {@code false} if the waiting time elapsed before
     *         the lock could be acquired
     * @throws InterruptedException if the current thread is interrupted
     * @throws NullPointerException if the time unit is null
     */
    public boolean tryLock(long timeout, TimeUnit unit)
            throws InterruptedException {
        return sync.tryLockNanos(unit.toNanos(timeout));
    }

    /**
     * Attempts to release this lock.
     *
     * <p>If the current thread is the holder of this lock then the hold
     * count is decremented.  If the hold count is now zero then the lock
     * is released.  If the current thread is not the holder of this
     * lock then {@link IllegalMonitorStateException} is thrown.
     *
     * @throws IllegalMonitorStateException if the current thread does not
     *         hold this lock
     */
    public void unlock() {
        sync.release(1);
    }

    /**
     * Returns a {@link Condition} instance for use with this
     * {@link Lock} instance.
     *
     * <p>The returned {@link Condition} instance supports the same
     * usages as do the {@link Object} monitor methods ({@link
     * Object#wait() wait}, {@link Object#notify notify}, and {@link
     * Object#notifyAll notifyAll}) when used with the built-in
     * monitor lock.
     *
     * <ul>
     *
     * <li>If this lock is not held when any of the {@link Condition}
     * {@linkplain Condition#await() waiting} or {@linkplain
     * Condition#signal signalling} methods are called, then an {@link
     * IllegalMonitorStateException} is thrown.
     *
     * <li>When the condition {@linkplain Condition#await() waiting}
     * methods are called the lock is released and, before they
     * return, the lock is reacquired and the lock hold count restored
     * to what it was when the method was called.
     *
     * <li>If a thread is {@linkplain Thread#interrupt interrupted}
     * while waiting then the wait will terminate, an {@link
     * InterruptedException} will be thrown, and the thread's
     * interrupted status will be cleared.
     *
     * <li>Waiting threads are signalled in FIFO order.
     *
     * <li>The ordering of lock reacquisition for threads returning
     * from waiting methods is the same as for threads initially
     * acquiring the lock, which is in the default case not specified,
     * but for <em>fair</em> locks favors those threads that have been
     * waiting the longest.
     *
     * </ul>
     *
     * @return the Condition object
     */
    public Condition newCondition() {
        return sync.newCondition();
    }

    /**
     * Queries the number of holds on this lock by the current thread.
     *
     * <p>A thread has a hold on a lock for each lock action that is not
     * matched by an unlock action.
     *
     * <p>The hold count information is typically only used for testing and
     * debugging purposes. For example, if a certain section of code should
     * not be entered with the lock already held then we can assert that
     * fact:
     *
     * <pre> {@code
     * class X {
     *   ReentrantLock lock = new ReentrantLock();
     *   // ...
     *   public void m() {
     *     assert lock.getHoldCount() == 0;
     *     lock.lock();
     *     try {
     *       // ... method body
     *     } finally {
     *       lock.unlock();
     *     }
     *   }
     * }}</pre>
     *
     * @return the number of holds on this lock by the current thread,
     *         or zero if this lock is not held by the current thread
     */
    public int getHoldCount() {
        return sync.getHoldCount();
    }

    /**
     * Queries if this lock is held by the current thread.
     *
     * <p>Analogous to the {@link Thread#holdsLock(Object)} method for
     * built-in monitor locks, this method is typically used for
     * debugging and testing. For example, a method that should only be
     * called while a lock is held can assert that this is the case:
     *
     * <pre> {@code
     * class X {
     *   ReentrantLock lock = new ReentrantLock();
     *   // ...
     *
     *   public void m() {
     *       assert lock.isHeldByCurrentThread();
     *       // ... method body
     *   }
     * }}</pre>
     *
     * <p>It can also be used to ensure that a reentrant lock is used
     * in a non-reentrant manner, for example:
     *
     * <pre> {@code
     * class X {
     *   ReentrantLock lock = new ReentrantLock();
     *   // ...
     *
     *   public void m() {
     *       assert !lock.isHeldByCurrentThread();
     *       lock.lock();
     *       try {
     *           // ... method body
     *       } finally {
     *           lock.unlock();
     *       }
     *   }
     * }}</pre>
     *
     * @return {@code true} if current thread holds this lock and
     *         {@code false} otherwise
     */
    public boolean isHeldByCurrentThread() {
        return sync.isHeldExclusively();
    }

    /**
     * Queries if this lock is held by any thread. This method is
     * designed for use in monitoring of the system state,
     * not for synchronization control.
     *
     * @return {@code true} if any thread holds this lock and
     *         {@code false} otherwise
     */
    public boolean isLocked() {
        return sync.isLocked();
    }

    /**
     * Returns {@code true} if this lock has fairness set true.
     *
     * @return {@code true} if this lock has fairness set true
     */
    public final boolean isFair() {
        return sync instanceof FairSync;
    }

    /**
     * Returns the thread that currently owns this lock, or
     * {@code null} if not owned. When this method is called by a
     * thread that is not the owner, the return value reflects a
     * best-effort approximation of current lock status. For example,
     * the owner may be momentarily {@code null} even if there are
     * threads trying to acquire the lock but have not yet done so.
     * This method is designed to facilitate construction of
     * subclasses that provide more extensive lock monitoring
     * facilities.
     *
     * @return the owner, or {@code null} if not owned
     * @throws ClassCastException if owned by a fiber
     */
    protected Thread getOwner() {
        return (Thread) sync.getOwner();
    }

    /**
     * Queries whether any threads are waiting to acquire this lock. Note that
     * because cancellations may occur at any time, a {@code true}
     * return does not guarantee that any other thread will ever
     * acquire this lock.  This method is designed primarily for use in
     * monitoring of the system state.
     *
     * @return {@code true} if there may be other threads waiting to
     *         acquire the lock
     */
    public final boolean hasQueuedThreads() {
        return sync.hasQueuedThreads();
    }

    /**
     * Queries whether the given thread is waiting to acquire this
     * lock. Note that because cancellations may occur at any time, a
     * {@code true} return does not guarantee that this thread
     * will ever acquire this lock.  This method is designed primarily for use
     * in monitoring of the system state.
     *
     * @param thread the thread
     * @return {@code true} if the given thread is queued waiting for this lock
     * @throws NullPointerException if the thread is null
     */
    public final boolean hasQueuedThread(Thread thread) {
        return sync.isQueued(thread);
    }

    /**
     * Returns an estimate of the number of threads waiting to acquire
     * this lock.  The value is only an estimate because the number of
     * threads may change dynamically while this method traverses
     * internal data structures.  This method is designed for use in
     * monitoring system state, not for synchronization control.
     *
     * @return the estimated number of threads waiting for this lock
     */
    public final int getQueueLength() {
        return sync.getQueueLength();
    }

    /**
     * Returns a collection containing threads that may be waiting to
     * acquire this lock.  Because the actual set of threads may change
     * dynamically while constructing this result, the returned
     * collection is only a best-effort estimate.  The elements of the
     * returned collection are in no particular order.  This method is
     * designed to facilitate construction of subclasses that provide
     * more extensive monitoring facilities.
     *
     * @return the collection of threads
     */
    protected Collection<Thread> getQueuedThreads() {
        return sync.getQueuedThreads();
    }

    /**
     * Queries whether any threads are waiting on the given condition
     * associated with this lock. Note that because timeouts and
     * interrupts may occur at any time, a {@code true} return does
     * not guarantee that a future {@code signal} will awaken any
     * threads.  This method is designed primarily for use in
     * monitoring of the system state.
     *
     * @param condition the condition
     * @return {@code true} if there are any waiting threads
     * @throws IllegalMonitorStateException if this lock is not held
     * @throws IllegalArgumentException if the given condition is
     *         not associated with this lock
     * @throws NullPointerException if the condition is null
     */
    public boolean hasWaiters(Condition condition) {
        if (condition == null)
            throw new NullPointerException();
        if (!(condition instanceof AbstractQueuedSynchronizer.ConditionObject))
            throw new IllegalArgumentException("not owner");
        return sync.hasWaiters((AbstractQueuedSynchronizer.ConditionObject)condition);
    }

    /**
     * Returns an estimate of the number of threads waiting on the
     * given condition associated with this lock. Note that because
     * timeouts and interrupts may occur at any time, the estimate
     * serves only as an upper bound on the actual number of waiters.
     * This method is designed for use in monitoring of the system
     * state, not for synchronization control.
     *
     * @param condition the condition
     * @return the estimated number of waiting threads
     * @throws IllegalMonitorStateException if this lock is not held
     * @throws IllegalArgumentException if the given condition is
     *         not associated with this lock
     * @throws NullPointerException if the condition is null
     */
    public int getWaitQueueLength(Condition condition) {
        if (condition == null)
            throw new NullPointerException();
        if (!(condition instanceof AbstractQueuedSynchronizer.ConditionObject))
            throw new IllegalArgumentException("not owner");
        return sync.getWaitQueueLength((AbstractQueuedSynchronizer.ConditionObject)condition);
    }

    /**
     * Returns a collection containing those threads that may be
     * waiting on the given condition associated with this lock.
     * Because the actual set of threads may change dynamically while
     * constructing this result, the returned collection is only a
     * best-effort estimate. The elements of the returned collection
     * are in no particular order.  This method is designed to
     * facilitate construction of subclasses that provide more
     * extensive condition monitoring facilities.
     *
     * @param condition the condition
     * @return the collection of threads
     * @throws IllegalMonitorStateException if this lock is not held
     * @throws IllegalArgumentException if the given condition is
     *         not associated with this lock
     * @throws NullPointerException if the condition is null
     */
    protected Collection<Thread> getWaitingThreads(Condition condition) {
        if (condition == null)
            throw new NullPointerException();
        if (!(condition instanceof AbstractQueuedSynchronizer.ConditionObject))
            throw new IllegalArgumentException("not owner");
        return sync.getWaitingThreads((AbstractQueuedSynchronizer.ConditionObject)condition);
    }

    /**
     * Returns a string identifying this lock, as well as its lock state.
     * The state, in brackets, includes either the String {@code "Unlocked"}
     * or the String {@code "Locked by"} followed by the
     * {@linkplain Thread#getName name} of the owning thread.
     *
     * @return a string identifying this lock, as well as its lock state
     */
    public String toString() {
        Object o = sync.getOwner();
        String name = "";
        if (o instanceof Thread) {
            name = "thread " + ((Thread) o).getName();
        } else if (o instanceof Fiber) {
            name = "Fiber";
        }
        return super.toString() + ((o == null) ?
                                   "[Unlocked]" :
                                   "[Locked by " + name + "]");
    }
}<|MERGE_RESOLUTION|>--- conflicted
+++ resolved
@@ -124,35 +124,18 @@
          * Performs non-fair tryLock.
          */
         @ReservedStackAccess
-<<<<<<< HEAD
-        final boolean nonfairTryAcquire(int acquires) {
-            final Object current = Strands.currentStrand();
+        final boolean tryLock() {
+            Object current = Strands.currentStrand();
             int c = getState();
             if (c == 0) {
-                if (compareAndSetState(0, acquires)) {
+                if (compareAndSetState(0, 1)) {
                     setExclusiveOwner(current);
                     return true;
                 }
-            }
-            else if (current == getExclusiveOwner()) {
-                int nextc = c + acquires;
-                if (nextc < 0) // overflow
-                    throw new Error("Maximum lock count esetExclusiveOwnexceeded");
-                setState(nextc);
-=======
-        final boolean tryLock() {
-            Thread current = Thread.currentThread();
-            int c = getState();
-            if (c == 0) {
-                if (compareAndSetState(0, 1)) {
-                    setExclusiveOwnerThread(current);
-                    return true;
-                }
-            } else if (getExclusiveOwnerThread() == current) {
+            } else if (getExclusiveOwner() == current) {
                 if (++c < 0) // overflow
                     throw new Error("Maximum lock count exceeded");
                 setState(c);
->>>>>>> 424ca8b3
                 return true;
             }
             return false;
@@ -190,21 +173,11 @@
         @ReservedStackAccess
         protected final boolean tryRelease(int releases) {
             int c = getState() - releases;
-<<<<<<< HEAD
-            if (Strands.currentStrand() != getExclusiveOwner())
-                throw new IllegalMonitorStateException();
-            boolean free = false;
-            if (c == 0) {
-                free = true;
-                setExclusiveOwner(null);
-            }
-=======
-            if (getExclusiveOwnerThread() != Thread.currentThread())
+            if (getExclusiveOwner() != Strands.currentStrand())
                 throw new IllegalMonitorStateException();
             boolean free = (c == 0);
             if (free)
-                setExclusiveOwnerThread(null);
->>>>>>> 424ca8b3
+                setExclusiveOwner(null);
             setState(c);
             return free;
         }
@@ -221,8 +194,8 @@
 
         // Methods relayed from outer class
 
-        final Object getOwner() {
-            return getState() == 0 ? null : getExclusiveOwner();
+        final Thread getOwner() {
+            return getState() == 0 ? null : getExclusiveOwnerThread();
         }
 
         final int getHoldCount() {
@@ -250,11 +223,11 @@
         private static final long serialVersionUID = 7316153563782823691L;
 
         final boolean initialTryLock() {
-            Thread current = Thread.currentThread();
+            Object current = Strands.currentStrand();
             if (compareAndSetState(0, 1)) { // first attempt is unguarded
-                setExclusiveOwnerThread(current);
+                setExclusiveOwner(current);
                 return true;
-            } else if (getExclusiveOwnerThread() == current) {
+            } else if (getExclusiveOwner() == current) {
                 int c = getState() + 1;
                 if (c < 0) // overflow
                     throw new Error("Maximum lock count exceeded");
@@ -269,7 +242,7 @@
          */
         protected final boolean tryAcquire(int acquires) {
             if (getState() == 0 && compareAndSetState(0, acquires)) {
-                setExclusiveOwnerThread(Thread.currentThread());
+                setExclusiveOwner(Strands.currentStrand());
                 return true;
             }
             return false;
@@ -285,33 +258,16 @@
         /**
          * Acquires only if reentrant or queue is empty.
          */
-<<<<<<< HEAD
-        @ReservedStackAccess
-        protected final boolean tryAcquire(int acquires) {
-            final Object current = Strands.currentStrand();
+        final boolean initialTryLock() {
+            Object current = Strands.currentStrand();
             int c = getState();
             if (c == 0) {
-                if (!hasQueuedPredecessors() &&
-                    compareAndSetState(0, acquires)) {
+                if (!hasQueuedThreads() && compareAndSetState(0, 1)) {
                     setExclusiveOwner(current);
                     return true;
                 }
-            }
-            else if (current == getExclusiveOwner()) {
-                int nextc = c + acquires;
-                if (nextc < 0)
-=======
-        final boolean initialTryLock() {
-            Thread current = Thread.currentThread();
-            int c = getState();
-            if (c == 0) {
-                if (!hasQueuedThreads() && compareAndSetState(0, 1)) {
-                    setExclusiveOwnerThread(current);
-                    return true;
-                }
-            } else if (getExclusiveOwnerThread() == current) {
+            } else if (getExclusiveOwner() == current) {
                 if (++c < 0) // overflow
->>>>>>> 424ca8b3
                     throw new Error("Maximum lock count exceeded");
                 setState(c);
                 return true;
@@ -325,7 +281,7 @@
         protected final boolean tryAcquire(int acquires) {
             if (getState() == 0 && !hasQueuedPredecessors() &&
                 compareAndSetState(0, acquires)) {
-                setExclusiveOwnerThread(Thread.currentThread());
+                setExclusiveOwner(Strands.currentStrand());
                 return true;
             }
             return false;
@@ -694,10 +650,9 @@
      * facilities.
      *
      * @return the owner, or {@code null} if not owned
-     * @throws ClassCastException if owned by a fiber
      */
     protected Thread getOwner() {
-        return (Thread) sync.getOwner();
+        return sync.getOwner();
     }
 
     /**
@@ -837,15 +792,9 @@
      * @return a string identifying this lock, as well as its lock state
      */
     public String toString() {
-        Object o = sync.getOwner();
-        String name = "";
-        if (o instanceof Thread) {
-            name = "thread " + ((Thread) o).getName();
-        } else if (o instanceof Fiber) {
-            name = "Fiber";
-        }
+        Thread o = sync.getOwner();
         return super.toString() + ((o == null) ?
                                    "[Unlocked]" :
-                                   "[Locked by " + name + "]");
+                                   "[Locked by thread " + o.getName() + "]");
     }
 }