/*
 * Copyright (c) 2000, 2020, Oracle and/or its affiliates. All rights reserved.
 * DO NOT ALTER OR REMOVE COPYRIGHT NOTICES OR THIS FILE HEADER.
 *
 * This code is free software; you can redistribute it and/or modify it
 * under the terms of the GNU General Public License version 2 only, as
 * published by the Free Software Foundation.  Oracle designates this
 * particular file as subject to the "Classpath" exception as provided
 * by Oracle in the LICENSE file that accompanied this code.
 *
 * This code is distributed in the hope that it will be useful, but WITHOUT
 * ANY WARRANTY; without even the implied warranty of MERCHANTABILITY or
 * FITNESS FOR A PARTICULAR PURPOSE.  See the GNU General Public License
 * version 2 for more details (a copy is included in the LICENSE file that
 * accompanied this code).
 *
 * You should have received a copy of the GNU General Public License version
 * 2 along with this work; if not, write to the Free Software Foundation,
 * Inc., 51 Franklin St, Fifth Floor, Boston, MA 02110-1301 USA.
 *
 * Please contact Oracle, 500 Oracle Parkway, Redwood Shores, CA 94065 USA
 * or visit www.oracle.com if you need additional information or have any
 * questions.
 */

package sun.nio.ch;

import java.io.FileDescriptor;
import java.io.IOException;
import java.net.InetAddress;
import java.net.Inet4Address;
import java.net.InetSocketAddress;
import java.net.ProtocolFamily;
import java.net.Socket;
import java.net.SocketAddress;
import java.net.SocketException;
import java.net.SocketOption;
import java.net.SocketTimeoutException;
import java.net.StandardProtocolFamily;
import java.net.StandardSocketOptions;
import java.nio.ByteBuffer;
import java.nio.channels.AlreadyBoundException;
import java.nio.channels.AlreadyConnectedException;
import java.nio.channels.AsynchronousCloseException;
import java.nio.channels.ClosedChannelException;
import java.nio.channels.ConnectionPendingException;
import java.nio.channels.IllegalBlockingModeException;
import java.nio.channels.NoConnectionPendingException;
import java.nio.channels.NotYetConnectedException;
import java.nio.channels.SelectionKey;
import java.nio.channels.SocketChannel;
import java.nio.channels.spi.SelectorProvider;
import java.util.Collections;
import java.util.HashSet;
import java.util.Objects;
import java.util.Set;
import java.util.concurrent.locks.ReentrantLock;

import sun.net.ConnectionResetException;
import sun.net.NetHooks;
import sun.net.ext.ExtendedSocketOptions;
import sun.net.util.SocketExceptions;

/**
 * An implementation of SocketChannels
 */

class SocketChannelImpl
    extends SocketChannel
    implements SelChImpl
{
    // Used to make native read and write calls
    private static final NativeDispatcher nd = new SocketDispatcher();

    // The protocol family of the socket
    private final ProtocolFamily family;

    // Our file descriptor object
    private final FileDescriptor fd;
    private final int fdVal;

    // Lock held by current reading or connecting thread
    private final ReentrantLock readLock = new ReentrantLock();

    // Lock held by current writing or connecting thread
    private final ReentrantLock writeLock = new ReentrantLock();

    // Lock held by any thread that modifies the state fields declared below
    // DO NOT invoke a blocking I/O operation while holding this lock!
    private final Object stateLock = new Object();

    // Input/Output closed
    private volatile boolean isInputClosed;
    private volatile boolean isOutputClosed;

    // Connection reset protected by readLock
    private boolean connectionReset;

    // -- The following fields are protected by stateLock

    // set true when exclusive binding is on and SO_REUSEADDR is emulated
    private boolean isReuseAddress;

    // State, increases monotonically
    private static final int ST_UNCONNECTED = 0;
    private static final int ST_CONNECTIONPENDING = 1;
    private static final int ST_CONNECTED = 2;
    private static final int ST_CLOSING = 3;
    private static final int ST_CLOSED = 4;
    private volatile int state;  // need stateLock to change

    // IDs of native threads doing reads and writes, for signalling
    private long readerThread;
    private long writerThread;

    // Binding
    private InetSocketAddress localAddress;
    private InetSocketAddress remoteAddress;

    // Socket adaptor, created on demand
    private Socket socket;

    // lazily set to true when the socket is configured non-blocking
    private volatile boolean nonBlocking;

    // -- End of fields protected by stateLock

    // Constructor for normal connecting sockets
    //
    SocketChannelImpl(SelectorProvider sp) throws IOException {
        this(sp, Net.isIPv6Available()
                ? StandardProtocolFamily.INET6
                : StandardProtocolFamily.INET);
    }

    SocketChannelImpl(SelectorProvider sp, ProtocolFamily family) throws IOException {
        super(sp);
        Objects.requireNonNull(family, "'family' is null");
        if ((family != StandardProtocolFamily.INET) &&
                (family != StandardProtocolFamily.INET6)) {
            throw new UnsupportedOperationException("Protocol family not supported");
        }
        if (family == StandardProtocolFamily.INET6 && !Net.isIPv6Available()) {
            throw new UnsupportedOperationException("IPv6 not available");
        }
        this.family = family;
        this.fd = Net.socket(family, true);
        this.fdVal = IOUtil.fdVal(fd);
    }

    SocketChannelImpl(SelectorProvider sp, FileDescriptor fd, boolean bound)
        throws IOException
    {
        super(sp);
        this.family = Net.isIPv6Available()
                ? StandardProtocolFamily.INET6
                : StandardProtocolFamily.INET;
        this.fd = fd;
        this.fdVal = IOUtil.fdVal(fd);

        if (bound) {
            synchronized (stateLock) {
                this.localAddress = Net.localAddress(fd);
            }
        }
    }

    // Constructor for sockets obtained from server sockets
    //
    SocketChannelImpl(SelectorProvider sp,
                      ProtocolFamily family,
                      FileDescriptor fd,
                      InetSocketAddress isa)
        throws IOException
    {
        super(sp);
        this.family = family;
        this.fd = fd;
        this.fdVal = IOUtil.fdVal(fd);
        synchronized (stateLock) {
            this.localAddress = Net.localAddress(fd);
            this.remoteAddress = isa;
            this.state = ST_CONNECTED;
        }
    }

    /**
     * Checks that the channel is open.
     *
     * @throws ClosedChannelException if channel is closed (or closing)
     */
    private void ensureOpen() throws ClosedChannelException {
        if (!isOpen())
            throw new ClosedChannelException();
    }

    /**
     * Checks that the channel is open and connected.
     *
     * @apiNote This method uses the "state" field to check if the channel is
     * open. It should never be used in conjuncion with isOpen or ensureOpen
     * as these methods check AbstractInterruptibleChannel's closed field - that
     * field is set before implCloseSelectableChannel is called and so before
     * the state is changed.
     *
     * @throws ClosedChannelException if channel is closed (or closing)
     * @throws NotYetConnectedException if open and not connected
     */
    private void ensureOpenAndConnected() throws ClosedChannelException {
        int state = this.state;
        if (state < ST_CONNECTED) {
            throw new NotYetConnectedException();
        } else if (state > ST_CONNECTED) {
            throw new ClosedChannelException();
        }
    }

    @Override
    public Socket socket() {
        synchronized (stateLock) {
            if (socket == null)
                socket = SocketAdaptor.create(this);
            return socket;
        }
    }

    @Override
    public SocketAddress getLocalAddress() throws IOException {
        synchronized (stateLock) {
            ensureOpen();
            return Net.getRevealedLocalAddress(localAddress);
        }
    }

    @Override
    public SocketAddress getRemoteAddress() throws IOException {
        synchronized (stateLock) {
            ensureOpen();
            return remoteAddress;
        }
    }

    @Override
    public <T> SocketChannel setOption(SocketOption<T> name, T value)
        throws IOException
    {
        Objects.requireNonNull(name);
        if (!supportedOptions().contains(name))
            throw new UnsupportedOperationException("'" + name + "' not supported");
        if (!name.type().isInstance(value))
            throw new IllegalArgumentException("Invalid value '" + value + "'");

        synchronized (stateLock) {
            ensureOpen();

            if (name == StandardSocketOptions.IP_TOS) {
                Net.setSocketOption(fd, family, name, value);
                return this;
            }

            if (name == StandardSocketOptions.SO_REUSEADDR && Net.useExclusiveBind()) {
                // SO_REUSEADDR emulated when using exclusive bind
                isReuseAddress = (Boolean)value;
                return this;
            }

            // no options that require special handling
            Net.setSocketOption(fd, name, value);
            return this;
        }
    }

    @Override
    @SuppressWarnings("unchecked")
    public <T> T getOption(SocketOption<T> name)
        throws IOException
    {
        Objects.requireNonNull(name);
        if (!supportedOptions().contains(name))
            throw new UnsupportedOperationException("'" + name + "' not supported");

        synchronized (stateLock) {
            ensureOpen();

            if (name == StandardSocketOptions.SO_REUSEADDR && Net.useExclusiveBind()) {
                // SO_REUSEADDR emulated when using exclusive bind
                return (T)Boolean.valueOf(isReuseAddress);
            }

            // special handling for IP_TOS
            if (name == StandardSocketOptions.IP_TOS) {
                return (T) Net.getSocketOption(fd, family, name);
            }

            // no options that require special handling
            return (T) Net.getSocketOption(fd, name);
        }
    }

    private static class DefaultOptionsHolder {
        static final Set<SocketOption<?>> defaultOptions = defaultOptions();

        private static Set<SocketOption<?>> defaultOptions() {
            HashSet<SocketOption<?>> set = new HashSet<>();
            set.add(StandardSocketOptions.SO_SNDBUF);
            set.add(StandardSocketOptions.SO_RCVBUF);
            set.add(StandardSocketOptions.SO_KEEPALIVE);
            set.add(StandardSocketOptions.SO_REUSEADDR);
            if (Net.isReusePortAvailable()) {
                set.add(StandardSocketOptions.SO_REUSEPORT);
            }
            set.add(StandardSocketOptions.SO_LINGER);
            set.add(StandardSocketOptions.TCP_NODELAY);
            // additional options required by socket adaptor
            set.add(StandardSocketOptions.IP_TOS);
            set.add(ExtendedSocketOption.SO_OOBINLINE);
            set.addAll(ExtendedSocketOptions.clientSocketOptions());
            return Collections.unmodifiableSet(set);
        }
    }

    @Override
    public final Set<SocketOption<?>> supportedOptions() {
        return DefaultOptionsHolder.defaultOptions;
    }

    /**
     * Marks the beginning of a read operation that might block.
     *
     * @throws ClosedChannelException if blocking and the channel is closed
     */
    private void beginRead(boolean blocking) throws ClosedChannelException {
        if (blocking) {
            // set hook for Thread.interrupt
            begin();

            synchronized (stateLock) {
                ensureOpen();
                // record thread so it can be signalled if needed
                readerThread = NativeThread.current();
            }
        }
    }

    /**
     * Marks the end of a read operation that may have blocked.
     *
     * @throws AsynchronousCloseException if the channel was closed due to this
     * thread being interrupted on a blocking read operation.
     */
    private void endRead(boolean blocking, boolean completed)
        throws AsynchronousCloseException
    {
        if (blocking) {
            synchronized (stateLock) {
                readerThread = 0;
                if (state == ST_CLOSING) {
                    tryFinishClose();
                }
            }
            // remove hook for Thread.interrupt
            end(completed);
        }
    }

    private void throwConnectionReset() throws SocketException {
        throw new SocketException("Connection reset");
    }

    @Override
    public int read(ByteBuffer buf) throws IOException {
        Objects.requireNonNull(buf);

        readLock.lock();
        try {
            ensureOpenAndConnected();
            boolean blocking = isBlocking();
            int n = 0;
            try {
                beginRead(blocking);

                // check if connection has been reset
                if (connectionReset)
                    throwConnectionReset();

                // check if input is shutdown
                if (isInputClosed)
                    return IOStatus.EOF;

                configureNonBlockingIfNeeded();
                n = IOUtil.read(fd, buf, -1, nd);
                if (blocking) {
                    while (IOStatus.okayToRetry(n) && isOpen()) {
                        park(Net.POLLIN);
                        n = IOUtil.read(fd, buf, -1, nd);
                    }
                }
            } catch (ConnectionResetException e) {
                connectionReset = true;
                throwConnectionReset();
            } finally {
                endRead(blocking, n > 0);
                if (n <= 0 && isInputClosed)
                    return IOStatus.EOF;
            }
            return IOStatus.normalize(n);
        } finally {
            readLock.unlock();
        }
    }

    @Override
    public long read(ByteBuffer[] dsts, int offset, int length)
        throws IOException
    {
        Objects.checkFromIndexSize(offset, length, dsts.length);

        readLock.lock();
        try {
            ensureOpenAndConnected();
            boolean blocking = isBlocking();
            long n = 0;
            try {
                beginRead(blocking);

                // check if connection has been reset
                if (connectionReset)
                    throwConnectionReset();

                // check if input is shutdown
                if (isInputClosed)
                    return IOStatus.EOF;

                configureNonBlockingIfNeeded();
                n = IOUtil.read(fd, dsts, offset, length, nd);
                if (blocking) {
                    while (IOStatus.okayToRetry(n) && isOpen()) {
                        park(Net.POLLIN);
                        n = IOUtil.read(fd, dsts, offset, length, nd);
                    }
                }
            } catch (ConnectionResetException e) {
                connectionReset = true;
                throwConnectionReset();
            } finally {
                endRead(blocking, n > 0);
                if (n <= 0 && isInputClosed)
                    return IOStatus.EOF;
            }
            return IOStatus.normalize(n);
        } finally {
            readLock.unlock();
        }
    }

    /**
     * Marks the beginning of a write operation that might block.
     *
     * @throws ClosedChannelException if blocking and the channel is closed
     */
    private void beginWrite(boolean blocking) throws ClosedChannelException {
        if (blocking) {
            // set hook for Thread.interrupt
            begin();

            synchronized (stateLock) {
                ensureOpen();
                if (isOutputClosed)
                    throw new ClosedChannelException();
                // record thread so it can be signalled if needed
                writerThread = NativeThread.current();
            }
        }
    }

    /**
     * Marks the end of a write operation that may have blocked.
     *
     * @throws AsynchronousCloseException if the channel was closed due to this
     * thread being interrupted on a blocking write operation.
     */
    private void endWrite(boolean blocking, boolean completed)
        throws AsynchronousCloseException
    {
        if (blocking) {
            synchronized (stateLock) {
                writerThread = 0;
                if (state == ST_CLOSING) {
                    tryFinishClose();
                }
            }
            // remove hook for Thread.interrupt
            end(completed);
        }
    }

    @Override
    public int write(ByteBuffer buf) throws IOException {
        Objects.requireNonNull(buf);
        writeLock.lock();
        try {
            ensureOpenAndConnected();
            boolean blocking = isBlocking();
            int n = 0;
            try {
                beginWrite(blocking);
                configureNonBlockingIfNeeded();
                n = IOUtil.write(fd, buf, -1, nd);
                if (blocking) {
                    while (IOStatus.okayToRetry(n) && isOpen()) {
                        park(Net.POLLOUT);
                        n = IOUtil.write(fd, buf, -1, nd);
                    }
                }
            } finally {
                endWrite(blocking, n > 0);
                if (n <= 0 && isOutputClosed)
                    throw new AsynchronousCloseException();
            }
            return IOStatus.normalize(n);
        } finally {
            writeLock.unlock();
        }
    }

    @Override
    public long write(ByteBuffer[] srcs, int offset, int length)
        throws IOException
    {
        Objects.checkFromIndexSize(offset, length, srcs.length);

        writeLock.lock();
        try {
            ensureOpenAndConnected();
            boolean blocking = isBlocking();
            long n = 0;
            try {
                beginWrite(blocking);
                configureNonBlockingIfNeeded();
                n = IOUtil.write(fd, srcs, offset, length, nd);
                if (blocking) {
                    while (IOStatus.okayToRetry(n) && isOpen()) {
                        park(Net.POLLOUT);
                        n = IOUtil.write(fd, srcs, offset, length, nd);
                    }
                }
            } finally {
                endWrite(blocking, n > 0);
                if (n <= 0 && isOutputClosed)
                    throw new AsynchronousCloseException();
            }
            return IOStatus.normalize(n);
        } finally {
            writeLock.unlock();
        }
    }

    /**
     * Writes a byte of out of band data.
     */
    int sendOutOfBandData(byte b) throws IOException {
        writeLock.lock();
        try {
            ensureOpenAndConnected();
            boolean blocking = isBlocking();
            int n = 0;
            try {
                beginWrite(blocking);
                configureNonBlockingIfNeeded();
                do {
                    n = Net.sendOOB(fd, b);
                } while (n == IOStatus.INTERRUPTED && isOpen());
                if (blocking && n == IOStatus.UNAVAILABLE) {
                    throw new SocketException("No buffer space available");
                }
            } finally {
                endWrite(blocking, n > 0);
                if (n <= 0 && isOutputClosed)
                    throw new AsynchronousCloseException();
            }
            return IOStatus.normalize(n);
        } finally {
            writeLock.unlock();
        }
    }

    @Override
    protected void implConfigureBlocking(boolean block) throws IOException {
        readLock.lock();
        try {
            writeLock.lock();
            try {
                lockedConfigureBlocking(block);
            } finally {
                writeLock.unlock();
            }
        } finally {
            readLock.unlock();
        }
    }

    /**
     * Adjust the blocking mode while holding readLock or writeLock.
     */
    private void lockedConfigureBlocking(boolean block) throws IOException {
        assert readLock.isHeldByCurrentThread() || writeLock.isHeldByCurrentThread();
        synchronized (stateLock) {
            ensureOpen();
            // do nothing if virtual thread has forced the socket to be non-blocking
            if (!nonBlocking) {
                IOUtil.configureBlocking(fd, block);
            }
        }
    }

    /**
     * Attempts to adjusts the blocking mode if the channel is open.
     * @return {@code true} if the blocking mode was adjusted
     */
    private boolean tryLockedConfigureBlocking(boolean block) throws IOException {
        assert readLock.isHeldByCurrentThread() || writeLock.isHeldByCurrentThread();
        synchronized (stateLock) {
            // do nothing if virtual thread has forced the socket to be non-blocking
            if (!nonBlocking && isOpen()) {
                IOUtil.configureBlocking(fd, block);
                return true;
            } else {
                return false;
            }
        }
    }

    /**
     * Ensures that the socket is configured non-blocking when on a virtual
     * thread.
     */
    private void configureNonBlockingIfNeeded() throws IOException {
        assert readLock.isHeldByCurrentThread() || writeLock.isHeldByCurrentThread();
        if (!nonBlocking && Thread.currentThread().isVirtual()) {
            synchronized (stateLock) {
                ensureOpen();
                IOUtil.configureBlocking(fd, false);
                nonBlocking = true;
            }
        }
    }

    /**
     * Returns the local address, or null if not bound
     */
    InetSocketAddress localAddress() {
        synchronized (stateLock) {
            return localAddress;
        }
    }

    /**
     * Returns the remote address, or null if not connected
     */
    InetSocketAddress remoteAddress() {
        synchronized (stateLock) {
            return remoteAddress;
        }
    }

    @Override
    public SocketChannel bind(SocketAddress local) throws IOException {
        readLock.lock();
        try {
            writeLock.lock();
            try {
                synchronized (stateLock) {
                    ensureOpen();
                    if (state == ST_CONNECTIONPENDING)
                        throw new ConnectionPendingException();
                    if (localAddress != null)
                        throw new AlreadyBoundException();
                    InetSocketAddress isa;
                    if (local == null) {
                        isa = new InetSocketAddress(Net.anyLocalAddress(family), 0);
                    } else {
                        isa = Net.checkAddress(local, family);
                    }
                    SecurityManager sm = System.getSecurityManager();
                    if (sm != null) {
                        sm.checkListen(isa.getPort());
                    }
                    NetHooks.beforeTcpBind(fd, isa.getAddress(), isa.getPort());
                    Net.bind(family, fd, isa.getAddress(), isa.getPort());
                    localAddress = Net.localAddress(fd);
                }
            } finally {
                writeLock.unlock();
            }
        } finally {
            readLock.unlock();
        }
        return this;
    }

    @Override
    public boolean isConnected() {
        return (state == ST_CONNECTED);
    }

    @Override
    public boolean isConnectionPending() {
        return (state == ST_CONNECTIONPENDING);
    }

    /**
     * Marks the beginning of a connect operation that might block.
     * @param blocking true if configured blocking
     * @param isa the remote address
     * @throws ClosedChannelException if the channel is closed
     * @throws AlreadyConnectedException if already connected
     * @throws ConnectionPendingException is a connection is pending
     * @throws IOException if the pre-connect hook fails
     */
    private void beginConnect(boolean blocking, InetSocketAddress isa)
        throws IOException
    {
        if (blocking) {
            // set hook for Thread.interrupt
            begin();
        }
        synchronized (stateLock) {
            ensureOpen();
            int state = this.state;
            if (state == ST_CONNECTED)
                throw new AlreadyConnectedException();
            if (state == ST_CONNECTIONPENDING)
                throw new ConnectionPendingException();
            assert state == ST_UNCONNECTED;
            this.state = ST_CONNECTIONPENDING;

            if (localAddress == null)
                NetHooks.beforeTcpConnect(fd, isa.getAddress(), isa.getPort());
            remoteAddress = isa;

            if (blocking) {
                // record thread so it can be signalled if needed
                readerThread = NativeThread.current();
            }
        }
    }

    /**
     * Marks the end of a connect operation that may have blocked.
     *
     * @throws AsynchronousCloseException if the channel was closed due to this
     * thread being interrupted on a blocking connect operation.
     * @throws IOException if completed and unable to obtain the local address
     */
    private void endConnect(boolean blocking, boolean completed)
        throws IOException
    {
        endRead(blocking, completed);

        if (completed) {
            synchronized (stateLock) {
                if (state == ST_CONNECTIONPENDING) {
                    localAddress = Net.localAddress(fd);
                    state = ST_CONNECTED;
                }
            }
        }
    }

    /**
     * Checks the remote address to which this channel is to be connected.
     */
    private InetSocketAddress checkRemote(SocketAddress sa) {
        InetSocketAddress isa = Net.checkAddress(sa, family);
        SecurityManager sm = System.getSecurityManager();
        if (sm != null) {
            sm.checkConnect(isa.getAddress().getHostAddress(), isa.getPort());
        }
        InetAddress address = isa.getAddress();
        if (address.isAnyLocalAddress()) {
            int port = isa.getPort();
            if (address instanceof Inet4Address) {
                return new InetSocketAddress(Net.inet4LoopbackAddress(), port);
            } else {
                assert family == StandardProtocolFamily.INET6;
                return new InetSocketAddress(Net.inet6LoopbackAddress(), port);
            }
        } else {
            return isa;
        }
    }

    @Override
    public boolean connect(SocketAddress remote) throws IOException {
        InetSocketAddress isa = checkRemote(remote);
        try {
            readLock.lock();
            try {
                writeLock.lock();
                try {
                    boolean blocking = isBlocking();
                    boolean connected = false;
                    try {
                        beginConnect(blocking, isa);
                        configureNonBlockingIfNeeded();
                        int n = Net.connect(family,
                                            fd,
                                            isa.getAddress(),
                                            isa.getPort());
                        if (n > 0) {
                            connected = true;
                        } else if (blocking) {
                            assert IOStatus.okayToRetry(n);
                            boolean polled = false;
                            while (!polled && isOpen()) {
                                park(Net.POLLOUT);
                                polled = Net.pollConnectNow(fd);
                            }
                            connected = polled && isOpen();
                        }
                    } finally {
                        endConnect(blocking, connected);
                    }
                    return connected;
                } finally {
                    writeLock.unlock();
                }
            } finally {
                readLock.unlock();
            }
        } catch (IOException ioe) {
            // connect failed, close the channel
            close();
            throw SocketExceptions.of(ioe, isa);
        }
    }

    /**
     * Marks the beginning of a finishConnect operation that might block.
     *
     * @throws ClosedChannelException if the channel is closed
     * @throws NoConnectionPendingException if no connection is pending
     */
    private void beginFinishConnect(boolean blocking) throws ClosedChannelException {
        if (blocking) {
            // set hook for Thread.interrupt
            begin();
        }
        synchronized (stateLock) {
            ensureOpen();
            if (state != ST_CONNECTIONPENDING)
                throw new NoConnectionPendingException();
            if (blocking) {
                // record thread so it can be signalled if needed
                readerThread = NativeThread.current();
            }
        }
    }

    /**
     * Marks the end of a finishConnect operation that may have blocked.
     *
     * @throws AsynchronousCloseException if the channel was closed due to this
     * thread being interrupted on a blocking connect operation.
     * @throws IOException if completed and unable to obtain the local address
     */
    private void endFinishConnect(boolean blocking, boolean completed)
        throws IOException
    {
        endRead(blocking, completed);

        if (completed) {
            synchronized (stateLock) {
                if (state == ST_CONNECTIONPENDING) {
                    localAddress = Net.localAddress(fd);
                    state = ST_CONNECTED;
                }
            }
        }
    }

    @Override
    public boolean finishConnect() throws IOException {
        try {
            readLock.lock();
            try {
                writeLock.lock();
                try {
                    // no-op if already connected
                    if (isConnected())
                        return true;

                    boolean blocking = isBlocking();
                    boolean connected = false;
                    try {
                        beginFinishConnect(blocking);
                        boolean polled = Net.pollConnectNow(fd);
                        if (blocking) {
                            while (!polled && isOpen()) {
                                park(Net.POLLOUT);
                                polled = Net.pollConnectNow(fd);
                            }
                        }
                        connected = polled && isOpen();
                    } finally {
                        endFinishConnect(blocking, connected);
                    }
                    assert (blocking && connected) ^ !blocking;
                    return connected;
                } finally {
                    writeLock.unlock();
                }
            } finally {
                readLock.unlock();
            }
        } catch (IOException ioe) {
            // connect failed, close the channel
            close();
            throw SocketExceptions.of(ioe, remoteAddress);
        }
    }

    /**
     * Closes the socket if there are no I/O operations in progress and the
     * channel is not registered with a Selector.
     */
    private boolean tryClose() throws IOException {
        assert Thread.holdsLock(stateLock) && state == ST_CLOSING;
        if ((readerThread == 0) && (writerThread == 0) && !isRegistered()) {
            state = ST_CLOSED;
            nd.close(fd);
            return true;
        } else {
            return false;
        }
    }

    /**
     * Invokes tryClose to attempt to close the socket.
     *
     * This method is used for deferred closing by I/O and Selector operations.
     */
    private void tryFinishClose() {
        try {
            tryClose();
        } catch (IOException ignore) { }
    }

    /**
     * Closes this channel when configured in blocking mode.
     *
     * If there is an I/O operation in progress then the socket is pre-closed
     * and the I/O threads signalled, in which case the final close is deferred
     * until all I/O operations complete.
     *
     * Note that a channel configured blocking may be registered with a Selector
     * This arises when a key is canceled and the channel configured to blocking
     * mode before the key is flushed from the Selector.
     */
    private void implCloseBlockingMode() throws IOException {
        synchronized (stateLock) {
            assert state < ST_CLOSING;
            state = ST_CLOSING;
            if (!tryClose()) {
                long reader = readerThread;
                long writer = writerThread;
                if (reader != 0 || writer != 0) {
                    if (NativeThread.isVirtualThread(reader)
                            || NativeThread.isVirtualThread(writer)) {
                        Poller.stopPoll(fdVal);
                    }
                    nd.preClose(fd);
                    if (NativeThread.isKernelThread(reader))
                        NativeThread.signal(reader);
                    if (NativeThread.isKernelThread(writer))
                        NativeThread.signal(writer);
                }
            }
        }
    }

    /**
     * Closes this channel when configured in non-blocking mode.
     *
     * If the channel is registered with a Selector then the close is deferred
     * until the channel is flushed from all Selectors.
     *
     * If the socket is connected and the channel is registered with a Selector
     * then the socket is shutdown for writing so that the peer reads EOF. In
     * addition, if SO_LINGER is set to a non-zero value then it is disabled so
     * that the deferred close does not wait.
     */
    private void implCloseNonBlockingMode() throws IOException {
        boolean connected;
        synchronized (stateLock) {
            assert state < ST_CLOSING;
            connected = (state == ST_CONNECTED);
            state = ST_CLOSING;
        }

        // wait for any read/write operations to complete
        readLock.lock();
        readLock.unlock();
        writeLock.lock();
        writeLock.unlock();

        // if the socket cannot be closed because it's registered with a Selector
        // then shutdown the socket for writing.
        synchronized (stateLock) {
            if (state == ST_CLOSING && !tryClose() && connected && isRegistered()) {
                try {
                    SocketOption<Integer> opt = StandardSocketOptions.SO_LINGER;
                    int interval = (int) Net.getSocketOption(fd, Net.UNSPEC, opt);
                    if (interval != 0) {
                        if (interval > 0) {
                            // disable SO_LINGER
                            Net.setSocketOption(fd, Net.UNSPEC, opt, -1);
                        }
                        Net.shutdown(fd, Net.SHUT_WR);
                    }
                } catch (IOException ignore) { }
            }
        }
    }

    /**
     * Invoked by implCloseChannel to close the channel.
     */
    @Override
    protected void implCloseSelectableChannel() throws IOException {
        assert !isOpen();
        if (isBlocking()) {
            implCloseBlockingMode();
        } else {
            implCloseNonBlockingMode();
        }
    }

    @Override
    public void kill() {
        synchronized (stateLock) {
            if (state == ST_CLOSING) {
                tryFinishClose();
            }
        }
    }

    @Override
    public SocketChannel shutdownInput() throws IOException {
        synchronized (stateLock) {
            ensureOpen();
            if (!isConnected())
                throw new NotYetConnectedException();
            if (!isInputClosed) {
                Net.shutdown(fd, Net.SHUT_RD);
                long reader = readerThread;
                if (NativeThread.isVirtualThread(reader)) {
                    Poller.stopPoll(fdVal, Net.POLLIN);
                } else if (NativeThread.isKernelThread(reader)) {
                    NativeThread.signal(reader);
                }
                isInputClosed = true;
            }
            return this;
        }
    }

    @Override
    public SocketChannel shutdownOutput() throws IOException {
        synchronized (stateLock) {
            ensureOpen();
            if (!isConnected())
                throw new NotYetConnectedException();
            if (!isOutputClosed) {
                Net.shutdown(fd, Net.SHUT_WR);
                long writer = writerThread;
                if (NativeThread.isVirtualThread(writer)) {
                    Poller.stopPoll(fdVal, Net.POLLOUT);
                } else if (NativeThread.isKernelThread(writer)) {
                    NativeThread.signal(writer);
                }
                isOutputClosed = true;
            }
            return this;
        }
    }

    boolean isInputOpen() {
        return !isInputClosed;
    }

    boolean isOutputOpen() {
        return !isOutputClosed;
    }

    /**
     * Waits for a connection attempt to finish with a timeout
     * @throws SocketTimeoutException if the connect timeout elapses
     */
    private boolean finishTimedConnect(long nanos) throws IOException {
        long startNanos = System.nanoTime();
        boolean polled = Net.pollConnectNow(fd);
        while (!polled && isOpen()) {
            long remainingNanos = nanos - (System.nanoTime() - startNanos);
            if (remainingNanos <= 0) {
                throw new SocketTimeoutException("Connect timed out");
            }
            park(Net.POLLOUT, remainingNanos);
            polled = Net.pollConnectNow(fd);
        }
        return polled && isOpen();
    }

    /**
     * Attempts to establish a connection to the given socket address with a
     * timeout. Closes the socket if connection cannot be established.
     *
     * @apiNote This method is for use by the socket adaptor.
     *
     * @throws IllegalBlockingModeException if the channel is non-blocking
     * @throws SocketTimeoutException if the read timeout elapses
     */
    void blockingConnect(SocketAddress remote, long nanos) throws IOException {
        InetSocketAddress isa = checkRemote(remote);
        try {
            readLock.lock();
            try {
                writeLock.lock();
                try {
                    if (!isBlocking())
                        throw new IllegalBlockingModeException();
                    boolean connected = false;
                    try {
                        beginConnect(true, isa);
                        // change socket to non-blocking
                        lockedConfigureBlocking(false);
                        try {
                            int n = Net.connect(fd, isa.getAddress(), isa.getPort());
                            connected = (n > 0) ? true : finishTimedConnect(nanos);
                        } finally {
                            // restore socket to blocking mode (if channel is open)
                            tryLockedConfigureBlocking(true);
                        }
                    } finally {
                        endConnect(true, connected);
                    }
                } finally {
                    writeLock.unlock();
                }
            } finally {
                readLock.unlock();
            }
        } catch (IOException ioe) {
            // connect failed, close the channel
            close();
            throw SocketExceptions.of(ioe, isa);
        }
    }

    /**
     * Attempts to read bytes from the socket into the given byte array.
     */
    private int tryRead(byte[] b, int off, int len) throws IOException {
        ByteBuffer dst = Util.getTemporaryDirectBuffer(len);
        assert dst.position() == 0;
        try {
            int n = nd.read(fd, ((DirectBuffer)dst).address(), len);
            if (n > 0) {
                dst.get(b, off, n);
            }
            return n;
        } finally{
            Util.offerFirstTemporaryDirectBuffer(dst);
        }
    }

    /**
     * Reads bytes from the socket into the given byte array with a timeout.
     * @throws SocketTimeoutException if the read timeout elapses
     */
    private int timedRead(byte[] b, int off, int len, long nanos) throws IOException {
        long startNanos = System.nanoTime();
        int n = tryRead(b, off, len);
        while (n == IOStatus.UNAVAILABLE && isOpen()) {
            long remainingNanos = nanos - (System.nanoTime() - startNanos);
            if (remainingNanos <= 0) {
                throw new SocketTimeoutException("Read timed out");
            }
            park(Net.POLLIN, remainingNanos);
            n = tryRead(b, off, len);
        }
        return n;
    }

    /**
     * Reads bytes from the socket into the given byte array.
     *
     * @apiNote This method is for use by the socket adaptor.
     *
     * @throws IllegalBlockingModeException if the channel is non-blocking
     * @throws SocketTimeoutException if the read timeout elapses
     */
    int blockingRead(byte[] b, int off, int len, long nanos) throws IOException {
        Objects.checkFromIndexSize(off, len, b.length);
        if (len == 0) {
            // nothing to do
            return 0;
        }

        readLock.lock();
        try {
            ensureOpenAndConnected();

            // check that channel is configured blocking
            if (!isBlocking())
                throw new IllegalBlockingModeException();

            int n = 0;
            try {
                beginRead(true);

                // check if connection has been reset
                if (connectionReset)
                    throwConnectionReset();

                // check if input is shutdown
                if (isInputClosed)
                    return IOStatus.EOF;

                if (nanos > 0) {
                    // change socket to non-blocking
                    lockedConfigureBlocking(false);
                    try {
                        n = timedRead(b, off, len, nanos);
                    } finally {
                        // restore socket to blocking mode (if channel is open)
                        tryLockedConfigureBlocking(true);
                    }
                } else {
                    // read, no timeout
                    configureNonBlockingIfNeeded();
                    n = tryRead(b, off, len);
                    while (IOStatus.okayToRetry(n) && isOpen()) {
                        park(Net.POLLIN);
                        n = tryRead(b, off, len);
                    }
                }
            } catch (ConnectionResetException e) {
                connectionReset = true;
                throwConnectionReset();
            } finally {
                endRead(true, n > 0);
                if (n <= 0 && isInputClosed)
                    return IOStatus.EOF;
            }
            assert n > 0 || n == -1;
            return n;
        } finally {
            readLock.unlock();
        }
    }

    /**
     * Attempts to write a sequence of bytes to the socket from the given
     * byte array.
     */
    private int tryWrite(byte[] b, int off, int len) throws IOException {
        ByteBuffer src = Util.getTemporaryDirectBuffer(len);
        assert src.position() == 0;
        try {
            src.put(b, off, len);
            return nd.write(fd, ((DirectBuffer)src).address(), len);
        } finally {
            Util.offerFirstTemporaryDirectBuffer(src);
        }
    }

    /**
     * Writes a sequence of bytes to the socket from the given byte array.
     *
     * @apiNote This method is for use by the socket adaptor.
     */
    void blockingWriteFully(byte[] b, int off, int len) throws IOException {
        Objects.checkFromIndexSize(off, len, b.length);
        if (len == 0) {
            // nothing to do
            return;
        }

        writeLock.lock();
        try {
            ensureOpenAndConnected();

            // check that channel is configured blocking
            if (!isBlocking())
                throw new IllegalBlockingModeException();

            // loop until all bytes have been written
            int pos = off;
            int end = off + len;
            try {
                beginWrite(true);
<<<<<<< HEAD
                configureNonBlockingIfNeeded();
=======
>>>>>>> ee2e61d7
                while (pos < end && isOpen()) {
                    int size = end - pos;
                    int n = tryWrite(b, pos, size);
                    while (IOStatus.okayToRetry(n) && isOpen()) {
                        park(Net.POLLOUT);
                        n = tryWrite(b, pos, size);
                    }
                    if (n > 0) {
                        pos += n;
                    }
                }
            } finally {
                endWrite(true, pos >= end);
            }
        } finally {
            writeLock.unlock();
        }
    }

    /**
     * Return the number of bytes in the socket input buffer.
     */
    int available() throws IOException {
        synchronized (stateLock) {
            ensureOpenAndConnected();
            if (isInputClosed) {
                return 0;
            } else {
                return Net.available(fd);
            }
        }
    }

    /**
     * Translates native poll revent ops into a ready operation ops
     */
    public boolean translateReadyOps(int ops, int initialOps, SelectionKeyImpl ski) {
        int intOps = ski.nioInterestOps();
        int oldOps = ski.nioReadyOps();
        int newOps = initialOps;

        if ((ops & Net.POLLNVAL) != 0) {
            // This should only happen if this channel is pre-closed while a
            // selection operation is in progress
            // ## Throw an error if this channel has not been pre-closed
            return false;
        }

        if ((ops & (Net.POLLERR | Net.POLLHUP)) != 0) {
            newOps = intOps;
            ski.nioReadyOps(newOps);
            return (newOps & ~oldOps) != 0;
        }

        boolean connected = isConnected();
        if (((ops & Net.POLLIN) != 0) &&
            ((intOps & SelectionKey.OP_READ) != 0) && connected)
            newOps |= SelectionKey.OP_READ;

        if (((ops & Net.POLLCONN) != 0) &&
            ((intOps & SelectionKey.OP_CONNECT) != 0) && isConnectionPending())
            newOps |= SelectionKey.OP_CONNECT;

        if (((ops & Net.POLLOUT) != 0) &&
            ((intOps & SelectionKey.OP_WRITE) != 0) && connected)
            newOps |= SelectionKey.OP_WRITE;

        ski.nioReadyOps(newOps);
        return (newOps & ~oldOps) != 0;
    }

    public boolean translateAndUpdateReadyOps(int ops, SelectionKeyImpl ski) {
        return translateReadyOps(ops, ski.nioReadyOps(), ski);
    }

    public boolean translateAndSetReadyOps(int ops, SelectionKeyImpl ski) {
        return translateReadyOps(ops, 0, ski);
    }

    /**
     * Translates an interest operation set into a native poll event set
     */
    public int translateInterestOps(int ops) {
        int newOps = 0;
        if ((ops & SelectionKey.OP_READ) != 0)
            newOps |= Net.POLLIN;
        if ((ops & SelectionKey.OP_WRITE) != 0)
            newOps |= Net.POLLOUT;
        if ((ops & SelectionKey.OP_CONNECT) != 0)
            newOps |= Net.POLLCONN;
        return newOps;
    }

    public FileDescriptor getFD() {
        return fd;
    }

    public int getFDVal() {
        return fdVal;
    }

    @Override
    public String toString() {
        StringBuilder sb = new StringBuilder();
        sb.append(this.getClass().getSuperclass().getName());
        sb.append('[');
        if (!isOpen())
            sb.append("closed");
        else {
            synchronized (stateLock) {
                switch (state) {
                case ST_UNCONNECTED:
                    sb.append("unconnected");
                    break;
                case ST_CONNECTIONPENDING:
                    sb.append("connection-pending");
                    break;
                case ST_CONNECTED:
                    sb.append("connected");
                    if (isInputClosed)
                        sb.append(" ishut");
                    if (isOutputClosed)
                        sb.append(" oshut");
                    break;
                }
                InetSocketAddress addr = localAddress();
                if (addr != null) {
                    sb.append(" local=");
                    sb.append(Net.getRevealedLocalAddressAsString(addr));
                }
                if (remoteAddress() != null) {
                    sb.append(" remote=");
                    sb.append(remoteAddress().toString());
                }
            }
        }
        sb.append(']');
        return sb.toString();
    }
}<|MERGE_RESOLUTION|>--- conflicted
+++ resolved
@@ -1300,10 +1300,7 @@
             int end = off + len;
             try {
                 beginWrite(true);
-<<<<<<< HEAD
                 configureNonBlockingIfNeeded();
-=======
->>>>>>> ee2e61d7
                 while (pos < end && isOpen()) {
                     int size = end - pos;
                     int n = tryWrite(b, pos, size);
