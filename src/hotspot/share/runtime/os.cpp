--- conflicted
+++ resolved
@@ -1039,40 +1039,14 @@
 
   // Check if addr points into Java heap.
   if (Universe::heap()->is_in(addr)) {
-<<<<<<< HEAD
-    HeapWord* p = NULL; // Universe::heap()->block_start(addr);
-    bool print = false;
-    // If we couldn't find it it just may mean that heap wasn't parsable
-    // See if we were just given an oop directly
-    if (p != NULL && Universe::heap()->block_is_obj(p)) {
-      print = true;
-    } else if (p == NULL && oopDesc::is_oop(oop(addr))) {
-      p = (HeapWord*) addr;
-      print = true;
-    }
-    if (print) {
-      if (p == (HeapWord*) addr) {
-        st->print_cr(INTPTR_FORMAT " is an oop", p2i(addr));
-=======
     oop o = oopDesc::oop_or_null(addr);
     if (o != NULL) {
       if ((HeapWord*)o == (HeapWord*)addr) {
         st->print(INTPTR_FORMAT " is an oop: ", p2i(addr));
->>>>>>> 98fe69f3
       } else {
         st->print(INTPTR_FORMAT " is pointing into object: " , p2i(addr));
       }
-<<<<<<< HEAD
-      if (*((juint*)p) == badHeapWordVal) {
-        st->print_cr(" Bad word");
-      } else if (*((juint*)p) == badMetaWordVal) {
-        st->print_cr(" Bad meta word");
-      } else {
-        oop(p)->print_on(st);
-      }
-=======
       o->print_on(st);
->>>>>>> 98fe69f3
       return;
     }
   } else if (Universe::heap()->is_in_reserved(addr)) {
