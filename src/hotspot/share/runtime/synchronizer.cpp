/*
 * Copyright (c) 1998, 2024, Oracle and/or its affiliates. All rights reserved.
 * DO NOT ALTER OR REMOVE COPYRIGHT NOTICES OR THIS FILE HEADER.
 *
 * This code is free software; you can redistribute it and/or modify it
 * under the terms of the GNU General Public License version 2 only, as
 * published by the Free Software Foundation.
 *
 * This code is distributed in the hope that it will be useful, but WITHOUT
 * ANY WARRANTY; without even the implied warranty of MERCHANTABILITY or
 * FITNESS FOR A PARTICULAR PURPOSE.  See the GNU General Public License
 * version 2 for more details (a copy is included in the LICENSE file that
 * accompanied this code).
 *
 * You should have received a copy of the GNU General Public License version
 * 2 along with this work; if not, write to the Free Software Foundation,
 * Inc., 51 Franklin St, Fifth Floor, Boston, MA 02110-1301 USA.
 *
 * Please contact Oracle, 500 Oracle Parkway, Redwood Shores, CA 94065 USA
 * or visit www.oracle.com if you need additional information or have any
 * questions.
 *
 */

#include "precompiled.hpp"
#include "classfile/vmSymbols.hpp"
#include "gc/shared/collectedHeap.hpp"
#include "jfr/jfrEvents.hpp"
#include "logging/log.hpp"
#include "logging/logStream.hpp"
#include "memory/allocation.inline.hpp"
#include "memory/padded.hpp"
#include "memory/resourceArea.hpp"
#include "memory/universe.hpp"
#include "oops/markWord.hpp"
#include "oops/oop.inline.hpp"
#include "runtime/atomic.hpp"
#include "runtime/basicLock.inline.hpp"
#include "runtime/frame.inline.hpp"
#include "runtime/globals.hpp"
#include "runtime/handles.inline.hpp"
#include "runtime/handshake.hpp"
#include "runtime/interfaceSupport.inline.hpp"
#include "runtime/javaThread.hpp"
#include "runtime/lightweightSynchronizer.hpp"
#include "runtime/lockStack.inline.hpp"
#include "runtime/mutexLocker.hpp"
#include "runtime/objectMonitor.hpp"
#include "runtime/objectMonitor.inline.hpp"
#include "runtime/os.inline.hpp"
#include "runtime/osThread.hpp"
#include "runtime/perfData.hpp"
#include "runtime/safepointMechanism.inline.hpp"
#include "runtime/safepointVerifiers.hpp"
#include "runtime/sharedRuntime.hpp"
#include "runtime/stubRoutines.hpp"
#include "runtime/synchronizer.inline.hpp"
#include "runtime/threads.hpp"
#include "runtime/timer.hpp"
#include "runtime/trimNativeHeap.hpp"
#include "runtime/vframe.hpp"
#include "runtime/vmThread.hpp"
#include "utilities/align.hpp"
#include "utilities/dtrace.hpp"
#include "utilities/events.hpp"
#include "utilities/globalDefinitions.hpp"
#include "utilities/linkedlist.hpp"
#include "utilities/preserveException.hpp"

class ObjectMonitorDeflationLogging;

void MonitorList::add(ObjectMonitor* m) {
  ObjectMonitor* head;
  do {
    head = Atomic::load(&_head);
    m->set_next_om(head);
  } while (Atomic::cmpxchg(&_head, head, m) != head);

  size_t count = Atomic::add(&_count, 1u);
  if (count > max()) {
    Atomic::inc(&_max);
  }
}

size_t MonitorList::count() const {
  return Atomic::load(&_count);
}

size_t MonitorList::max() const {
  return Atomic::load(&_max);
}

class ObjectMonitorDeflationSafepointer : public StackObj {
  JavaThread* const                    _current;
  ObjectMonitorDeflationLogging* const _log;

public:
  ObjectMonitorDeflationSafepointer(JavaThread* current, ObjectMonitorDeflationLogging* log)
    : _current(current), _log(log) {}

  void block_for_safepoint(const char* op_name, const char* count_name, size_t counter);
};

// Walk the in-use list and unlink deflated ObjectMonitors.
// Returns the number of unlinked ObjectMonitors.
size_t MonitorList::unlink_deflated(size_t deflated_count,
                                    GrowableArray<ObjectMonitor*>* unlinked_list,
                                    ObjectMonitorDeflationSafepointer* safepointer) {
  size_t unlinked_count = 0;
  ObjectMonitor* prev = nullptr;
  ObjectMonitor* m = Atomic::load_acquire(&_head);

  while (m != nullptr) {
    if (m->is_being_async_deflated()) {
      // Find next live ObjectMonitor. Batch up the unlinkable monitors, so we can
      // modify the list once per batch. The batch starts at "m".
      size_t unlinked_batch = 0;
      ObjectMonitor* next = m;
      // Look for at most MonitorUnlinkBatch monitors, or the number of
      // deflated and not unlinked monitors, whatever comes first.
      assert(deflated_count >= unlinked_count, "Sanity: underflow");
      size_t unlinked_batch_limit = MIN2<size_t>(deflated_count - unlinked_count, MonitorUnlinkBatch);
      do {
        ObjectMonitor* next_next = next->next_om();
        unlinked_batch++;
        unlinked_list->append(next);
        next = next_next;
        if (unlinked_batch >= unlinked_batch_limit) {
          // Reached the max batch, so bail out of the gathering loop.
          break;
        }
        if (prev == nullptr && Atomic::load(&_head) != m) {
          // Current batch used to be at head, but it is not at head anymore.
          // Bail out and figure out where we currently are. This avoids long
          // walks searching for new prev during unlink under heavy list inserts.
          break;
        }
      } while (next != nullptr && next->is_being_async_deflated());

      // Unlink the found batch.
      if (prev == nullptr) {
        // The current batch is the first batch, so there is a chance that it starts at head.
        // Optimistically assume no inserts happened, and try to unlink the entire batch from the head.
        ObjectMonitor* prev_head = Atomic::cmpxchg(&_head, m, next);
        if (prev_head != m) {
          // Something must have updated the head. Figure out the actual prev for this batch.
          for (ObjectMonitor* n = prev_head; n != m; n = n->next_om()) {
            prev = n;
          }
          assert(prev != nullptr, "Should have found the prev for the current batch");
          prev->set_next_om(next);
        }
      } else {
        // The current batch is preceded by another batch. This guarantees the current batch
        // does not start at head. Unlink the entire current batch without updating the head.
        assert(Atomic::load(&_head) != m, "Sanity");
        prev->set_next_om(next);
      }

      unlinked_count += unlinked_batch;
      if (unlinked_count >= deflated_count) {
        // Reached the max so bail out of the searching loop.
        // There should be no more deflated monitors left.
        break;
      }
      m = next;
    } else {
      prev = m;
      m = m->next_om();
    }

    // Must check for a safepoint/handshake and honor it.
    safepointer->block_for_safepoint("unlinking", "unlinked_count", unlinked_count);
  }

#ifdef ASSERT
  // Invariant: the code above should unlink all deflated monitors.
  // The code that runs after this unlinking does not expect deflated monitors.
  // Notably, attempting to deflate the already deflated monitor would break.
  {
    ObjectMonitor* m = Atomic::load_acquire(&_head);
    while (m != nullptr) {
      assert(!m->is_being_async_deflated(), "All deflated monitors should be unlinked");
      m = m->next_om();
    }
  }
#endif

  Atomic::sub(&_count, unlinked_count);
  return unlinked_count;
}

MonitorList::Iterator MonitorList::iterator() const {
  return Iterator(Atomic::load_acquire(&_head));
}

ObjectMonitor* MonitorList::Iterator::next() {
  ObjectMonitor* current = _current;
  _current = current->next_om();
  return current;
}

// The "core" versions of monitor enter and exit reside in this file.
// The interpreter and compilers contain specialized transliterated
// variants of the enter-exit fast-path operations.  See c2_MacroAssembler_x86.cpp
// fast_lock(...) for instance.  If you make changes here, make sure to modify the
// interpreter, and both C1 and C2 fast-path inline locking code emission.
//
// -----------------------------------------------------------------------------

#ifdef DTRACE_ENABLED

// Only bother with this argument setup if dtrace is available
// TODO-FIXME: probes should not fire when caller is _blocked.  assert() accordingly.

#define DTRACE_MONITOR_PROBE_COMMON(obj, thread)                           \
  char* bytes = nullptr;                                                      \
  int len = 0;                                                             \
  jlong jtid = SharedRuntime::get_java_tid(thread);                        \
  Symbol* klassname = obj->klass()->name();                                \
  if (klassname != nullptr) {                                                 \
    bytes = (char*)klassname->bytes();                                     \
    len = klassname->utf8_length();                                        \
  }

#define DTRACE_MONITOR_WAIT_PROBE(monitor, obj, thread, millis)            \
  {                                                                        \
    if (DTraceMonitorProbes) {                                             \
      DTRACE_MONITOR_PROBE_COMMON(obj, thread);                            \
      HOTSPOT_MONITOR_WAIT(jtid,                                           \
                           (uintptr_t)(monitor), bytes, len, (millis));    \
    }                                                                      \
  }

#define HOTSPOT_MONITOR_PROBE_notify HOTSPOT_MONITOR_NOTIFY
#define HOTSPOT_MONITOR_PROBE_notifyAll HOTSPOT_MONITOR_NOTIFYALL
#define HOTSPOT_MONITOR_PROBE_waited HOTSPOT_MONITOR_WAITED

#define DTRACE_MONITOR_PROBE(probe, monitor, obj, thread)                  \
  {                                                                        \
    if (DTraceMonitorProbes) {                                             \
      DTRACE_MONITOR_PROBE_COMMON(obj, thread);                            \
      HOTSPOT_MONITOR_PROBE_##probe(jtid, /* probe = waited */             \
                                    (uintptr_t)(monitor), bytes, len);     \
    }                                                                      \
  }

#else //  ndef DTRACE_ENABLED

#define DTRACE_MONITOR_WAIT_PROBE(obj, thread, millis, mon)    {;}
#define DTRACE_MONITOR_PROBE(probe, obj, thread, mon)          {;}

#endif // ndef DTRACE_ENABLED

// This exists only as a workaround of dtrace bug 6254741
static int dtrace_waited_probe(ObjectMonitor* monitor, Handle obj, JavaThread* thr) {
  DTRACE_MONITOR_PROBE(waited, monitor, obj(), thr);
  return 0;
}

static constexpr size_t inflation_lock_count() {
  return 256;
}

// Static storage for an array of PlatformMutex.
alignas(PlatformMutex) static uint8_t _inflation_locks[inflation_lock_count()][sizeof(PlatformMutex)];

static inline PlatformMutex* inflation_lock(size_t index) {
  return reinterpret_cast<PlatformMutex*>(_inflation_locks[index]);
}

void ObjectSynchronizer::initialize() {
  for (size_t i = 0; i < inflation_lock_count(); i++) {
    ::new(static_cast<void*>(inflation_lock(i))) PlatformMutex();
  }
  // Start the ceiling with the estimate for one thread.
  set_in_use_list_ceiling(AvgMonitorsPerThreadEstimate);

  // Start the timer for deflations, so it does not trigger immediately.
  _last_async_deflation_time_ns = os::javaTimeNanos();

  if (LockingMode == LM_LIGHTWEIGHT) {
    LightweightSynchronizer::initialize();
  }
}

MonitorList ObjectSynchronizer::_in_use_list;
// monitors_used_above_threshold() policy is as follows:
//
// The ratio of the current _in_use_list count to the ceiling is used
// to determine if we are above MonitorUsedDeflationThreshold and need
// to do an async monitor deflation cycle. The ceiling is increased by
// AvgMonitorsPerThreadEstimate when a thread is added to the system
// and is decreased by AvgMonitorsPerThreadEstimate when a thread is
// removed from the system.
//
// Note: If the _in_use_list max exceeds the ceiling, then
// monitors_used_above_threshold() will use the in_use_list max instead
// of the thread count derived ceiling because we have used more
// ObjectMonitors than the estimated average.
//
// Note: If deflate_idle_monitors() has NoAsyncDeflationProgressMax
// no-progress async monitor deflation cycles in a row, then the ceiling
// is adjusted upwards by monitors_used_above_threshold().
//
// Start the ceiling with the estimate for one thread in initialize()
// which is called after cmd line options are processed.
static size_t _in_use_list_ceiling = 0;
bool volatile ObjectSynchronizer::_is_async_deflation_requested = false;
bool volatile ObjectSynchronizer::_is_final_audit = false;
jlong ObjectSynchronizer::_last_async_deflation_time_ns = 0;
static uintx _no_progress_cnt = 0;
static bool _no_progress_skip_increment = false;

// =====================> Quick functions

// The quick_* forms are special fast-path variants used to improve
// performance.  In the simplest case, a "quick_*" implementation could
// simply return false, in which case the caller will perform the necessary
// state transitions and call the slow-path form.
// The fast-path is designed to handle frequently arising cases in an efficient
// manner and is just a degenerate "optimistic" variant of the slow-path.
// returns true  -- to indicate the call was satisfied.
// returns false -- to indicate the call needs the services of the slow-path.
// A no-loitering ordinance is in effect for code in the quick_* family
// operators: safepoints or indefinite blocking (blocking that might span a
// safepoint) are forbidden. Generally the thread_state() is _in_Java upon
// entry.
//
// Consider: An interesting optimization is to have the JIT recognize the
// following common idiom:
//   synchronized (someobj) { .... ; notify(); }
// That is, we find a notify() or notifyAll() call that immediately precedes
// the monitorexit operation.  In that case the JIT could fuse the operations
// into a single notifyAndExit() runtime primitive.

bool ObjectSynchronizer::quick_notify(oopDesc* obj, JavaThread* current, bool all) {
  assert(current->thread_state() == _thread_in_Java, "invariant");
  NoSafepointVerifier nsv;
  if (obj == nullptr) return false;  // slow-path for invalid obj
  const markWord mark = obj->mark();

  if (LockingMode == LM_LIGHTWEIGHT) {
    if (mark.is_fast_locked() && current->lock_stack().contains(cast_to_oop(obj))) {
      // Degenerate notify
      // fast-locked by caller so by definition the implied waitset is empty.
      return true;
    }
  } else if (LockingMode == LM_LEGACY) {
    if (mark.has_locker() && current->is_lock_owned((address)mark.locker())) {
      // Degenerate notify
      // stack-locked by caller so by definition the implied waitset is empty.
      return true;
    }
  }

  if (mark.has_monitor()) {
    ObjectMonitor* const mon = read_monitor(current, obj, mark);
    if (LockingMode == LM_LIGHTWEIGHT && mon == nullptr) {
      // Racing with inflation/deflation go slow path
      return false;
    }
    assert(mon->object() == oop(obj), "invariant");
    if (!mon->is_owner(current)) return false;  // slow-path for IMS exception

    if (mon->first_waiter() != nullptr) {
      // We have one or more waiters. Since this is an inflated monitor
      // that we own, we can transfer one or more threads from the waitset
      // to the entrylist here and now, avoiding the slow-path.
      if (all) {
        DTRACE_MONITOR_PROBE(notifyAll, mon, obj, current);
      } else {
        DTRACE_MONITOR_PROBE(notify, mon, obj, current);
      }
      int free_count = 0;
      do {
        mon->INotify(current);
        ++free_count;
      } while (mon->first_waiter() != nullptr && all);
      OM_PERFDATA_OP(Notifications, inc(free_count));
    }
    return true;
  }

  // other IMS exception states take the slow-path
  return false;
}

static bool useHeavyMonitors() {
#if defined(X86) || defined(AARCH64) || defined(PPC64) || defined(RISCV64) || defined(S390)
  return LockingMode == LM_MONITOR;
#else
  return false;
#endif
}

// The LockNode emitted directly at the synchronization site would have
// been too big if it were to have included support for the cases of inflated
// recursive enter and exit, so they go here instead.
// Note that we can't safely call AsyncPrintJavaStack() from within
// quick_enter() as our thread state remains _in_Java.

bool ObjectSynchronizer::quick_enter_legacy(oop obj, BasicLock* lock, JavaThread* current) {
  assert(current->thread_state() == _thread_in_Java, "invariant");

  if (useHeavyMonitors()) {
    return false;  // Slow path
  }

  if (LockingMode == LM_LIGHTWEIGHT) {
    return LightweightSynchronizer::quick_enter(obj, lock, current);
  }

  assert(LockingMode == LM_LEGACY, "legacy mode below");

  const markWord mark = obj->mark();

  if (mark.has_monitor()) {

    ObjectMonitor* const m = read_monitor(mark);
    // An async deflation or GC can race us before we manage to make
    // the ObjectMonitor busy by setting the owner below. If we detect
    // that race we just bail out to the slow-path here.
    if (m->object_peek() == nullptr) {
      return false;
    }

    // Lock contention and Transactional Lock Elision (TLE) diagnostics
    // and observability
    // Case: light contention possibly amenable to TLE
    // Case: TLE inimical operations such as nested/recursive synchronization

    if (m->is_owner(current)) {
      m->_recursions++;
      current->inc_held_monitor_count();
      return true;
    }

    // This Java Monitor is inflated so obj's header will never be
    // displaced to this thread's BasicLock. Make the displaced header
    // non-null so this BasicLock is not seen as recursive nor as
    // being locked. We do this unconditionally so that this thread's
    // BasicLock cannot be mis-interpreted by any stack walkers. For
    // performance reasons, stack walkers generally first check for
    // stack-locking in the object's header, the second check is for
    // recursive stack-locking in the displaced header in the BasicLock,
    // and last are the inflated Java Monitor (ObjectMonitor) checks.
    lock->set_displaced_header(markWord::unused_mark());

    if (!m->has_owner() && m->try_set_owner_from(nullptr, current) == nullptr) {
      assert(m->_recursions == 0, "invariant");
      current->inc_held_monitor_count();
      return true;
    }
  }

  // Note that we could inflate in quick_enter.
  // This is likely a useful optimization
  // Critically, in quick_enter() we must not:
  // -- block indefinitely, or
  // -- reach a safepoint

  return false;        // revert to slow-path
}

// Handle notifications when synchronizing on value based classes
void ObjectSynchronizer::handle_sync_on_value_based_class(Handle obj, JavaThread* locking_thread) {
  assert(locking_thread == Thread::current() || locking_thread->is_obj_deopt_suspend(), "must be");
  frame last_frame = locking_thread->last_frame();
  bool bcp_was_adjusted = false;
  // Don't decrement bcp if it points to the frame's first instruction.  This happens when
  // handle_sync_on_value_based_class() is called because of a synchronized method.  There
  // is no actual monitorenter instruction in the byte code in this case.
  if (last_frame.is_interpreted_frame() &&
      (last_frame.interpreter_frame_method()->code_base() < last_frame.interpreter_frame_bcp())) {
    // adjust bcp to point back to monitorenter so that we print the correct line numbers
    last_frame.interpreter_frame_set_bcp(last_frame.interpreter_frame_bcp() - 1);
    bcp_was_adjusted = true;
  }

  if (DiagnoseSyncOnValueBasedClasses == FATAL_EXIT) {
    ResourceMark rm;
    stringStream ss;
    locking_thread->print_active_stack_on(&ss);
    char* base = (char*)strstr(ss.base(), "at");
    char* newline = (char*)strchr(ss.base(), '\n');
    if (newline != nullptr) {
      *newline = '\0';
    }
    fatal("Synchronizing on object " INTPTR_FORMAT " of klass %s %s", p2i(obj()), obj->klass()->external_name(), base);
  } else {
    assert(DiagnoseSyncOnValueBasedClasses == LOG_WARNING, "invalid value for DiagnoseSyncOnValueBasedClasses");
    ResourceMark rm;
    Log(valuebasedclasses) vblog;

    vblog.info("Synchronizing on object " INTPTR_FORMAT " of klass %s", p2i(obj()), obj->klass()->external_name());
    if (locking_thread->has_last_Java_frame()) {
      LogStream info_stream(vblog.info());
      locking_thread->print_active_stack_on(&info_stream);
    } else {
      vblog.info("Cannot find the last Java frame");
    }

    EventSyncOnValueBasedClass event;
    if (event.should_commit()) {
      event.set_valueBasedClass(obj->klass());
      event.commit();
    }
  }

  if (bcp_was_adjusted) {
    last_frame.interpreter_frame_set_bcp(last_frame.interpreter_frame_bcp() + 1);
  }
}

// -----------------------------------------------------------------------------
// Monitor Enter/Exit

void ObjectSynchronizer::enter_for(Handle obj, BasicLock* lock, JavaThread* locking_thread) {
  // When called with locking_thread != Thread::current() some mechanism must synchronize
  // the locking_thread with respect to the current thread. Currently only used when
  // deoptimizing and re-locking locks. See Deoptimization::relock_objects
  assert(locking_thread == Thread::current() || locking_thread->is_obj_deopt_suspend(), "must be");

<<<<<<< HEAD
=======
  if (LockingMode == LM_LIGHTWEIGHT) {
    return LightweightSynchronizer::enter_for(obj, lock, locking_thread);
  }

>>>>>>> 3ca359ad
  if (!enter_fast_impl(obj, lock, locking_thread)) {
    // Inflated ObjectMonitor::enter_for is required

    // An async deflation can race after the inflate_for() call and before
    // enter_for() can make the ObjectMonitor busy. enter_for() returns false
    // if we have lost the race to async deflation and we simply try again.
    while (true) {
      ObjectMonitor* monitor = inflate_for(locking_thread, obj(), inflate_cause_monitor_enter);
      if (monitor->enter_for(locking_thread)) {
        return;
      }
      assert(monitor->is_being_async_deflated(), "must be");
    }
  }
}

<<<<<<< HEAD
void ObjectSynchronizer::enter(Handle obj, BasicLock* lock, JavaThread* current) {
  assert(current == Thread::current(), "must be");

=======
void ObjectSynchronizer::enter_legacy(Handle obj, BasicLock* lock, JavaThread* current) {
>>>>>>> 3ca359ad
  if (!enter_fast_impl(obj, lock, current)) {
    // Inflated ObjectMonitor::enter is required

    // An async deflation can race after the inflate() call and before
    // enter() can make the ObjectMonitor busy. enter() returns false if
    // we have lost the race to async deflation and we simply try again.
    while (true) {
      ObjectMonitor* monitor = inflate(current, obj(), inflate_cause_monitor_enter);
      if (monitor->enter(current)) {
        return;
      }
    }
  }
}

// The interpreter and compiler assembly code tries to lock using the fast path
// of this algorithm. Make sure to update that code if the following function is
// changed. The implementation is extremely sensitive to race condition. Be careful.
bool ObjectSynchronizer::enter_fast_impl(Handle obj, BasicLock* lock, JavaThread* locking_thread) {
<<<<<<< HEAD
=======
  assert(LockingMode != LM_LIGHTWEIGHT, "Use LightweightSynchronizer");

>>>>>>> 3ca359ad
  if (obj->klass()->is_value_based()) {
    handle_sync_on_value_based_class(obj, locking_thread);
  }

  locking_thread->inc_held_monitor_count();

  if (!useHeavyMonitors()) {
<<<<<<< HEAD
    if (LockingMode == LM_LIGHTWEIGHT) {
      // Fast-locking does not use the 'lock' argument.
      LockStack& lock_stack = locking_thread->lock_stack();
      if (lock_stack.is_full()) {
        // We unconditionally make room on the lock stack by inflating
        // the least recently locked object on the lock stack.

        // About the choice to inflate least recently locked object.
        // First we must chose to inflate a lock, either some lock on
        // the lock-stack or the lock that is currently being entered
        // (which may or may not be on the lock-stack).
        // Second the best lock to inflate is a lock which is entered
        // in a control flow where there are only a very few locks being
        // used, as the costly part of inflated locking is inflation,
        // not locking. But this property is entirely program dependent.
        // Third inflating the lock currently being entered on when it
        // is not present on the lock-stack will result in a still full
        // lock-stack. This creates a scenario where every deeper nested
        // monitorenter must call into the runtime.
        // The rational here is as follows:
        // Because we cannot (currently) figure out the second, and want
        // to avoid the third, we inflate a lock on the lock-stack.
        // The least recently locked lock is chosen as it is the lock
        // with the longest critical section.

        log_info(monitorinflation)("LockStack capacity exceeded, inflating.");
        ObjectMonitor* monitor = inflate_for(locking_thread, lock_stack.bottom(), inflate_cause_vm_internal);
        assert(monitor->is_owner(locking_thread), "must be owner=" PTR_FORMAT " locking_thread=" PTR_FORMAT " mark=" PTR_FORMAT,
               p2i(monitor->owner()), p2i(locking_thread), monitor->object()->mark_acquire().value());
        assert(!lock_stack.is_full(), "must have made room here");
      }

      markWord mark = obj()->mark_acquire();
      while (mark.is_unlocked()) {
        // Retry until a lock state change has been observed. cas_set_mark() may collide with non lock bits modifications.
        // Try to swing into 'fast-locked' state.
        assert(!lock_stack.contains(obj()), "thread must not already hold the lock");
        const markWord locked_mark = mark.set_fast_locked();
        const markWord old_mark = obj()->cas_set_mark(locked_mark, mark);
        if (old_mark == mark) {
          // Successfully fast-locked, push object to lock-stack and return.
          lock_stack.push(obj());
          return true;
        }
        mark = old_mark;
      }

      if (mark.is_fast_locked() && lock_stack.try_recursive_enter(obj())) {
        // Recursive lock successful.
        return true;
      }

      // Failed to fast lock.
      return false;
    } else if (LockingMode == LM_LEGACY) {
=======
    if (LockingMode == LM_LEGACY) {
>>>>>>> 3ca359ad
      markWord mark = obj->mark();
      if (mark.is_unlocked()) {
        // Anticipate successful CAS -- the ST of the displaced mark must
        // be visible <= the ST performed by the CAS.
        lock->set_displaced_header(mark);
        if (mark == obj()->cas_set_mark(markWord::from_pointer(lock), mark)) {
          return true;
        }
      } else if (mark.has_locker() &&
                 locking_thread->is_lock_owned((address) mark.locker())) {
        assert(lock != mark.locker(), "must not re-lock the same lock");
        assert(lock != (BasicLock*) obj->mark().value(), "don't relock with same BasicLock");
        lock->set_displaced_header(markWord::from_pointer(nullptr));
        return true;
      }

      // The object header will never be displaced to this lock,
      // so it does not matter what the value is, except that it
      // must be non-zero to avoid looking like a re-entrant lock,
      // and must not look locked either.
      lock->set_displaced_header(markWord::unused_mark());

      // Failed to fast lock.
      return false;
    }
  } else if (VerifyHeavyMonitors) {
    guarantee((obj->mark().value() & markWord::lock_mask_in_place) != markWord::locked_value, "must not be lightweight/stack-locked");
  }

  return false;
}

void ObjectSynchronizer::exit_legacy(oop object, BasicLock* lock, JavaThread* current) {
  assert(LockingMode != LM_LIGHTWEIGHT, "Use LightweightSynchronizer");

  if (!useHeavyMonitors()) {
    markWord mark = object->mark();
    if (LockingMode == LM_LEGACY) {
      markWord dhw = lock->displaced_header();
      if (dhw.value() == 0) {
        // If the displaced header is null, then this exit matches up with
        // a recursive enter. No real work to do here except for diagnostics.
#ifndef PRODUCT
        if (mark != markWord::INFLATING()) {
          // Only do diagnostics if we are not racing an inflation. Simply
          // exiting a recursive enter of a Java Monitor that is being
          // inflated is safe; see the has_monitor() comment below.
          assert(!mark.is_unlocked(), "invariant");
          assert(!mark.has_locker() ||
                 current->is_lock_owned((address)mark.locker()), "invariant");
          if (mark.has_monitor()) {
            // The BasicLock's displaced_header is marked as a recursive
            // enter and we have an inflated Java Monitor (ObjectMonitor).
            // This is a special case where the Java Monitor was inflated
            // after this thread entered the stack-lock recursively. When a
            // Java Monitor is inflated, we cannot safely walk the Java
            // Monitor owner's stack and update the BasicLocks because a
            // Java Monitor can be asynchronously inflated by a thread that
            // does not own the Java Monitor.
            ObjectMonitor* m = read_monitor(mark);
            assert(m->object()->mark() == mark, "invariant");
            assert(m->is_entered(current), "invariant");
          }
        }
#endif
        return;
      }

      if (mark == markWord::from_pointer(lock)) {
        // If the object is stack-locked by the current thread, try to
        // swing the displaced header from the BasicLock back to the mark.
        assert(dhw.is_neutral(), "invariant");
        if (object->cas_set_mark(dhw, mark) == mark) {
          return;
        }
      }
    }
  } else if (VerifyHeavyMonitors) {
    guarantee((object->mark().value() & markWord::lock_mask_in_place) != markWord::locked_value, "must not be lightweight/stack-locked");
  }

  // We have to take the slow-path of possible inflation and then exit.
  // The ObjectMonitor* can't be async deflated until ownership is
  // dropped inside exit() and the ObjectMonitor* must be !is_busy().
  ObjectMonitor* monitor = inflate(current, object, inflate_cause_vm_internal);
  assert(!monitor->is_owner_anonymous(), "must not be");
  monitor->exit(current);
}

// -----------------------------------------------------------------------------
// JNI locks on java objects
// NOTE: must use heavy weight monitor to handle jni monitor enter
void ObjectSynchronizer::jni_enter(Handle obj, JavaThread* current) {
  if (obj->klass()->is_value_based()) {
    handle_sync_on_value_based_class(obj, current);
  }

  // the current locking is from JNI instead of Java code
  current->set_current_pending_monitor_is_from_java(false);
  // An async deflation can race after the inflate() call and before
  // enter() can make the ObjectMonitor busy. enter() returns false if
  // we have lost the race to async deflation and we simply try again.
  while (true) {
    ObjectMonitor* monitor;
    bool entered;
    if (LockingMode == LM_LIGHTWEIGHT) {
      entered = LightweightSynchronizer::inflate_and_enter(obj(), inflate_cause_jni_enter, current, current) != nullptr;
    } else {
      monitor = inflate(current, obj(), inflate_cause_jni_enter);
      entered = monitor->enter(current);
    }

    if (entered) {
      current->inc_held_monitor_count(1, true);
      break;
    }
  }
  current->set_current_pending_monitor_is_from_java(true);
}

// NOTE: must use heavy weight monitor to handle jni monitor exit
void ObjectSynchronizer::jni_exit(oop obj, TRAPS) {
  JavaThread* current = THREAD;

  ObjectMonitor* monitor;
  if (LockingMode == LM_LIGHTWEIGHT) {
    monitor = LightweightSynchronizer::inflate_locked_or_imse(obj, inflate_cause_jni_exit, CHECK);
  } else {
    // The ObjectMonitor* can't be async deflated until ownership is
    // dropped inside exit() and the ObjectMonitor* must be !is_busy().
    monitor = inflate(current, obj, inflate_cause_jni_exit);
  }
  // If this thread has locked the object, exit the monitor. We
  // intentionally do not use CHECK on check_owner because we must exit the
  // monitor even if an exception was already pending.
  if (monitor->check_owner(THREAD)) {
    monitor->exit(current);
    current->dec_held_monitor_count(1, true);
  }
}

// -----------------------------------------------------------------------------
// Internal VM locks on java objects
// standard constructor, allows locking failures
ObjectLocker::ObjectLocker(Handle obj, JavaThread* thread) {
  _thread = thread;
  _thread->check_for_valid_safepoint_state();
  DEBUG_ONLY(_thread->inc_obj_locker_count();)
  _obj = obj;

  if (_obj() != nullptr) {
    ObjectSynchronizer::enter(_obj, &_lock, _thread);
  }
}

ObjectLocker::~ObjectLocker() {
  DEBUG_ONLY(_thread->dec_obj_locker_count();)
  if (_obj() != nullptr) {
    ObjectSynchronizer::exit(_obj(), &_lock, _thread);
  }
}


// -----------------------------------------------------------------------------
//  Wait/Notify/NotifyAll
// NOTE: must use heavy weight monitor to handle wait()

int ObjectSynchronizer::wait(Handle obj, jlong millis, TRAPS) {
  JavaThread* current = THREAD;
  if (millis < 0) {
    THROW_MSG_0(vmSymbols::java_lang_IllegalArgumentException(), "timeout value is negative");
  }

  ObjectMonitor* monitor;
  if (LockingMode == LM_LIGHTWEIGHT) {
    monitor = LightweightSynchronizer::inflate_locked_or_imse(obj(), inflate_cause_wait, CHECK_0);
  } else {
    // The ObjectMonitor* can't be async deflated because the _waiters
    // field is incremented before ownership is dropped and decremented
    // after ownership is regained.
    monitor = inflate(current, obj(), inflate_cause_wait);
  }

  DTRACE_MONITOR_WAIT_PROBE(monitor, obj(), current, millis);
  monitor->wait(millis, true, THREAD); // Not CHECK as we need following code

  // This dummy call is in place to get around dtrace bug 6254741.  Once
  // that's fixed we can uncomment the following line, remove the call
  // and change this function back into a "void" func.
  // DTRACE_MONITOR_PROBE(waited, monitor, obj(), THREAD);
  int ret_code = dtrace_waited_probe(monitor, obj, THREAD);
  return ret_code;
}

void ObjectSynchronizer::waitUninterruptibly(Handle obj, jlong millis, TRAPS) {
  if (millis < 0) {
    THROW_MSG(vmSymbols::java_lang_IllegalArgumentException(), "timeout value is negative");
  }

  ObjectMonitor* monitor;
  if (LockingMode == LM_LIGHTWEIGHT) {
    monitor = LightweightSynchronizer::inflate_locked_or_imse(obj(), inflate_cause_wait, CHECK);
  } else {
    monitor = inflate(THREAD, obj(), inflate_cause_wait);
  }
  monitor->wait(millis, false, THREAD);
}


void ObjectSynchronizer::notify(Handle obj, TRAPS) {
  JavaThread* current = THREAD;

  markWord mark = obj->mark();
  if (LockingMode == LM_LIGHTWEIGHT) {
    if ((mark.is_fast_locked() && current->lock_stack().contains(obj()))) {
      // Not inflated so there can't be any waiters to notify.
      return;
    }
  } else if (LockingMode == LM_LEGACY) {
    if (mark.has_locker() && current->is_lock_owned((address)mark.locker())) {
      // Not inflated so there can't be any waiters to notify.
      return;
    }
  }

  ObjectMonitor* monitor;
  if (LockingMode == LM_LIGHTWEIGHT) {
    monitor = LightweightSynchronizer::inflate_locked_or_imse(obj(), inflate_cause_notify, CHECK);
  } else {
    // The ObjectMonitor* can't be async deflated until ownership is
    // dropped by the calling thread.
    monitor = inflate(current, obj(), inflate_cause_notify);
  }
  monitor->notify(CHECK);
}

// NOTE: see comment of notify()
void ObjectSynchronizer::notifyall(Handle obj, TRAPS) {
  JavaThread* current = THREAD;

  markWord mark = obj->mark();
  if (LockingMode == LM_LIGHTWEIGHT) {
    if ((mark.is_fast_locked() && current->lock_stack().contains(obj()))) {
      // Not inflated so there can't be any waiters to notify.
      return;
    }
  } else if (LockingMode == LM_LEGACY) {
    if (mark.has_locker() && current->is_lock_owned((address)mark.locker())) {
      // Not inflated so there can't be any waiters to notify.
      return;
    }
  }

  ObjectMonitor* monitor;
  if (LockingMode == LM_LIGHTWEIGHT) {
    monitor = LightweightSynchronizer::inflate_locked_or_imse(obj(), inflate_cause_notify, CHECK);
  } else {
    // The ObjectMonitor* can't be async deflated until ownership is
    // dropped by the calling thread.
    monitor = inflate(current, obj(), inflate_cause_notify);
  }
  monitor->notifyAll(CHECK);
}

// -----------------------------------------------------------------------------
// Hash Code handling

struct SharedGlobals {
  char         _pad_prefix[OM_CACHE_LINE_SIZE];
  // This is a highly shared mostly-read variable.
  // To avoid false-sharing it needs to be the sole occupant of a cache line.
  volatile int stw_random;
  DEFINE_PAD_MINUS_SIZE(1, OM_CACHE_LINE_SIZE, sizeof(volatile int));
  // Hot RW variable -- Sequester to avoid false-sharing
  volatile int hc_sequence;
  DEFINE_PAD_MINUS_SIZE(2, OM_CACHE_LINE_SIZE, sizeof(volatile int));
};

static SharedGlobals GVars;

static markWord read_stable_mark(oop obj) {
  markWord mark = obj->mark_acquire();
  if (!mark.is_being_inflated() || LockingMode == LM_LIGHTWEIGHT) {
    // New lightweight locking does not use the markWord::INFLATING() protocol.
    return mark;       // normal fast-path return
  }

  int its = 0;
  for (;;) {
    markWord mark = obj->mark_acquire();
    if (!mark.is_being_inflated()) {
      return mark;    // normal fast-path return
    }

    // The object is being inflated by some other thread.
    // The caller of read_stable_mark() must wait for inflation to complete.
    // Avoid live-lock.

    ++its;
    if (its > 10000 || !os::is_MP()) {
      if (its & 1) {
        os::naked_yield();
      } else {
        // Note that the following code attenuates the livelock problem but is not
        // a complete remedy.  A more complete solution would require that the inflating
        // thread hold the associated inflation lock.  The following code simply restricts
        // the number of spinners to at most one.  We'll have N-2 threads blocked
        // on the inflationlock, 1 thread holding the inflation lock and using
        // a yield/park strategy, and 1 thread in the midst of inflation.
        // A more refined approach would be to change the encoding of INFLATING
        // to allow encapsulation of a native thread pointer.  Threads waiting for
        // inflation to complete would use CAS to push themselves onto a singly linked
        // list rooted at the markword.  Once enqueued, they'd loop, checking a per-thread flag
        // and calling park().  When inflation was complete the thread that accomplished inflation
        // would detach the list and set the markword to inflated with a single CAS and
        // then for each thread on the list, set the flag and unpark() the thread.

        // Index into the lock array based on the current object address.
        static_assert(is_power_of_2(inflation_lock_count()), "must be");
        size_t ix = (cast_from_oop<intptr_t>(obj) >> 5) & (inflation_lock_count() - 1);
        int YieldThenBlock = 0;
        assert(ix < inflation_lock_count(), "invariant");
        inflation_lock(ix)->lock();
        while (obj->mark_acquire() == markWord::INFLATING()) {
          // Beware: naked_yield() is advisory and has almost no effect on some platforms
          // so we periodically call current->_ParkEvent->park(1).
          // We use a mixed spin/yield/block mechanism.
          if ((YieldThenBlock++) >= 16) {
            Thread::current()->_ParkEvent->park(1);
          } else {
            os::naked_yield();
          }
        }
        inflation_lock(ix)->unlock();
      }
    } else {
      SpinPause();       // SMP-polite spinning
    }
  }
}

// hashCode() generation :
//
// Possibilities:
// * MD5Digest of {obj,stw_random}
// * CRC32 of {obj,stw_random} or any linear-feedback shift register function.
// * A DES- or AES-style SBox[] mechanism
// * One of the Phi-based schemes, such as:
//   2654435761 = 2^32 * Phi (golden ratio)
//   HashCodeValue = ((uintptr_t(obj) >> 3) * 2654435761) ^ GVars.stw_random ;
// * A variation of Marsaglia's shift-xor RNG scheme.
// * (obj ^ stw_random) is appealing, but can result
//   in undesirable regularity in the hashCode values of adjacent objects
//   (objects allocated back-to-back, in particular).  This could potentially
//   result in hashtable collisions and reduced hashtable efficiency.
//   There are simple ways to "diffuse" the middle address bits over the
//   generated hashCode values:

static intptr_t get_next_hash(Thread* current, oop obj) {
  intptr_t value = 0;
  if (hashCode == 0) {
    // This form uses global Park-Miller RNG.
    // On MP system we'll have lots of RW access to a global, so the
    // mechanism induces lots of coherency traffic.
    value = os::random();
  } else if (hashCode == 1) {
    // This variation has the property of being stable (idempotent)
    // between STW operations.  This can be useful in some of the 1-0
    // synchronization schemes.
    intptr_t addr_bits = cast_from_oop<intptr_t>(obj) >> 3;
    value = addr_bits ^ (addr_bits >> 5) ^ GVars.stw_random;
  } else if (hashCode == 2) {
    value = 1;            // for sensitivity testing
  } else if (hashCode == 3) {
    value = ++GVars.hc_sequence;
  } else if (hashCode == 4) {
    value = cast_from_oop<intptr_t>(obj);
  } else {
    // Marsaglia's xor-shift scheme with thread-specific state
    // This is probably the best overall implementation -- we'll
    // likely make this the default in future releases.
    unsigned t = current->_hashStateX;
    t ^= (t << 11);
    current->_hashStateX = current->_hashStateY;
    current->_hashStateY = current->_hashStateZ;
    current->_hashStateZ = current->_hashStateW;
    unsigned v = current->_hashStateW;
    v = (v ^ (v >> 19)) ^ (t ^ (t >> 8));
    current->_hashStateW = v;
    value = v;
  }

  value &= markWord::hash_mask;
  if (value == 0) value = 0xBAD;
  assert(value != markWord::no_hash, "invariant");
  return value;
}

static intptr_t install_hash_code(Thread* current, oop obj) {
  assert(UseObjectMonitorTable && LockingMode == LM_LIGHTWEIGHT, "must be");

  markWord mark = obj->mark_acquire();
  for (;;) {
    intptr_t hash = mark.hash();
    if (hash != 0) {
      return hash;
    }

    hash = get_next_hash(current, obj);
    const markWord old_mark = mark;
    const markWord new_mark = old_mark.copy_set_hash(hash);

    mark = obj->cas_set_mark(new_mark, old_mark);
    if (old_mark == mark) {
      return hash;
    }
  }
}

intptr_t ObjectSynchronizer::FastHashCode(Thread* current, oop obj) {
  if (UseObjectMonitorTable) {
    // Since the monitor isn't in the object header, the hash can simply be
    // installed in the object header.
    return install_hash_code(current, obj);
  }

  while (true) {
    ObjectMonitor* monitor = nullptr;
    markWord temp, test;
    intptr_t hash;
    markWord mark = read_stable_mark(obj);
    if (VerifyHeavyMonitors) {
      assert(LockingMode == LM_MONITOR, "+VerifyHeavyMonitors requires LockingMode == 0 (LM_MONITOR)");
      guarantee((obj->mark().value() & markWord::lock_mask_in_place) != markWord::locked_value, "must not be lightweight/stack-locked");
    }
    if (mark.is_unlocked() || (LockingMode == LM_LIGHTWEIGHT && mark.is_fast_locked())) {
      hash = mark.hash();
      if (hash != 0) {                     // if it has a hash, just return it
        return hash;
      }
      hash = get_next_hash(current, obj);  // get a new hash
      temp = mark.copy_set_hash(hash);     // merge the hash into header
                                           // try to install the hash
      test = obj->cas_set_mark(temp, mark);
      if (test == mark) {                  // if the hash was installed, return it
        return hash;
      }
      if (LockingMode == LM_LIGHTWEIGHT) {
        // CAS failed, retry
        continue;
      }
      // Failed to install the hash. It could be that another thread
      // installed the hash just before our attempt or inflation has
      // occurred or... so we fall thru to inflate the monitor for
      // stability and then install the hash.
    } else if (mark.has_monitor()) {
      monitor = mark.monitor();
      temp = monitor->header();
      assert(temp.is_neutral(), "invariant: header=" INTPTR_FORMAT, temp.value());
      hash = temp.hash();
      if (hash != 0) {
        // It has a hash.

        // Separate load of dmw/header above from the loads in
        // is_being_async_deflated().

        // dmw/header and _contentions may get written by different threads.
        // Make sure to observe them in the same order when having several observers.
        OrderAccess::loadload_for_IRIW();

        if (monitor->is_being_async_deflated()) {
          // But we can't safely use the hash if we detect that async
          // deflation has occurred. So we attempt to restore the
          // header/dmw to the object's header so that we only retry
          // once if the deflater thread happens to be slow.
          monitor->install_displaced_markword_in_object(obj);
          continue;
        }
        return hash;
      }
      // Fall thru so we only have one place that installs the hash in
      // the ObjectMonitor.
    } else if (LockingMode == LM_LEGACY && mark.has_locker()
               && current->is_Java_thread()
               && JavaThread::cast(current)->is_lock_owned((address)mark.locker())) {
      // This is a stack-lock owned by the calling thread so fetch the
      // displaced markWord from the BasicLock on the stack.
      temp = mark.displaced_mark_helper();
      assert(temp.is_neutral(), "invariant: header=" INTPTR_FORMAT, temp.value());
      hash = temp.hash();
      if (hash != 0) {                  // if it has a hash, just return it
        return hash;
      }
      // WARNING:
      // The displaced header in the BasicLock on a thread's stack
      // is strictly immutable. It CANNOT be changed in ANY cases.
      // So we have to inflate the stack-lock into an ObjectMonitor
      // even if the current thread owns the lock. The BasicLock on
      // a thread's stack can be asynchronously read by other threads
      // during an inflate() call so any change to that stack memory
      // may not propagate to other threads correctly.
    }

    // Inflate the monitor to set the hash.

    // There's no need to inflate if the mark has already got a monitor.
    // NOTE: an async deflation can race after we get the monitor and
    // before we can update the ObjectMonitor's header with the hash
    // value below.
    monitor = mark.has_monitor() ? mark.monitor() : inflate(current, obj, inflate_cause_hash_code);
    // Load ObjectMonitor's header/dmw field and see if it has a hash.
    mark = monitor->header();
    assert(mark.is_neutral(), "invariant: header=" INTPTR_FORMAT, mark.value());
    hash = mark.hash();
    if (hash == 0) {                       // if it does not have a hash
      hash = get_next_hash(current, obj);  // get a new hash
      temp = mark.copy_set_hash(hash)   ;  // merge the hash into header
      assert(temp.is_neutral(), "invariant: header=" INTPTR_FORMAT, temp.value());
      uintptr_t v = Atomic::cmpxchg(monitor->metadata_addr(), mark.value(), temp.value());
      test = markWord(v);
      if (test != mark) {
        // The attempt to update the ObjectMonitor's header/dmw field
        // did not work. This can happen if another thread managed to
        // merge in the hash just before our cmpxchg().
        // If we add any new usages of the header/dmw field, this code
        // will need to be updated.
        hash = test.hash();
        assert(test.is_neutral(), "invariant: header=" INTPTR_FORMAT, test.value());
        assert(hash != 0, "should only have lost the race to a thread that set a non-zero hash");
      }
      if (monitor->is_being_async_deflated() && !UseObjectMonitorTable) {
        // If we detect that async deflation has occurred, then we
        // attempt to restore the header/dmw to the object's header
        // so that we only retry once if the deflater thread happens
        // to be slow.
        monitor->install_displaced_markword_in_object(obj);
        continue;
      }
    }
    // We finally get the hash.
    return hash;
  }
}

bool ObjectSynchronizer::current_thread_holds_lock(JavaThread* current,
                                                   Handle h_obj) {
  assert(current == JavaThread::current(), "Can only be called on current thread");
  oop obj = h_obj();

  markWord mark = read_stable_mark(obj);

  if (LockingMode == LM_LEGACY && mark.has_locker()) {
    // stack-locked case, header points into owner's stack
    return current->is_lock_owned((address)mark.locker());
  }

  if (LockingMode == LM_LIGHTWEIGHT && mark.is_fast_locked()) {
    // fast-locking case, see if lock is in current's lock stack
    return current->lock_stack().contains(h_obj());
  }

  while (LockingMode == LM_LIGHTWEIGHT && mark.has_monitor()) {
    ObjectMonitor* monitor = read_monitor(current, obj, mark);
    if (monitor != nullptr) {
      return monitor->is_entered(current) != 0;
    }
    // Racing with inflation/deflation, retry
    mark = obj->mark_acquire();

    if (mark.is_fast_locked()) {
      // Some other thread fast_locked, current could not have held the lock
      return false;
    }
  }

  if (LockingMode != LM_LIGHTWEIGHT && mark.has_monitor()) {
    // Inflated monitor so header points to ObjectMonitor (tagged pointer).
    // The first stage of async deflation does not affect any field
    // used by this comparison so the ObjectMonitor* is usable here.
    ObjectMonitor* monitor = read_monitor(mark);
    return monitor->is_entered(current) != 0;
  }
  // Unlocked case, header in place
  assert(mark.is_unlocked(), "sanity check");
  return false;
}

JavaThread* ObjectSynchronizer::get_lock_owner(ThreadsList * t_list, Handle h_obj) {
  oop obj = h_obj();
  markWord mark = read_stable_mark(obj);

  if (LockingMode == LM_LEGACY && mark.has_locker()) {
    // stack-locked so header points into owner's stack.
    // owning_thread_from_monitor_owner() may also return null here:
    return Threads::owning_thread_from_stacklock(t_list, (address) mark.locker());
  }

  if (LockingMode == LM_LIGHTWEIGHT && mark.is_fast_locked()) {
    // fast-locked so get owner from the object.
    // owning_thread_from_object() may also return null here:
    return Threads::owning_thread_from_object(t_list, h_obj());
  }

  while (LockingMode == LM_LIGHTWEIGHT && mark.has_monitor()) {
    ObjectMonitor* monitor = read_monitor(Thread::current(), obj, mark);
    if (monitor != nullptr) {
      return Threads::owning_thread_from_monitor(t_list, monitor);
    }
    // Racing with inflation/deflation, retry
    mark = obj->mark_acquire();

    if (mark.is_fast_locked()) {
      // Some other thread fast_locked
      return Threads::owning_thread_from_object(t_list, h_obj());
    }
  }

  if (LockingMode != LM_LIGHTWEIGHT && mark.has_monitor()) {
    // Inflated monitor so header points to ObjectMonitor (tagged pointer).
    // The first stage of async deflation does not affect any field
    // used by this comparison so the ObjectMonitor* is usable here.
    ObjectMonitor* monitor = read_monitor(mark);
    assert(monitor != nullptr, "monitor should be non-null");
    // owning_thread_from_monitor() may also return null here:
    return Threads::owning_thread_from_monitor(t_list, monitor);
  }

  // Unlocked case, header in place
  // Cannot have assertion since this object may have been
  // locked by another thread when reaching here.
  // assert(mark.is_unlocked(), "sanity check");

  return nullptr;
}

// Visitors ...

// Iterate over all ObjectMonitors.
template <typename Function>
void ObjectSynchronizer::monitors_iterate(Function function) {
  MonitorList::Iterator iter = _in_use_list.iterator();
  while (iter.has_next()) {
    ObjectMonitor* monitor = iter.next();
    function(monitor);
  }
}

// Iterate ObjectMonitors owned by any thread and where the owner `filter`
// returns true.
template <typename OwnerFilter>
void ObjectSynchronizer::owned_monitors_iterate_filtered(MonitorClosure* closure, OwnerFilter filter) {
  monitors_iterate([&](ObjectMonitor* monitor) {
    // This function is only called at a safepoint or when the
    // target thread is suspended or when the target thread is
    // operating on itself. The current closures in use today are
    // only interested in an owned ObjectMonitor and ownership
    // cannot be dropped under the calling contexts so the
    // ObjectMonitor cannot be async deflated.
    if (monitor->has_owner() && filter(monitor)) {
      assert(!monitor->is_being_async_deflated(), "Owned monitors should not be deflating");

      closure->do_monitor(monitor);
    }
  });
}

// Iterate ObjectMonitors where the owner == thread; this does NOT include
// ObjectMonitors where owner is set to a stack-lock address in thread.
void ObjectSynchronizer::owned_monitors_iterate(MonitorClosure* closure, JavaThread* thread) {
  auto thread_filter = [&](ObjectMonitor* monitor) { return monitor->is_owner(thread); };
  return owned_monitors_iterate_filtered(closure, thread_filter);
}

// Iterate ObjectMonitors owned by any thread.
void ObjectSynchronizer::owned_monitors_iterate(MonitorClosure* closure) {
  auto all_filter = [&](ObjectMonitor* monitor) { return true; };
  return owned_monitors_iterate_filtered(closure, all_filter);
}

static bool monitors_used_above_threshold(MonitorList* list) {
  if (MonitorUsedDeflationThreshold == 0) {  // disabled case is easy
    return false;
  }
  // Start with ceiling based on a per-thread estimate:
  size_t ceiling = ObjectSynchronizer::in_use_list_ceiling();
  size_t old_ceiling = ceiling;
  if (ceiling < list->max()) {
    // The max used by the system has exceeded the ceiling so use that:
    ceiling = list->max();
  }
  size_t monitors_used = list->count();
  if (monitors_used == 0) {  // empty list is easy
    return false;
  }
  if (NoAsyncDeflationProgressMax != 0 &&
      _no_progress_cnt >= NoAsyncDeflationProgressMax) {
    double remainder = (100.0 - MonitorUsedDeflationThreshold) / 100.0;
    size_t new_ceiling = ceiling + (size_t)((double)ceiling * remainder) + 1;
    ObjectSynchronizer::set_in_use_list_ceiling(new_ceiling);
    log_info(monitorinflation)("Too many deflations without progress; "
                               "bumping in_use_list_ceiling from " SIZE_FORMAT
                               " to " SIZE_FORMAT, old_ceiling, new_ceiling);
    _no_progress_cnt = 0;
    ceiling = new_ceiling;
  }

  // Check if our monitor usage is above the threshold:
  size_t monitor_usage = (monitors_used * 100LL) / ceiling;
  if (int(monitor_usage) > MonitorUsedDeflationThreshold) {
    log_info(monitorinflation)("monitors_used=" SIZE_FORMAT ", ceiling=" SIZE_FORMAT
                               ", monitor_usage=" SIZE_FORMAT ", threshold=%d",
                               monitors_used, ceiling, monitor_usage, MonitorUsedDeflationThreshold);
    return true;
  }

  return false;
}

size_t ObjectSynchronizer::in_use_list_ceiling() {
  return _in_use_list_ceiling;
}

void ObjectSynchronizer::dec_in_use_list_ceiling() {
  Atomic::sub(&_in_use_list_ceiling, AvgMonitorsPerThreadEstimate);
}

void ObjectSynchronizer::inc_in_use_list_ceiling() {
  Atomic::add(&_in_use_list_ceiling, AvgMonitorsPerThreadEstimate);
}

void ObjectSynchronizer::set_in_use_list_ceiling(size_t new_value) {
  _in_use_list_ceiling = new_value;
}

bool ObjectSynchronizer::is_async_deflation_needed() {
  if (is_async_deflation_requested()) {
    // Async deflation request.
    log_info(monitorinflation)("Async deflation needed: explicit request");
    return true;
  }

  jlong time_since_last = time_since_last_async_deflation_ms();

  if (AsyncDeflationInterval > 0 &&
      time_since_last > AsyncDeflationInterval &&
      monitors_used_above_threshold(&_in_use_list)) {
    // It's been longer than our specified deflate interval and there
    // are too many monitors in use. We don't deflate more frequently
    // than AsyncDeflationInterval (unless is_async_deflation_requested)
    // in order to not swamp the MonitorDeflationThread.
    log_info(monitorinflation)("Async deflation needed: monitors used are above the threshold");
    return true;
  }

  if (GuaranteedAsyncDeflationInterval > 0 &&
      time_since_last > GuaranteedAsyncDeflationInterval) {
    // It's been longer than our specified guaranteed deflate interval.
    // We need to clean up the used monitors even if the threshold is
    // not reached, to keep the memory utilization at bay when many threads
    // touched many monitors.
    log_info(monitorinflation)("Async deflation needed: guaranteed interval (" INTX_FORMAT " ms) "
                               "is greater than time since last deflation (" JLONG_FORMAT " ms)",
                               GuaranteedAsyncDeflationInterval, time_since_last);

    // If this deflation has no progress, then it should not affect the no-progress
    // tracking, otherwise threshold heuristics would think it was triggered, experienced
    // no progress, and needs to backoff more aggressively. In this "no progress" case,
    // the generic code would bump the no-progress counter, and we compensate for that
    // by telling it to skip the update.
    //
    // If this deflation has progress, then it should let non-progress tracking
    // know about this, otherwise the threshold heuristics would kick in, potentially
    // experience no-progress due to aggressive cleanup by this deflation, and think
    // it is still in no-progress stride. In this "progress" case, the generic code would
    // zero the counter, and we allow it to happen.
    _no_progress_skip_increment = true;

    return true;
  }

  return false;
}

void ObjectSynchronizer::request_deflate_idle_monitors() {
  MonitorLocker ml(MonitorDeflation_lock, Mutex::_no_safepoint_check_flag);
  set_is_async_deflation_requested(true);
  ml.notify_all();
}

bool ObjectSynchronizer::request_deflate_idle_monitors_from_wb() {
  JavaThread* current = JavaThread::current();
  bool ret_code = false;

  jlong last_time = last_async_deflation_time_ns();

  request_deflate_idle_monitors();

  const int N_CHECKS = 5;
  for (int i = 0; i < N_CHECKS; i++) {  // sleep for at most 5 seconds
    if (last_async_deflation_time_ns() > last_time) {
      log_info(monitorinflation)("Async Deflation happened after %d check(s).", i);
      ret_code = true;
      break;
    }
    {
      // JavaThread has to honor the blocking protocol.
      ThreadBlockInVM tbivm(current);
      os::naked_short_sleep(999);  // sleep for almost 1 second
    }
  }
  if (!ret_code) {
    log_info(monitorinflation)("Async Deflation DID NOT happen after %d checks.", N_CHECKS);
  }

  return ret_code;
}

jlong ObjectSynchronizer::time_since_last_async_deflation_ms() {
  return (os::javaTimeNanos() - last_async_deflation_time_ns()) / (NANOUNITS / MILLIUNITS);
}

static void post_monitor_inflate_event(EventJavaMonitorInflate* event,
                                       const oop obj,
                                       ObjectSynchronizer::InflateCause cause) {
  assert(event != nullptr, "invariant");
  event->set_monitorClass(obj->klass());
  event->set_address((uintptr_t)(void*)obj);
  event->set_cause((u1)cause);
  event->commit();
}

// Fast path code shared by multiple functions
void ObjectSynchronizer::inflate_helper(oop obj) {
  assert(LockingMode != LM_LIGHTWEIGHT, "only inflate through enter");
  markWord mark = obj->mark_acquire();
  if (mark.has_monitor()) {
    ObjectMonitor* monitor = read_monitor(mark);
    markWord dmw = monitor->header();
    assert(dmw.is_neutral(), "sanity check: header=" INTPTR_FORMAT, dmw.value());
    return;
  }
  (void)inflate(Thread::current(), obj, inflate_cause_vm_internal);
}

ObjectMonitor* ObjectSynchronizer::inflate(Thread* current, oop obj, const InflateCause cause) {
  assert(current == Thread::current(), "must be");
<<<<<<< HEAD
  return inflate_impl(current->is_Java_thread() ? JavaThread::cast(current) : nullptr, obj, cause);
=======
  assert(LockingMode != LM_LIGHTWEIGHT, "only inflate through enter");
  return inflate_impl(obj, cause);
>>>>>>> 3ca359ad
}

ObjectMonitor* ObjectSynchronizer::inflate_for(JavaThread* thread, oop obj, const InflateCause cause) {
  assert(thread == Thread::current() || thread->is_obj_deopt_suspend(), "must be");
<<<<<<< HEAD
  return inflate_impl(thread, obj, cause);
}

ObjectMonitor* ObjectSynchronizer::inflate_impl(JavaThread* inflating_thread, oop object, const InflateCause cause) {
  // The JavaThread* inflating_thread requires that the inflating_thread == Thread::current() or
  // is suspended throughout the call by some other mechanism.
  // The thread might be nullptr when called from a non JavaThread. (As may still be
  // the case from FastHashCode). However it is only important for correctness that the
  // thread is set when called from ObjectSynchronizer::enter from the owning thread,
  // ObjectSynchronizer::enter_for from any thread, or ObjectSynchronizer::exit.
=======
  assert(LockingMode != LM_LIGHTWEIGHT, "LM_LIGHTWEIGHT cannot use inflate_for");
  return inflate_impl(obj, cause);
}

ObjectMonitor* ObjectSynchronizer::inflate_impl(oop object, const InflateCause cause) {
  assert(LockingMode != LM_LIGHTWEIGHT, "LM_LIGHTWEIGHT cannot use inflate_impl");
>>>>>>> 3ca359ad
  EventJavaMonitorInflate event;

  for (;;) {
    const markWord mark = object->mark_acquire();

    // The mark can be in one of the following states:
<<<<<<< HEAD
    // *  inflated     - If the ObjectMonitor owner is anonymous and the
    //                   inflating_thread owns the object lock, then we
    //                   make the inflating_thread the ObjectMonitor owner.
    //                   For LM_LIGHTWEIGHT we also remove the lock from
    //                   the inflating_thread's lock stack.
    // *  fast-locked  - Coerce it to inflated from fast-locked.
=======
    // *  inflated     - Just return it.
>>>>>>> 3ca359ad
    // *  stack-locked - Coerce it to inflated from stack-locked.
    // *  INFLATING    - Busy wait for conversion from stack-locked to
    //                   inflated.
    // *  unlocked     - Aggressively inflate the object.

    // CASE: inflated
    if (mark.has_monitor()) {
      ObjectMonitor* inf = mark.monitor();
      markWord dmw = inf->header();
      assert(dmw.is_neutral(), "invariant: header=" INTPTR_FORMAT, dmw.value());
<<<<<<< HEAD
      if (inf->is_owner_anonymous() && inflating_thread != nullptr) {
        if (LockingMode == LM_LIGHTWEIGHT) {
          if (inflating_thread->lock_stack().contains(object)) {
            inf->set_owner_from_anonymous(inflating_thread);
            size_t removed = inflating_thread->lock_stack().remove(object);
            inf->set_recursions(removed - 1);
          }
        } else {
          assert(LockingMode == LM_LEGACY, "invariant");
          if (inflating_thread->is_lock_owned((address)inf->stack_locker())) {
            inf->set_owner_from_BasicLock(inflating_thread);
          }
        }
      }
=======
>>>>>>> 3ca359ad
      return inf;
    }

    // CASE: inflation in progress - inflating over a stack-lock.
    // Some other thread is converting from stack-locked to inflated.
    // Only that thread can complete inflation -- other threads must wait.
    // The INFLATING value is transient.
    // Currently, we spin/yield/park and poll the markword, waiting for inflation to finish.
    // We could always eliminate polling by parking the thread on some auxiliary list.
    if (mark == markWord::INFLATING()) {
      read_stable_mark(object);
      continue;
    }

    // CASE: stack-locked
    // Could be stack-locked either by current or by some other thread.
    //
    // Note that we allocate the ObjectMonitor speculatively, _before_ attempting
    // to install INFLATING into the mark word.  We originally installed INFLATING,
    // allocated the ObjectMonitor, and then finally STed the address of the
    // ObjectMonitor into the mark.  This was correct, but artificially lengthened
    // the interval in which INFLATING appeared in the mark, thus increasing
    // the odds of inflation contention. If we lose the race to set INFLATING,
    // then we just delete the ObjectMonitor and loop around again.
    //
    LogStreamHandle(Trace, monitorinflation) lsh;
    if (LockingMode == LM_LEGACY && mark.has_locker()) {
      ObjectMonitor* m = new ObjectMonitor(object);
      // Optimistically prepare the ObjectMonitor - anticipate successful CAS
      // We do this before the CAS in order to minimize the length of time
      // in which INFLATING appears in the mark.

      markWord cmp = object->cas_set_mark(markWord::INFLATING(), mark);
      if (cmp != mark) {
        delete m;
        continue;       // Interference -- just retry
      }

      // We've successfully installed INFLATING (0) into the mark-word.
      // This is the only case where 0 will appear in a mark-word.
      // Only the singular thread that successfully swings the mark-word
      // to 0 can perform (or more precisely, complete) inflation.
      //
      // Why do we CAS a 0 into the mark-word instead of just CASing the
      // mark-word from the stack-locked value directly to the new inflated state?
      // Consider what happens when a thread unlocks a stack-locked object.
      // It attempts to use CAS to swing the displaced header value from the
      // on-stack BasicLock back into the object header.  Recall also that the
      // header value (hash code, etc) can reside in (a) the object header, or
      // (b) a displaced header associated with the stack-lock, or (c) a displaced
      // header in an ObjectMonitor.  The inflate() routine must copy the header
      // value from the BasicLock on the owner's stack to the ObjectMonitor, all
      // the while preserving the hashCode stability invariants.  If the owner
      // decides to release the lock while the value is 0, the unlock will fail
      // and control will eventually pass from slow_exit() to inflate.  The owner
      // will then spin, waiting for the 0 value to disappear.   Put another way,
      // the 0 causes the owner to stall if the owner happens to try to
      // drop the lock (restoring the header from the BasicLock to the object)
      // while inflation is in-progress.  This protocol avoids races that might
      // would otherwise permit hashCode values to change or "flicker" for an object.
      // Critically, while object->mark is 0 mark.displaced_mark_helper() is stable.
      // 0 serves as a "BUSY" inflate-in-progress indicator.


      // fetch the displaced mark from the owner's stack.
      // The owner can't die or unwind past the lock while our INFLATING
      // object is in the mark.  Furthermore the owner can't complete
      // an unlock on the object, either.
      markWord dmw = mark.displaced_mark_helper();
      // Catch if the object's header is not neutral (not locked and
      // not marked is what we care about here).
      assert(dmw.is_neutral(), "invariant: header=" INTPTR_FORMAT, dmw.value());

      // Setup monitor fields to proper values -- prepare the monitor
      m->set_header(dmw);

      // Note that a thread can inflate an object
      // that it has stack-locked -- as might happen in wait() -- directly
      // with CAS.  That is, we can avoid the xchg-nullptr .... ST idiom.
      if (inflating_thread != nullptr && inflating_thread->is_lock_owned((address)mark.locker())) {
        m->set_owner_from(nullptr, inflating_thread);
      } else {
        // Use ANONYMOUS_OWNER to indicate that the owner is the BasicLock on the stack,
        // and set the stack locker field in the monitor.
        m->set_stack_locker(mark.locker());
        m->set_owner_anonymous();  // second
      }
      // TODO-FIXME: assert BasicLock->dhw != 0.

      // Must preserve store ordering. The monitor state must
      // be stable at the time of publishing the monitor address.
      guarantee(object->mark() == markWord::INFLATING(), "invariant");
      // Release semantics so that above set_object() is seen first.
      object->release_set_mark(markWord::encode(m));

      // Once ObjectMonitor is configured and the object is associated
      // with the ObjectMonitor, it is safe to allow async deflation:
      _in_use_list.add(m);

      // Hopefully the performance counters are allocated on distinct cache lines
      // to avoid false sharing on MP systems ...
      OM_PERFDATA_OP(Inflations, inc());
      if (log_is_enabled(Trace, monitorinflation)) {
        ResourceMark rm;
        lsh.print_cr("inflate(has_locker): object=" INTPTR_FORMAT ", mark="
                     INTPTR_FORMAT ", type='%s'", p2i(object),
                     object->mark().value(), object->klass()->external_name());
      }
      if (event.should_commit()) {
        post_monitor_inflate_event(&event, object, cause);
      }
      return m;
    }

    // CASE: unlocked
    // TODO-FIXME: for entry we currently inflate and then try to CAS _owner.
    // If we know we're inflating for entry it's better to inflate by swinging a
    // pre-locked ObjectMonitor pointer into the object header.   A successful
    // CAS inflates the object *and* confers ownership to the inflating thread.
    // In the current implementation we use a 2-step mechanism where we CAS()
    // to inflate and then CAS() again to try to swing _owner from null to current.
    // An inflateTry() method that we could call from enter() would be useful.

    assert(mark.is_unlocked(), "invariant: header=" INTPTR_FORMAT, mark.value());
    ObjectMonitor* m = new ObjectMonitor(object);
    // prepare m for installation - set monitor to initial state
    m->set_header(mark);

    if (object->cas_set_mark(markWord::encode(m), mark) != mark) {
      delete m;
      m = nullptr;
      continue;
      // interference - the markword changed - just retry.
      // The state-transitions are one-way, so there's no chance of
      // live-lock -- "Inflated" is an absorbing state.
    }

    // Once the ObjectMonitor is configured and object is associated
    // with the ObjectMonitor, it is safe to allow async deflation:
    _in_use_list.add(m);

    // Hopefully the performance counters are allocated on distinct
    // cache lines to avoid false sharing on MP systems ...
    OM_PERFDATA_OP(Inflations, inc());
    if (log_is_enabled(Trace, monitorinflation)) {
      ResourceMark rm;
      lsh.print_cr("inflate(unlocked): object=" INTPTR_FORMAT ", mark="
                   INTPTR_FORMAT ", type='%s'", p2i(object),
                   object->mark().value(), object->klass()->external_name());
    }
    if (event.should_commit()) {
      post_monitor_inflate_event(&event, object, cause);
    }
    return m;
  }
}

// Walk the in-use list and deflate (at most MonitorDeflationMax) idle
// ObjectMonitors. Returns the number of deflated ObjectMonitors.
//
size_t ObjectSynchronizer::deflate_monitor_list(ObjectMonitorDeflationSafepointer* safepointer) {
  MonitorList::Iterator iter = _in_use_list.iterator();
  size_t deflated_count = 0;
  Thread* current = Thread::current();

  while (iter.has_next()) {
    if (deflated_count >= (size_t)MonitorDeflationMax) {
      break;
    }
    ObjectMonitor* mid = iter.next();
    if (mid->deflate_monitor(current)) {
      deflated_count++;
    }

    // Must check for a safepoint/handshake and honor it.
    safepointer->block_for_safepoint("deflation", "deflated_count", deflated_count);
  }

  return deflated_count;
}

class HandshakeForDeflation : public HandshakeClosure {
 public:
  HandshakeForDeflation() : HandshakeClosure("HandshakeForDeflation") {}

  void do_thread(Thread* thread) {
    log_trace(monitorinflation)("HandshakeForDeflation::do_thread: thread="
                                INTPTR_FORMAT, p2i(thread));
    if (thread->is_Java_thread()) {
      // Clear OM cache
      JavaThread* jt = JavaThread::cast(thread);
      jt->om_clear_monitor_cache();
    }
  }
};

class VM_RendezvousGCThreads : public VM_Operation {
public:
  bool evaluate_at_safepoint() const override { return false; }
  VMOp_Type type() const override { return VMOp_RendezvousGCThreads; }
  void doit() override {
    Universe::heap()->safepoint_synchronize_begin();
    Universe::heap()->safepoint_synchronize_end();
  };
};

static size_t delete_monitors(GrowableArray<ObjectMonitor*>* delete_list,
                              ObjectMonitorDeflationSafepointer* safepointer) {
  NativeHeapTrimmer::SuspendMark sm("monitor deletion");
  size_t deleted_count = 0;
  for (ObjectMonitor* monitor: *delete_list) {
    delete monitor;
    deleted_count++;
    // A JavaThread must check for a safepoint/handshake and honor it.
    safepointer->block_for_safepoint("deletion", "deleted_count", deleted_count);
  }
  return deleted_count;
}

class ObjectMonitorDeflationLogging: public StackObj {
  LogStreamHandle(Debug, monitorinflation) _debug;
  LogStreamHandle(Info, monitorinflation)  _info;
  LogStream*                               _stream;
  elapsedTimer                             _timer;

  size_t ceiling() const { return ObjectSynchronizer::in_use_list_ceiling(); }
  size_t count() const   { return ObjectSynchronizer::_in_use_list.count(); }
  size_t max() const     { return ObjectSynchronizer::_in_use_list.max(); }

public:
  ObjectMonitorDeflationLogging()
    : _debug(), _info(), _stream(nullptr) {
    if (_debug.is_enabled()) {
      _stream = &_debug;
    } else if (_info.is_enabled()) {
      _stream = &_info;
    }
  }

  void begin() {
    if (_stream != nullptr) {
      _stream->print_cr("begin deflating: in_use_list stats: ceiling=" SIZE_FORMAT ", count=" SIZE_FORMAT ", max=" SIZE_FORMAT,
                        ceiling(), count(), max());
      _timer.start();
    }
  }

  void before_handshake(size_t unlinked_count) {
    if (_stream != nullptr) {
      _timer.stop();
      _stream->print_cr("before handshaking: unlinked_count=" SIZE_FORMAT
                        ", in_use_list stats: ceiling=" SIZE_FORMAT ", count="
                        SIZE_FORMAT ", max=" SIZE_FORMAT,
                        unlinked_count, ceiling(), count(), max());
    }
  }

  void after_handshake() {
    if (_stream != nullptr) {
      _stream->print_cr("after handshaking: in_use_list stats: ceiling="
                        SIZE_FORMAT ", count=" SIZE_FORMAT ", max=" SIZE_FORMAT,
                        ceiling(), count(), max());
      _timer.start();
    }
  }

  void end(size_t deflated_count, size_t unlinked_count) {
    if (_stream != nullptr) {
      _timer.stop();
      if (deflated_count != 0 || unlinked_count != 0 || _debug.is_enabled()) {
        _stream->print_cr("deflated_count=" SIZE_FORMAT ", {unlinked,deleted}_count=" SIZE_FORMAT " monitors in %3.7f secs",
                          deflated_count, unlinked_count, _timer.seconds());
      }
      _stream->print_cr("end deflating: in_use_list stats: ceiling=" SIZE_FORMAT ", count=" SIZE_FORMAT ", max=" SIZE_FORMAT,
                        ceiling(), count(), max());
    }
  }

  void before_block_for_safepoint(const char* op_name, const char* cnt_name, size_t cnt) {
    if (_stream != nullptr) {
      _timer.stop();
      _stream->print_cr("pausing %s: %s=" SIZE_FORMAT ", in_use_list stats: ceiling="
                        SIZE_FORMAT ", count=" SIZE_FORMAT ", max=" SIZE_FORMAT,
                        op_name, cnt_name, cnt, ceiling(), count(), max());
    }
  }

  void after_block_for_safepoint(const char* op_name) {
    if (_stream != nullptr) {
      _stream->print_cr("resuming %s: in_use_list stats: ceiling=" SIZE_FORMAT
                        ", count=" SIZE_FORMAT ", max=" SIZE_FORMAT, op_name,
                        ceiling(), count(), max());
      _timer.start();
    }
  }
};

void ObjectMonitorDeflationSafepointer::block_for_safepoint(const char* op_name, const char* count_name, size_t counter) {
  if (!SafepointMechanism::should_process(_current)) {
    return;
  }

  // A safepoint/handshake has started.
  _log->before_block_for_safepoint(op_name, count_name, counter);

  {
    // Honor block request.
    ThreadBlockInVM tbivm(_current);
  }

  _log->after_block_for_safepoint(op_name);
}

// This function is called by the MonitorDeflationThread to deflate
// ObjectMonitors.
size_t ObjectSynchronizer::deflate_idle_monitors() {
  JavaThread* current = JavaThread::current();
  assert(current->is_monitor_deflation_thread(), "The only monitor deflater");

  // The async deflation request has been processed.
  _last_async_deflation_time_ns = os::javaTimeNanos();
  set_is_async_deflation_requested(false);

  ObjectMonitorDeflationLogging log;
  ObjectMonitorDeflationSafepointer safepointer(current, &log);

  log.begin();

  // Deflate some idle ObjectMonitors.
  size_t deflated_count = deflate_monitor_list(&safepointer);

  // Unlink the deflated ObjectMonitors from the in-use list.
  size_t unlinked_count = 0;
  size_t deleted_count = 0;
  if (deflated_count > 0) {
    ResourceMark rm(current);
    GrowableArray<ObjectMonitor*> delete_list((int)deflated_count);
    unlinked_count = _in_use_list.unlink_deflated(deflated_count, &delete_list, &safepointer);

#ifdef ASSERT
    if (UseObjectMonitorTable) {
      for (ObjectMonitor* monitor : delete_list) {
        assert(!LightweightSynchronizer::contains_monitor(current, monitor), "Should have been removed");
      }
    }
#endif

    log.before_handshake(unlinked_count);

    // A JavaThread needs to handshake in order to safely free the
    // ObjectMonitors that were deflated in this cycle.
    HandshakeForDeflation hfd_hc;
    Handshake::execute(&hfd_hc);
    // Also, we sync and desync GC threads around the handshake, so that they can
    // safely read the mark-word and look-through to the object-monitor, without
    // being afraid that the object-monitor is going away.
    VM_RendezvousGCThreads sync_gc;
    VMThread::execute(&sync_gc);

    log.after_handshake();

    // After the handshake, safely free the ObjectMonitors that were
    // deflated and unlinked in this cycle.

    // Delete the unlinked ObjectMonitors.
    deleted_count = delete_monitors(&delete_list, &safepointer);
    assert(unlinked_count == deleted_count, "must be");
  }

  log.end(deflated_count, unlinked_count);

  OM_PERFDATA_OP(MonExtant, set_value(_in_use_list.count()));
  OM_PERFDATA_OP(Deflations, inc(deflated_count));

  GVars.stw_random = os::random();

  if (deflated_count != 0) {
    _no_progress_cnt = 0;
  } else if (_no_progress_skip_increment) {
    _no_progress_skip_increment = false;
  } else {
    _no_progress_cnt++;
  }

  return deflated_count;
}

// Monitor cleanup on JavaThread::exit

// Iterate through monitor cache and attempt to release thread's monitors
class ReleaseJavaMonitorsClosure: public MonitorClosure {
 private:
  JavaThread* _thread;

 public:
  ReleaseJavaMonitorsClosure(JavaThread* thread) : _thread(thread) {}
  void do_monitor(ObjectMonitor* mid) {
    intx rec = mid->complete_exit(_thread);
    _thread->dec_held_monitor_count((rec + 1));
  }
};

// Release all inflated monitors owned by current thread.  Lightweight monitors are
// ignored.  This is meant to be called during JNI thread detach which assumes
// all remaining monitors are heavyweight.  All exceptions are swallowed.
// Scanning the extant monitor list can be time consuming.
// A simple optimization is to add a per-thread flag that indicates a thread
// called jni_monitorenter() during its lifetime.
//
// Instead of NoSafepointVerifier it might be cheaper to
// use an idiom of the form:
//   auto int tmp = SafepointSynchronize::_safepoint_counter ;
//   <code that must not run at safepoint>
//   guarantee (((tmp ^ _safepoint_counter) | (tmp & 1)) == 0) ;
// Since the tests are extremely cheap we could leave them enabled
// for normal product builds.

void ObjectSynchronizer::release_monitors_owned_by_thread(JavaThread* current) {
  assert(current == JavaThread::current(), "must be current Java thread");
  NoSafepointVerifier nsv;
  ReleaseJavaMonitorsClosure rjmc(current);
  ObjectSynchronizer::owned_monitors_iterate(&rjmc, current);
  assert(!current->has_pending_exception(), "Should not be possible");
  current->clear_pending_exception();
  assert(current->held_monitor_count() == 0, "Should not be possible");
  // All monitors (including entered via JNI) have been unlocked above, so we need to clear jni count.
  current->clear_jni_monitor_count();
}

const char* ObjectSynchronizer::inflate_cause_name(const InflateCause cause) {
  switch (cause) {
    case inflate_cause_vm_internal:    return "VM Internal";
    case inflate_cause_monitor_enter:  return "Monitor Enter";
    case inflate_cause_wait:           return "Monitor Wait";
    case inflate_cause_notify:         return "Monitor Notify";
    case inflate_cause_hash_code:      return "Monitor Hash Code";
    case inflate_cause_jni_enter:      return "JNI Monitor Enter";
    case inflate_cause_jni_exit:       return "JNI Monitor Exit";
    case inflate_cause_cont_freeze:    return "Continuation Freeze";
    default:
      ShouldNotReachHere();
  }
  return "Unknown";
}

//------------------------------------------------------------------------------
// Debugging code

u_char* ObjectSynchronizer::get_gvars_addr() {
  return (u_char*)&GVars;
}

u_char* ObjectSynchronizer::get_gvars_hc_sequence_addr() {
  return (u_char*)&GVars.hc_sequence;
}

size_t ObjectSynchronizer::get_gvars_size() {
  return sizeof(SharedGlobals);
}

u_char* ObjectSynchronizer::get_gvars_stw_random_addr() {
  return (u_char*)&GVars.stw_random;
}

// Do the final audit and print of ObjectMonitor stats; must be done
// by the VMThread at VM exit time.
void ObjectSynchronizer::do_final_audit_and_print_stats() {
  assert(Thread::current()->is_VM_thread(), "sanity check");

  if (is_final_audit()) {  // Only do the audit once.
    return;
  }
  set_is_final_audit();
  log_info(monitorinflation)("Starting the final audit.");

  if (log_is_enabled(Info, monitorinflation)) {
    LogStreamHandle(Info, monitorinflation) ls;
    audit_and_print_stats(&ls, true /* on_exit */);
  }
}

// This function can be called by the MonitorDeflationThread or it can be called when
// we are trying to exit the VM. The list walker functions can run in parallel with
// the other list operations.
// Calls to this function can be added in various places as a debugging
// aid.
//
void ObjectSynchronizer::audit_and_print_stats(outputStream* ls, bool on_exit) {
  int error_cnt = 0;

  ls->print_cr("Checking in_use_list:");
  chk_in_use_list(ls, &error_cnt);

  if (error_cnt == 0) {
    ls->print_cr("No errors found in in_use_list checks.");
  } else {
    log_error(monitorinflation)("found in_use_list errors: error_cnt=%d", error_cnt);
  }

  // When exiting, only log the interesting entries at the Info level.
  // When called at intervals by the MonitorDeflationThread, log output
  // at the Trace level since there can be a lot of it.
  if (!on_exit && log_is_enabled(Trace, monitorinflation)) {
    LogStreamHandle(Trace, monitorinflation) ls_tr;
    log_in_use_monitor_details(&ls_tr, true /* log_all */);
  } else if (on_exit) {
    log_in_use_monitor_details(ls, false /* log_all */);
  }

  ls->flush();

  guarantee(error_cnt == 0, "ERROR: found monitor list errors: error_cnt=%d", error_cnt);
}

// Check the in_use_list; log the results of the checks.
void ObjectSynchronizer::chk_in_use_list(outputStream* out, int *error_cnt_p) {
  size_t l_in_use_count = _in_use_list.count();
  size_t l_in_use_max = _in_use_list.max();
  out->print_cr("count=" SIZE_FORMAT ", max=" SIZE_FORMAT, l_in_use_count,
                l_in_use_max);

  size_t ck_in_use_count = 0;
  MonitorList::Iterator iter = _in_use_list.iterator();
  while (iter.has_next()) {
    ObjectMonitor* mid = iter.next();
    chk_in_use_entry(mid, out, error_cnt_p);
    ck_in_use_count++;
  }

  if (l_in_use_count == ck_in_use_count) {
    out->print_cr("in_use_count=" SIZE_FORMAT " equals ck_in_use_count="
                  SIZE_FORMAT, l_in_use_count, ck_in_use_count);
  } else {
    out->print_cr("WARNING: in_use_count=" SIZE_FORMAT " is not equal to "
                  "ck_in_use_count=" SIZE_FORMAT, l_in_use_count,
                  ck_in_use_count);
  }

  size_t ck_in_use_max = _in_use_list.max();
  if (l_in_use_max == ck_in_use_max) {
    out->print_cr("in_use_max=" SIZE_FORMAT " equals ck_in_use_max="
                  SIZE_FORMAT, l_in_use_max, ck_in_use_max);
  } else {
    out->print_cr("WARNING: in_use_max=" SIZE_FORMAT " is not equal to "
                  "ck_in_use_max=" SIZE_FORMAT, l_in_use_max, ck_in_use_max);
  }
}

// Check an in-use monitor entry; log any errors.
void ObjectSynchronizer::chk_in_use_entry(ObjectMonitor* n, outputStream* out,
                                          int* error_cnt_p) {
  if (n->owner_is_DEFLATER_MARKER()) {
    // This could happen when monitor deflation blocks for a safepoint.
    return;
  }


  if (n->metadata() == 0) {
    out->print_cr("ERROR: monitor=" INTPTR_FORMAT ": in-use monitor must "
                  "have non-null _metadata (header/hash) field.", p2i(n));
    *error_cnt_p = *error_cnt_p + 1;
  }

  const oop obj = n->object_peek();
  if (obj == nullptr) {
    return;
  }

  const markWord mark = obj->mark();
  if (!mark.has_monitor()) {
    out->print_cr("ERROR: monitor=" INTPTR_FORMAT ": in-use monitor's "
                  "object does not think it has a monitor: obj="
                  INTPTR_FORMAT ", mark=" INTPTR_FORMAT, p2i(n),
                  p2i(obj), mark.value());
    *error_cnt_p = *error_cnt_p + 1;
    return;
  }

  ObjectMonitor* const obj_mon = read_monitor(Thread::current(), obj, mark);
  if (n != obj_mon) {
    out->print_cr("ERROR: monitor=" INTPTR_FORMAT ": in-use monitor's "
                  "object does not refer to the same monitor: obj="
                  INTPTR_FORMAT ", mark=" INTPTR_FORMAT ", obj_mon="
                  INTPTR_FORMAT, p2i(n), p2i(obj), mark.value(), p2i(obj_mon));
    *error_cnt_p = *error_cnt_p + 1;
  }
}

// Log details about ObjectMonitors on the in_use_list. The 'BHL'
// flags indicate why the entry is in-use, 'object' and 'object type'
// indicate the associated object and its type.
void ObjectSynchronizer::log_in_use_monitor_details(outputStream* out, bool log_all) {
  if (_in_use_list.count() > 0) {
    stringStream ss;
    out->print_cr("In-use monitor info%s:", log_all ? "" : " (eliding idle monitors)");
    out->print_cr("(B -> is_busy, H -> has hash code, L -> lock status)");
    out->print_cr("%18s  %s  %18s  %18s",
                  "monitor", "BHL", "object", "object type");
    out->print_cr("==================  ===  ==================  ==================");

    auto is_interesting = [&](ObjectMonitor* monitor) {
      return log_all || monitor->has_owner() || monitor->is_busy();
    };

    monitors_iterate([&](ObjectMonitor* monitor) {
      if (is_interesting(monitor)) {
        const oop obj = monitor->object_peek();
        const intptr_t hash = UseObjectMonitorTable ? monitor->hash() : monitor->header().hash();
        ResourceMark rm;
        out->print(INTPTR_FORMAT "  %d%d%d  " INTPTR_FORMAT "  %s", p2i(monitor),
                   monitor->is_busy(), hash != 0, monitor->owner() != nullptr,
                   p2i(obj), obj == nullptr ? "" : obj->klass()->external_name());
        if (monitor->is_busy()) {
          out->print(" (%s)", monitor->is_busy_to_string(&ss));
          ss.reset();
        }
        out->cr();
      }
    });
  }

  out->flush();
}<|MERGE_RESOLUTION|>--- conflicted
+++ resolved
@@ -522,13 +522,10 @@
   // deoptimizing and re-locking locks. See Deoptimization::relock_objects
   assert(locking_thread == Thread::current() || locking_thread->is_obj_deopt_suspend(), "must be");
 
-<<<<<<< HEAD
-=======
   if (LockingMode == LM_LIGHTWEIGHT) {
     return LightweightSynchronizer::enter_for(obj, lock, locking_thread);
   }
 
->>>>>>> 3ca359ad
   if (!enter_fast_impl(obj, lock, locking_thread)) {
     // Inflated ObjectMonitor::enter_for is required
 
@@ -545,13 +542,7 @@
   }
 }
 
-<<<<<<< HEAD
-void ObjectSynchronizer::enter(Handle obj, BasicLock* lock, JavaThread* current) {
-  assert(current == Thread::current(), "must be");
-
-=======
 void ObjectSynchronizer::enter_legacy(Handle obj, BasicLock* lock, JavaThread* current) {
->>>>>>> 3ca359ad
   if (!enter_fast_impl(obj, lock, current)) {
     // Inflated ObjectMonitor::enter is required
 
@@ -571,11 +562,8 @@
 // of this algorithm. Make sure to update that code if the following function is
 // changed. The implementation is extremely sensitive to race condition. Be careful.
 bool ObjectSynchronizer::enter_fast_impl(Handle obj, BasicLock* lock, JavaThread* locking_thread) {
-<<<<<<< HEAD
-=======
   assert(LockingMode != LM_LIGHTWEIGHT, "Use LightweightSynchronizer");
 
->>>>>>> 3ca359ad
   if (obj->klass()->is_value_based()) {
     handle_sync_on_value_based_class(obj, locking_thread);
   }
@@ -583,65 +571,7 @@
   locking_thread->inc_held_monitor_count();
 
   if (!useHeavyMonitors()) {
-<<<<<<< HEAD
-    if (LockingMode == LM_LIGHTWEIGHT) {
-      // Fast-locking does not use the 'lock' argument.
-      LockStack& lock_stack = locking_thread->lock_stack();
-      if (lock_stack.is_full()) {
-        // We unconditionally make room on the lock stack by inflating
-        // the least recently locked object on the lock stack.
-
-        // About the choice to inflate least recently locked object.
-        // First we must chose to inflate a lock, either some lock on
-        // the lock-stack or the lock that is currently being entered
-        // (which may or may not be on the lock-stack).
-        // Second the best lock to inflate is a lock which is entered
-        // in a control flow where there are only a very few locks being
-        // used, as the costly part of inflated locking is inflation,
-        // not locking. But this property is entirely program dependent.
-        // Third inflating the lock currently being entered on when it
-        // is not present on the lock-stack will result in a still full
-        // lock-stack. This creates a scenario where every deeper nested
-        // monitorenter must call into the runtime.
-        // The rational here is as follows:
-        // Because we cannot (currently) figure out the second, and want
-        // to avoid the third, we inflate a lock on the lock-stack.
-        // The least recently locked lock is chosen as it is the lock
-        // with the longest critical section.
-
-        log_info(monitorinflation)("LockStack capacity exceeded, inflating.");
-        ObjectMonitor* monitor = inflate_for(locking_thread, lock_stack.bottom(), inflate_cause_vm_internal);
-        assert(monitor->is_owner(locking_thread), "must be owner=" PTR_FORMAT " locking_thread=" PTR_FORMAT " mark=" PTR_FORMAT,
-               p2i(monitor->owner()), p2i(locking_thread), monitor->object()->mark_acquire().value());
-        assert(!lock_stack.is_full(), "must have made room here");
-      }
-
-      markWord mark = obj()->mark_acquire();
-      while (mark.is_unlocked()) {
-        // Retry until a lock state change has been observed. cas_set_mark() may collide with non lock bits modifications.
-        // Try to swing into 'fast-locked' state.
-        assert(!lock_stack.contains(obj()), "thread must not already hold the lock");
-        const markWord locked_mark = mark.set_fast_locked();
-        const markWord old_mark = obj()->cas_set_mark(locked_mark, mark);
-        if (old_mark == mark) {
-          // Successfully fast-locked, push object to lock-stack and return.
-          lock_stack.push(obj());
-          return true;
-        }
-        mark = old_mark;
-      }
-
-      if (mark.is_fast_locked() && lock_stack.try_recursive_enter(obj())) {
-        // Recursive lock successful.
-        return true;
-      }
-
-      // Failed to fast lock.
-      return false;
-    } else if (LockingMode == LM_LEGACY) {
-=======
     if (LockingMode == LM_LEGACY) {
->>>>>>> 3ca359ad
       markWord mark = obj->mark();
       if (mark.is_unlocked()) {
         // Anticipate successful CAS -- the ST of the displaced mark must
@@ -1488,17 +1418,13 @@
 
 ObjectMonitor* ObjectSynchronizer::inflate(Thread* current, oop obj, const InflateCause cause) {
   assert(current == Thread::current(), "must be");
-<<<<<<< HEAD
+  assert(LockingMode != LM_LIGHTWEIGHT, "only inflate through enter");
   return inflate_impl(current->is_Java_thread() ? JavaThread::cast(current) : nullptr, obj, cause);
-=======
-  assert(LockingMode != LM_LIGHTWEIGHT, "only inflate through enter");
-  return inflate_impl(obj, cause);
->>>>>>> 3ca359ad
 }
 
 ObjectMonitor* ObjectSynchronizer::inflate_for(JavaThread* thread, oop obj, const InflateCause cause) {
   assert(thread == Thread::current() || thread->is_obj_deopt_suspend(), "must be");
-<<<<<<< HEAD
+  assert(LockingMode != LM_LIGHTWEIGHT, "LM_LIGHTWEIGHT cannot use inflate_for");
   return inflate_impl(thread, obj, cause);
 }
 
@@ -1509,30 +1435,16 @@
   // the case from FastHashCode). However it is only important for correctness that the
   // thread is set when called from ObjectSynchronizer::enter from the owning thread,
   // ObjectSynchronizer::enter_for from any thread, or ObjectSynchronizer::exit.
-=======
-  assert(LockingMode != LM_LIGHTWEIGHT, "LM_LIGHTWEIGHT cannot use inflate_for");
-  return inflate_impl(obj, cause);
-}
-
-ObjectMonitor* ObjectSynchronizer::inflate_impl(oop object, const InflateCause cause) {
   assert(LockingMode != LM_LIGHTWEIGHT, "LM_LIGHTWEIGHT cannot use inflate_impl");
->>>>>>> 3ca359ad
   EventJavaMonitorInflate event;
 
   for (;;) {
     const markWord mark = object->mark_acquire();
 
     // The mark can be in one of the following states:
-<<<<<<< HEAD
     // *  inflated     - If the ObjectMonitor owner is anonymous and the
     //                   inflating_thread owns the object lock, then we
     //                   make the inflating_thread the ObjectMonitor owner.
-    //                   For LM_LIGHTWEIGHT we also remove the lock from
-    //                   the inflating_thread's lock stack.
-    // *  fast-locked  - Coerce it to inflated from fast-locked.
-=======
-    // *  inflated     - Just return it.
->>>>>>> 3ca359ad
     // *  stack-locked - Coerce it to inflated from stack-locked.
     // *  INFLATING    - Busy wait for conversion from stack-locked to
     //                   inflated.
@@ -1543,23 +1455,12 @@
       ObjectMonitor* inf = mark.monitor();
       markWord dmw = inf->header();
       assert(dmw.is_neutral(), "invariant: header=" INTPTR_FORMAT, dmw.value());
-<<<<<<< HEAD
       if (inf->is_owner_anonymous() && inflating_thread != nullptr) {
-        if (LockingMode == LM_LIGHTWEIGHT) {
-          if (inflating_thread->lock_stack().contains(object)) {
-            inf->set_owner_from_anonymous(inflating_thread);
-            size_t removed = inflating_thread->lock_stack().remove(object);
-            inf->set_recursions(removed - 1);
-          }
-        } else {
-          assert(LockingMode == LM_LEGACY, "invariant");
-          if (inflating_thread->is_lock_owned((address)inf->stack_locker())) {
-            inf->set_owner_from_BasicLock(inflating_thread);
-          }
+        assert(LockingMode == LM_LEGACY, "invariant");
+        if (inflating_thread->is_lock_owned((address)inf->stack_locker())) {
+          inf->set_owner_from_BasicLock(inflating_thread);
         }
       }
-=======
->>>>>>> 3ca359ad
       return inf;
     }
 
