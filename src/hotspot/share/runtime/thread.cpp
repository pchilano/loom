/*
 * Copyright (c) 1997, 2021, Oracle and/or its affiliates. All rights reserved.
 * DO NOT ALTER OR REMOVE COPYRIGHT NOTICES OR THIS FILE HEADER.
 *
 * This code is free software; you can redistribute it and/or modify it
 * under the terms of the GNU General Public License version 2 only, as
 * published by the Free Software Foundation.
 *
 * This code is distributed in the hope that it will be useful, but WITHOUT
 * ANY WARRANTY; without even the implied warranty of MERCHANTABILITY or
 * FITNESS FOR A PARTICULAR PURPOSE.  See the GNU General Public License
 * version 2 for more details (a copy is included in the LICENSE file that
 * accompanied this code).
 *
 * You should have received a copy of the GNU General Public License version
 * 2 along with this work; if not, write to the Free Software Foundation,
 * Inc., 51 Franklin St, Fifth Floor, Boston, MA 02110-1301 USA.
 *
 * Please contact Oracle, 500 Oracle Parkway, Redwood Shores, CA 94065 USA
 * or visit www.oracle.com if you need additional information or have any
 * questions.
 *
 */

#include "precompiled.hpp"
#include "jvm.h"
#include "aot/aotLoader.hpp"
#include "classfile/classLoader.hpp"
#include "classfile/javaClasses.hpp"
#include "classfile/javaThreadStatus.hpp"
#include "classfile/moduleEntry.hpp"
#include "classfile/systemDictionary.hpp"
#include "classfile/vmClasses.hpp"
#include "classfile/vmSymbols.hpp"
#include "code/codeCache.hpp"
#include "code/scopeDesc.hpp"
#include "compiler/compileBroker.hpp"
#include "compiler/compileTask.hpp"
#include "gc/shared/barrierSet.hpp"
#include "gc/shared/barrierSetNMethod.hpp"
#include "gc/shared/gcId.hpp"
#include "gc/shared/gcLocker.inline.hpp"
#include "gc/shared/gcVMOperations.hpp"
#include "gc/shared/oopStorage.hpp"
#include "gc/shared/oopStorageSet.hpp"
#include "gc/shared/tlab_globals.hpp"
#include "gc/shared/workgroup.hpp"
#include "interpreter/interpreter.hpp"
#include "interpreter/linkResolver.hpp"
#include "interpreter/oopMapCache.hpp"
#include "jfr/jfrEvents.hpp"
#include "jvmtifiles/jvmtiEnv.hpp"
#include "logging/log.hpp"
#include "logging/logConfiguration.hpp"
#include "logging/logStream.hpp"
#include "memory/allocation.inline.hpp"
#include "memory/iterator.hpp"
#include "memory/metaspaceShared.hpp"
#include "memory/oopFactory.hpp"
#include "memory/resourceArea.hpp"
#include "memory/universe.hpp"
#include "oops/access.inline.hpp"
#include "oops/instanceKlass.hpp"
#include "oops/klass.inline.hpp"
#include "oops/objArrayOop.hpp"
#include "oops/oop.inline.hpp"
#include "oops/oopHandle.inline.hpp"
#include "oops/symbol.hpp"
#include "oops/typeArrayOop.inline.hpp"
#include "oops/verifyOopClosure.hpp"
#include "prims/jvm_misc.hpp"
#include "prims/jvmtiDeferredUpdates.hpp"
#include "prims/jvmtiExport.hpp"
#include "prims/jvmtiThreadState.inline.hpp"
#include "runtime/arguments.hpp"
#include "runtime/atomic.hpp"
#include "runtime/biasedLocking.hpp"
#include "runtime/fieldDescriptor.inline.hpp"
#include "runtime/flags/jvmFlagLimit.hpp"
#include "runtime/deoptimization.hpp"
#include "runtime/frame.inline.hpp"
#include "runtime/handles.inline.hpp"
#include "runtime/handshake.hpp"
#include "runtime/init.hpp"
#include "runtime/interfaceSupport.inline.hpp"
#include "runtime/java.hpp"
#include "runtime/javaCalls.hpp"
#include "runtime/jniHandles.inline.hpp"
#include "runtime/jniPeriodicChecker.hpp"
#include "runtime/memprofiler.hpp"
#include "runtime/monitorDeflationThread.hpp"
#include "runtime/mutexLocker.hpp"
#include "runtime/objectMonitor.hpp"
#include "runtime/orderAccess.hpp"
#include "runtime/osThread.hpp"
#include "runtime/prefetch.inline.hpp"
#include "runtime/safepoint.hpp"
#include "runtime/safepointMechanism.inline.hpp"
#include "runtime/safepointVerifiers.hpp"
#include "runtime/serviceThread.hpp"
#include "runtime/sharedRuntime.hpp"
#include "runtime/stackWatermarkSet.hpp"
#include "runtime/statSampler.hpp"
#include "runtime/stubRoutines.hpp"
#include "runtime/sweeper.hpp"
#include "runtime/task.hpp"
#include "runtime/thread.inline.hpp"
#include "runtime/threadCritical.hpp"
#include "runtime/threadSMR.inline.hpp"
#include "runtime/threadStatisticalInfo.hpp"
#include "runtime/timer.hpp"
#include "runtime/timerTrace.hpp"
#include "runtime/vframe.inline.hpp"
#include "runtime/vframeArray.hpp"
#include "runtime/vframe_hp.hpp"
#include "runtime/vmThread.hpp"
#include "runtime/vmOperations.hpp"
#include "runtime/vm_version.hpp"
#include "services/attachListener.hpp"
#include "services/management.hpp"
#include "services/memTracker.hpp"
#include "services/threadService.hpp"
#include "utilities/align.hpp"
#include "utilities/copy.hpp"
#include "utilities/defaultStream.hpp"
#include "utilities/dtrace.hpp"
#include "utilities/events.hpp"
#include "utilities/macros.hpp"
#include "utilities/preserveException.hpp"
#include "utilities/singleWriterSynchronizer.hpp"
#include "utilities/spinYield.hpp"
#include "utilities/vmError.hpp"
#if INCLUDE_JVMCI
#include "jvmci/jvmci.hpp"
#include "jvmci/jvmciEnv.hpp"
#endif
#ifdef COMPILER1
#include "c1/c1_Compiler.hpp"
#endif
#ifdef COMPILER2
#include "opto/c2compiler.hpp"
#include "opto/idealGraphPrinter.hpp"
#endif
#if INCLUDE_RTM_OPT
#include "runtime/rtmLocking.hpp"
#endif
#if INCLUDE_JFR
#include "jfr/jfr.hpp"
#endif

// Initialization after module runtime initialization
void universe_post_module_init();  // must happen after call_initPhase2

#ifdef DTRACE_ENABLED

// Only bother with this argument setup if dtrace is available

  #define HOTSPOT_THREAD_PROBE_start HOTSPOT_THREAD_START
  #define HOTSPOT_THREAD_PROBE_stop HOTSPOT_THREAD_STOP

  #define DTRACE_THREAD_PROBE(probe, javathread)                           \
    {                                                                      \
      ResourceMark rm(this);                                               \
      int len = 0;                                                         \
      const char* name = (javathread)->get_thread_name();                  \
      len = strlen(name);                                                  \
      HOTSPOT_THREAD_PROBE_##probe(/* probe = start, stop */               \
        (char *) name, len,                                                \
        java_lang_Thread::thread_id((javathread)->threadObj()),            \
        (uintptr_t) (javathread)->osthread()->thread_id(),                 \
        java_lang_Thread::is_daemon((javathread)->threadObj()));           \
    }

#else //  ndef DTRACE_ENABLED

  #define DTRACE_THREAD_PROBE(probe, javathread)

#endif // ndef DTRACE_ENABLED

#ifndef USE_LIBRARY_BASED_TLS_ONLY
// Current thread is maintained as a thread-local variable
THREAD_LOCAL Thread* Thread::_thr_current = NULL;
#endif

// ======= Thread ========
// Support for forcing alignment of thread objects for biased locking
void* Thread::allocate(size_t size, bool throw_excpt, MEMFLAGS flags) {
  if (UseBiasedLocking) {
    const size_t alignment = markWord::biased_lock_alignment;
    size_t aligned_size = size + (alignment - sizeof(intptr_t));
    void* real_malloc_addr = throw_excpt? AllocateHeap(aligned_size, flags, CURRENT_PC)
                                          : AllocateHeap(aligned_size, flags, CURRENT_PC,
                                                         AllocFailStrategy::RETURN_NULL);
    void* aligned_addr     = align_up(real_malloc_addr, alignment);
    assert(((uintptr_t) aligned_addr + (uintptr_t) size) <=
           ((uintptr_t) real_malloc_addr + (uintptr_t) aligned_size),
           "JavaThread alignment code overflowed allocated storage");
    if (aligned_addr != real_malloc_addr) {
      log_info(biasedlocking)("Aligned thread " INTPTR_FORMAT " to " INTPTR_FORMAT,
                              p2i(real_malloc_addr),
                              p2i(aligned_addr));
    }
    ((Thread*) aligned_addr)->_real_malloc_address = real_malloc_addr;
    return aligned_addr;
  } else {
    return throw_excpt? AllocateHeap(size, flags, CURRENT_PC)
                       : AllocateHeap(size, flags, CURRENT_PC, AllocFailStrategy::RETURN_NULL);
  }
}

void Thread::operator delete(void* p) {
  if (UseBiasedLocking) {
    FreeHeap(((Thread*) p)->_real_malloc_address);
  } else {
    FreeHeap(p);
  }
}

void JavaThread::smr_delete() {
  if (_on_thread_list) {
    ThreadsSMRSupport::smr_delete(this);
  } else {
    delete this;
  }
}

// Base class for all threads: VMThread, WatcherThread, ConcurrentMarkSweepThread,
// JavaThread

DEBUG_ONLY(Thread* Thread::_starting_thread = NULL;)

Thread::Thread() {

  DEBUG_ONLY(_run_state = PRE_CALL_RUN;)

  // stack and get_thread
  set_stack_base(NULL);
  set_stack_size(0);
  set_lgrp_id(-1);
  DEBUG_ONLY(clear_suspendible_thread();)

  // allocated data structures
  set_osthread(NULL);
  set_resource_area(new (mtThread)ResourceArea());
  DEBUG_ONLY(_current_resource_mark = NULL;)
  set_handle_area(new (mtThread) HandleArea(NULL));
  set_metadata_handles(new (ResourceObj::C_HEAP, mtClass) GrowableArray<Metadata*>(30, mtClass));
  set_active_handles(NULL);
  set_free_handle_block(NULL);
  set_last_handle_mark(NULL);
  DEBUG_ONLY(_missed_ic_stub_refill_verifier = NULL);

  // Initial value of zero ==> never claimed.
  _threads_do_token = 0;
  _threads_hazard_ptr = NULL;
  _threads_list_ptr = NULL;
  _nested_threads_hazard_ptr_cnt = 0;
  _rcu_counter = 0;

  // the handle mark links itself to last_handle_mark
  new HandleMark(this);

  // plain initialization
  debug_only(_owned_locks = NULL;)
  NOT_PRODUCT(_no_safepoint_count = 0;)
  NOT_PRODUCT(_skip_gcalot = false;)
  _jvmti_env_iteration_count = 0;
  set_allocated_bytes(0);
  _current_pending_monitor = NULL;
  _current_pending_monitor_is_from_java = true;
  _current_waiting_monitor = NULL;
  _current_pending_raw_monitor = NULL;

#ifdef ASSERT
  _visited_for_critical_count = false;
#endif

  _SR_lock = new Monitor(Mutex::suspend_resume, "SR_lock", true,
                         Monitor::_safepoint_check_sometimes);
  _suspend_flags = 0;

  // thread-specific hashCode stream generator state - Marsaglia shift-xor form
  _hashStateX = os::random();
  _hashStateY = 842502087;
  _hashStateZ = 0x8767;    // (int)(3579807591LL & 0xffff) ;
  _hashStateW = 273326509;

  _OnTrap   = 0;
  _Stalled  = 0;
  _TypeTag  = 0x2BAD;

  // Many of the following fields are effectively final - immutable
  // Note that nascent threads can't use the Native Monitor-Mutex
  // construct until the _MutexEvent is initialized ...
  // CONSIDER: instead of using a fixed set of purpose-dedicated ParkEvents
  // we might instead use a stack of ParkEvents that we could provision on-demand.
  // The stack would act as a cache to avoid calls to ParkEvent::Allocate()
  // and ::Release()
  _ParkEvent   = ParkEvent::Allocate(this);

#ifdef CHECK_UNHANDLED_OOPS
  if (CheckUnhandledOops) {
    _unhandled_oops = new UnhandledOops(this);
  }
#endif // CHECK_UNHANDLED_OOPS
#ifdef ASSERT
  if (UseBiasedLocking) {
    assert(is_aligned(this, markWord::biased_lock_alignment), "forced alignment of thread object failed");
    assert(this == _real_malloc_address ||
           this == align_up(_real_malloc_address, markWord::biased_lock_alignment),
           "bug in forced alignment of thread objects");
  }
#endif // ASSERT

  // Notify the barrier set that a thread is being created. The initial
  // thread is created before the barrier set is available.  The call to
  // BarrierSet::on_thread_create() for this thread is therefore deferred
  // to BarrierSet::set_barrier_set().
  BarrierSet* const barrier_set = BarrierSet::barrier_set();
  if (barrier_set != NULL) {
    barrier_set->on_thread_create(this);
    BarrierSetNMethod* bs_nm = barrier_set->barrier_set_nmethod();
    _nmethod_disarm_value = bs_nm->disarmed_value();
  } else {
    // Only the main thread should be created before the barrier set
    // and that happens just before Thread::current is set. No other thread
    // can attach as the VM is not created yet, so they can't execute this code.
    // If the main thread creates other threads before the barrier set that is an error.
    assert(Thread::current_or_null() == NULL, "creating thread before barrier set");
  }
}

void Thread::initialize_tlab() {
  if (UseTLAB) {
    tlab().initialize();
  }
}

void Thread::initialize_thread_current() {
#ifndef USE_LIBRARY_BASED_TLS_ONLY
  assert(_thr_current == NULL, "Thread::current already initialized");
  _thr_current = this;
#endif
  assert(ThreadLocalStorage::thread() == NULL, "ThreadLocalStorage::thread already initialized");
  ThreadLocalStorage::set_thread(this);
  assert(Thread::current() == ThreadLocalStorage::thread(), "TLS mismatch!");
}

void Thread::clear_thread_current() {
  assert(Thread::current() == ThreadLocalStorage::thread(), "TLS mismatch!");
#ifndef USE_LIBRARY_BASED_TLS_ONLY
  _thr_current = NULL;
#endif
  ThreadLocalStorage::set_thread(NULL);
}

void Thread::record_stack_base_and_size() {
  // Note: at this point, Thread object is not yet initialized. Do not rely on
  // any members being initialized. Do not rely on Thread::current() being set.
  // If possible, refrain from doing anything which may crash or assert since
  // quite probably those crash dumps will be useless.
  set_stack_base(os::current_stack_base());
  set_stack_size(os::current_stack_size());

  // Set stack limits after thread is initialized.
  if (is_Java_thread()) {
    as_Java_thread()->stack_overflow_state()->initialize(stack_base(), stack_end());
  }
}

#if INCLUDE_NMT
void Thread::register_thread_stack_with_NMT() {
  MemTracker::record_thread_stack(stack_end(), stack_size());
}

void Thread::unregister_thread_stack_with_NMT() {
  MemTracker::release_thread_stack(stack_end(), stack_size());
}
#endif // INCLUDE_NMT

void Thread::call_run() {
  DEBUG_ONLY(_run_state = CALL_RUN;)

  // At this point, Thread object should be fully initialized and
  // Thread::current() should be set.

  assert(Thread::current_or_null() != NULL, "current thread is unset");
  assert(Thread::current_or_null() == this, "current thread is wrong");

  // Perform common initialization actions

  register_thread_stack_with_NMT();

  JFR_ONLY(Jfr::on_thread_start(this);)

  log_debug(os, thread)("Thread " UINTX_FORMAT " stack dimensions: "
    PTR_FORMAT "-" PTR_FORMAT " (" SIZE_FORMAT "k).",
    os::current_thread_id(), p2i(stack_end()),
    p2i(stack_base()), stack_size()/1024);

  // Perform <ChildClass> initialization actions
  DEBUG_ONLY(_run_state = PRE_RUN;)
  this->pre_run();

  // Invoke <ChildClass>::run()
  DEBUG_ONLY(_run_state = RUN;)
  this->run();
  // Returned from <ChildClass>::run(). Thread finished.

  // Perform common tear-down actions

  assert(Thread::current_or_null() != NULL, "current thread is unset");
  assert(Thread::current_or_null() == this, "current thread is wrong");

  // Perform <ChildClass> tear-down actions
  DEBUG_ONLY(_run_state = POST_RUN;)
  this->post_run();

  // Note: at this point the thread object may already have deleted itself,
  // so from here on do not dereference *this*. Not all thread types currently
  // delete themselves when they terminate. But no thread should ever be deleted
  // asynchronously with respect to its termination - that is what _run_state can
  // be used to check.

  assert(Thread::current_or_null() == NULL, "current thread still present");
}

Thread::~Thread() {

  // Attached threads will remain in PRE_CALL_RUN, as will threads that don't actually
  // get started due to errors etc. Any active thread should at least reach post_run
  // before it is deleted (usually in post_run()).
  assert(_run_state == PRE_CALL_RUN ||
         _run_state == POST_RUN, "Active Thread deleted before post_run(): "
         "_run_state=%d", (int)_run_state);

  // Notify the barrier set that a thread is being destroyed. Note that a barrier
  // set might not be available if we encountered errors during bootstrapping.
  BarrierSet* const barrier_set = BarrierSet::barrier_set();
  if (barrier_set != NULL) {
    barrier_set->on_thread_destroy(this);
  }

  // deallocate data structures
  delete resource_area();
  // since the handle marks are using the handle area, we have to deallocated the root
  // handle mark before deallocating the thread's handle area,
  assert(last_handle_mark() != NULL, "check we have an element");
  delete last_handle_mark();
  assert(last_handle_mark() == NULL, "check we have reached the end");

  // It's possible we can encounter a null _ParkEvent, etc., in stillborn threads.
  // We NULL out the fields for good hygiene.
  ParkEvent::Release(_ParkEvent); _ParkEvent   = NULL;

  delete handle_area();
  delete metadata_handles();

  // SR_handler uses this as a termination indicator -
  // needs to happen before os::free_thread()
  delete _SR_lock;
  _SR_lock = NULL;

  // osthread() can be NULL, if creation of thread failed.
  if (osthread() != NULL) os::free_thread(osthread());

  // Clear Thread::current if thread is deleting itself and it has not
  // already been done. This must be done before the memory is deallocated.
  // Needed to ensure JNI correctly detects non-attached threads.
  if (this == Thread::current_or_null()) {
    Thread::clear_thread_current();
  }

  CHECK_UNHANDLED_OOPS_ONLY(if (CheckUnhandledOops) delete unhandled_oops();)
}

#ifdef ASSERT
// A JavaThread is considered dangling if it not handshake-safe with respect to
// the current thread, it is not on a ThreadsList, or not at safepoint.
void Thread::check_for_dangling_thread_pointer(Thread *thread) {
  assert(!thread->is_Java_thread() ||
         thread->as_Java_thread()->is_handshake_safe_for(Thread::current()) ||
         !thread->as_Java_thread()->on_thread_list() ||
         SafepointSynchronize::is_at_safepoint() ||
         ThreadsSMRSupport::is_a_protected_JavaThread_with_lock(thread->as_Java_thread()),
         "possibility of dangling Thread pointer");
}
#endif

ThreadPriority Thread::get_priority(const Thread* const thread) {
  ThreadPriority priority;
  // Can return an error!
  (void)os::get_priority(thread, priority);
  assert(MinPriority <= priority && priority <= MaxPriority, "non-Java priority found");
  return priority;
}

void Thread::set_priority(Thread* thread, ThreadPriority priority) {
  debug_only(check_for_dangling_thread_pointer(thread);)
  // Can return an error!
  (void)os::set_priority(thread, priority);
}


void Thread::start(Thread* thread) {
  // Start is different from resume in that its safety is guaranteed by context or
  // being called from a Java method synchronized on the Thread object.
  if (thread->is_Java_thread()) {
    // Initialize the thread state to RUNNABLE before starting this thread.
    // Can not set it after the thread started because we do not know the
    // exact thread state at that time. It could be in MONITOR_WAIT or
    // in SLEEPING or some other state.
    java_lang_Thread::set_thread_status(thread->as_Java_thread()->threadObj(),
                                        JavaThreadStatus::RUNNABLE);
  }
  os::start_thread(thread);
}

class InstallAsyncExceptionClosure : public HandshakeClosure {
  Handle _throwable; // The Throwable thrown at the target Thread
public:
  InstallAsyncExceptionClosure(Handle throwable) : HandshakeClosure("InstallAsyncException"), _throwable(throwable) {}

  void do_thread(Thread* thr) {
    JavaThread* target = thr->as_Java_thread();
    // Note that this now allows multiple ThreadDeath exceptions to be
    // thrown at a thread.
    // The target thread has run and has not exited yet.
    target->send_thread_stop(_throwable());
  }
};

void Thread::send_async_exception(oop java_thread, oop java_throwable) {
  Handle throwable(Thread::current(), java_throwable);
  JavaThread* target = java_lang_Thread::thread(java_thread);
  InstallAsyncExceptionClosure vm_stop(throwable);
  Handshake::execute(&vm_stop, target);
}


// Check if an external suspend request has completed (or has been
// cancelled). Returns true if the thread is externally suspended and
// false otherwise.
bool JavaThread::is_ext_suspend_completed() {
  bool did_trans_retry = false;  // only do thread_in_native_trans retry once
  bool do_trans_retry;           // flag to force the retry

  do {
    do_trans_retry = false;

    if (is_exiting()) {
      // Thread is in the process of exiting. This is always checked
      // first to reduce the risk of dereferencing a freed JavaThread.
      return false;
    }

    if (!is_external_suspend()) {
      // Suspend request is cancelled. This is always checked before
      // is_ext_suspended() to reduce the risk of a rogue resume
      // confusing the thread that made the suspend request.
      return false;
    }

    if (is_ext_suspended()) {
      // thread is suspended
      return true;
    }

    // Now that we no longer do hard suspends of threads running
    // native code, the target thread can be changing thread state
    // while we are in this routine:
    //
    //   _thread_in_native -> _thread_in_native_trans -> _thread_blocked
    //
    // We save a copy of the thread state as observed at this moment
    // and make our decision about suspend completeness based on the
    // copy. This closes the race where the thread state is seen as
    // _thread_in_native_trans in the if-thread_blocked check, but is
    // seen as _thread_blocked in if-thread_in_native_trans check.
    JavaThreadState save_state = thread_state();

    if (save_state == _thread_blocked && is_suspend_equivalent()) {
      // If the thread's state is _thread_blocked and this blocking
      // condition is known to be equivalent to a suspend, then we can
      // consider the thread to be externally suspended. This means that
      // the code that sets _thread_blocked has been modified to do
      // self-suspension if the blocking condition releases. We also
      // used to check for CONDVAR_WAIT here, but that is now covered by
      // the _thread_blocked with self-suspension check.
      //
      // Return true since we wouldn't be here unless there was still an
      // external suspend request.
      return true;
    } else if (save_state == _thread_in_native && frame_anchor()->walkable()) {
      // Threads running native code will self-suspend on native==>VM/Java
      // transitions. If its stack is walkable (should always be the case
      // unless this function is called before the actual java_suspend()
      // call), then the wait is done.
      return true;
    } else if (!did_trans_retry &&
               save_state == _thread_in_native_trans &&
               frame_anchor()->walkable()) {
      // The thread is transitioning from thread_in_native to another
      // thread state. check_safepoint_and_suspend_for_native_trans()
      // will force the thread to self-suspend. If it hasn't gotten
      // there yet we may have caught the thread in-between the native
      // code check above and the self-suspend.
      //
      // Since we use the saved thread state in the if-statement above,
      // there is a chance that the thread has already transitioned to
      // _thread_blocked by the time we get here. In that case, we will
      // make a single unnecessary pass through the logic below. This
      // doesn't hurt anything since we still do the trans retry.

      // Once the thread leaves thread_in_native_trans for another
      // thread state, we break out of this retry loop. We shouldn't
      // need this flag to prevent us from getting back here, but
      // sometimes paranoia is good.
      did_trans_retry = true;

      // We wait for the thread to transition to a more usable state.
      for (int i = 1; i <= SuspendRetryCount; i++) {
        // We used to do an "os::yield_all(i)" call here with the intention
        // that yielding would increase on each retry. However, the parameter
        // is ignored on Linux which means the yield didn't scale up. Waiting
        // on the SR_lock below provides a much more predictable scale up for
        // the delay. It also provides a simple/direct point to check for any
        // safepoint requests from the VMThread

        // temporarily drops SR_lock while doing wait with safepoint check
        // (if we're a JavaThread - the WatcherThread can also call this)
        // and increase delay with each retry
        if (Thread::current()->is_Java_thread()) {
          SR_lock()->wait(i * SuspendRetryDelay);
        } else {
          SR_lock()->wait_without_safepoint_check(i * SuspendRetryDelay);
        }

        // check the actual thread state instead of what we saved above
        if (thread_state() != _thread_in_native_trans) {
          // the thread has transitioned to another thread state so
          // try all the checks (except this one) one more time.
          do_trans_retry = true;
          break;
        }
      } // end retry loop
    }
  } while (do_trans_retry);

  return false;
}

// GC Support
bool Thread::claim_par_threads_do(uintx claim_token) {
  uintx token = _threads_do_token;
  if (token != claim_token) {
    uintx res = Atomic::cmpxchg(&_threads_do_token, token, claim_token);
    if (res == token) {
      return true;
    }
    guarantee(res == claim_token, "invariant");
  }
  return false;
}

void Thread::oops_do_no_frames(OopClosure* f, CodeBlobClosure* cf) {
  if (active_handles() != NULL) {
    active_handles()->oops_do(f);
  }
  // Do oop for ThreadShadow
  f->do_oop((oop*)&_pending_exception);
  handle_area()->oops_do(f);
}

// If the caller is a NamedThread, then remember, in the current scope,
// the given JavaThread in its _processed_thread field.
class RememberProcessedThread: public StackObj {
  NamedThread* _cur_thr;
public:
  RememberProcessedThread(Thread* thread) {
    Thread* self = Thread::current();
    if (self->is_Named_thread()) {
      _cur_thr = (NamedThread *)self;
      assert(_cur_thr->processed_thread() == NULL, "nesting not supported");
      _cur_thr->set_processed_thread(thread);
    } else {
      _cur_thr = NULL;
    }
  }

  ~RememberProcessedThread() {
    if (_cur_thr) {
      assert(_cur_thr->processed_thread() != NULL, "nesting not supported");
      _cur_thr->set_processed_thread(NULL);
    }
  }
};

void Thread::oops_do(OopClosure* f, CodeBlobClosure* cf) {
  // Record JavaThread to GC thread
  RememberProcessedThread rpt(this);
  oops_do_no_frames(f, cf);
  oops_do_frames(f, cf);
}

void Thread::metadata_handles_do(void f(Metadata*)) {
  // Only walk the Handles in Thread.
  if (metadata_handles() != NULL) {
    for (int i = 0; i< metadata_handles()->length(); i++) {
      f(metadata_handles()->at(i));
    }
  }
}

void Thread::print_on(outputStream* st, bool print_extended_info) const {
  // get_priority assumes osthread initialized
  if (osthread() != NULL) {
    int os_prio;
    if (os::get_native_priority(this, &os_prio) == OS_OK) {
      st->print("os_prio=%d ", os_prio);
    }

    st->print("cpu=%.2fms ",
              os::thread_cpu_time(const_cast<Thread*>(this), true) / 1000000.0
              );
    st->print("elapsed=%.2fs ",
              _statistical_info.getElapsedTime() / 1000.0
              );
    if (is_Java_thread() && (PrintExtendedThreadInfo || print_extended_info)) {
      size_t allocated_bytes = (size_t) const_cast<Thread*>(this)->cooked_allocated_bytes();
      st->print("allocated=" SIZE_FORMAT "%s ",
                byte_size_in_proper_unit(allocated_bytes),
                proper_unit_for_byte_size(allocated_bytes)
                );
      st->print("defined_classes=" INT64_FORMAT " ", _statistical_info.getDefineClassCount());
    }

    st->print("tid=" INTPTR_FORMAT " ", p2i(this));
    osthread()->print_on(st);
  }
  ThreadsSMRSupport::print_info_on(this, st);
  st->print(" ");
  debug_only(if (WizardMode) print_owned_locks_on(st);)
}

void Thread::print() const { print_on(tty); }

// Thread::print_on_error() is called by fatal error handler. Don't use
// any lock or allocate memory.
void Thread::print_on_error(outputStream* st, char* buf, int buflen) const {
  assert(!(is_Compiler_thread() || is_Java_thread()), "Can't call name() here if it allocates");

  if (is_VM_thread())                 { st->print("VMThread"); }
  else if (is_GC_task_thread())       { st->print("GCTaskThread"); }
  else if (is_Watcher_thread())       { st->print("WatcherThread"); }
  else if (is_ConcurrentGC_thread())  { st->print("ConcurrentGCThread"); }
  else                                { st->print("Thread"); }

  if (is_Named_thread()) {
    st->print(" \"%s\"", name());
  }

  OSThread* os_thr = osthread();
  if (os_thr != NULL) {
    if (os_thr->get_state() != ZOMBIE) {
      st->print(" [stack: " PTR_FORMAT "," PTR_FORMAT "]",
                p2i(stack_end()), p2i(stack_base()));
      st->print(" [id=%d]", osthread()->thread_id());
    } else {
      st->print(" terminated");
    }
  } else {
    st->print(" unknown state (no osThread)");
  }
  ThreadsSMRSupport::print_info_on(this, st);
}

void Thread::print_value_on(outputStream* st) const {
  if (is_Named_thread()) {
    st->print(" \"%s\" ", name());
  }
  st->print(INTPTR_FORMAT, p2i(this));   // print address
}

#ifdef ASSERT
void Thread::print_owned_locks_on(outputStream* st) const {
  Mutex* cur = _owned_locks;
  if (cur == NULL) {
    st->print(" (no locks) ");
  } else {
    st->print_cr(" Locks owned:");
    while (cur) {
      cur->print_on(st);
      cur = cur->next();
    }
  }
}

// Checks safepoint allowed and clears unhandled oops at potential safepoints.
void Thread::check_possible_safepoint() {
  if (!is_Java_thread()) return;

  if (_no_safepoint_count > 0) {
    print_owned_locks();
    //assert(false, "Possible safepoint reached by thread that does not allow it");    // FIXME
  }
#ifdef CHECK_UNHANDLED_OOPS
  // Clear unhandled oops in JavaThreads so we get a crash right away.
  clear_unhandled_oops();
#endif // CHECK_UNHANDLED_OOPS
}

void Thread::check_for_valid_safepoint_state() {
  if (!is_Java_thread()) return;

  // Check NoSafepointVerifier, which is implied by locks taken that can be
  // shared with the VM thread.  This makes sure that no locks with allow_vm_block
  // are held.
  check_possible_safepoint();

  if (this->as_Java_thread()->thread_state() != _thread_in_vm) {
    fatal("LEAF method calling lock?");
  }

  if (GCALotAtAllSafepoints) {
    // We could enter a safepoint here and thus have a gc
    InterfaceSupport::check_gc_alot();
  }
}
#endif // ASSERT

// We had to move these methods here, because vm threads get into ObjectSynchronizer::enter
// However, there is a note in JavaThread::is_lock_owned() about the VM threads not being
// used for compilation in the future. If that change is made, the need for these methods
// should be revisited, and they should be removed if possible.

bool Thread::is_lock_owned(address adr) const {
  return is_in_full_stack(adr);
}

bool Thread::set_as_starting_thread() {
  assert(_starting_thread == NULL, "already initialized: "
         "_starting_thread=" INTPTR_FORMAT, p2i(_starting_thread));
  // NOTE: this must be called inside the main thread.
  DEBUG_ONLY(_starting_thread = this;)
  return os::create_main_thread(this->as_Java_thread());
}

static void initialize_class(Symbol* class_name, TRAPS) {
  Klass* klass = SystemDictionary::resolve_or_fail(class_name, true, CHECK);
  InstanceKlass::cast(klass)->initialize(CHECK);
}


// Creates the initial ThreadGroup
static Handle create_initial_thread_group(TRAPS) {
  Handle system_instance = JavaCalls::construct_new_instance(
                            vmClasses::ThreadGroup_klass(),
                            vmSymbols::void_method_signature(),
                            CHECK_NH);
  Universe::set_system_thread_group(system_instance());

  Handle string = java_lang_String::create_from_str("main", CHECK_NH);
  Handle main_instance = JavaCalls::construct_new_instance(
                            vmClasses::ThreadGroup_klass(),
                            vmSymbols::threadgroup_string_void_signature(),
                            system_instance,
                            string,
                            CHECK_NH);
  return main_instance;
}

// Creates the initial Thread, and sets it to running.
static void create_initial_thread(Handle thread_group, JavaThread* thread,
                                 TRAPS) {
  InstanceKlass* ik = vmClasses::Thread_klass();
  assert(ik->is_initialized(), "must be");
  instanceHandle thread_oop = ik->allocate_instance_handle(CHECK);

  // Cannot use JavaCalls::construct_new_instance because the java.lang.Thread
  // constructor calls Thread.current(), which must be set here for the
  // initial thread.
  java_lang_Thread::set_thread(thread_oop(), thread);
  thread->set_threadOopHandles(thread_oop());

  Handle string = java_lang_String::create_from_str("main", CHECK);

  JavaValue result(T_VOID);
  JavaCalls::call_special(&result, thread_oop,
                          ik,
                          vmSymbols::object_initializer_name(),
                          vmSymbols::threadgroup_string_void_signature(),
                          thread_group,
                          string,
                          CHECK);

  // Set thread status to running since main thread has
  // been started and running.
  java_lang_Thread::set_thread_status(thread_oop(),
                                      JavaThreadStatus::RUNNABLE);
}

char java_version[64] = "";
char java_runtime_name[128] = "";
char java_runtime_version[128] = "";
char java_runtime_vendor_version[128] = "";
char java_runtime_vendor_vm_bug_url[128] = "";

// extract the JRE version string from java.lang.VersionProps.java_version
static const char* get_java_version(TRAPS) {
  Klass* k = SystemDictionary::find(vmSymbols::java_lang_VersionProps(),
                                    Handle(), Handle(), CHECK_AND_CLEAR_NULL);
  fieldDescriptor fd;
  bool found = k != NULL &&
               InstanceKlass::cast(k)->find_local_field(vmSymbols::java_version_name(),
                                                        vmSymbols::string_signature(), &fd);
  if (found) {
    oop name_oop = k->java_mirror()->obj_field(fd.offset());
    if (name_oop == NULL) {
      return NULL;
    }
    const char* name = java_lang_String::as_utf8_string(name_oop,
                                                        java_version,
                                                        sizeof(java_version));
    return name;
  } else {
    return NULL;
  }
}

// extract the JRE name from java.lang.VersionProps.java_runtime_name
static const char* get_java_runtime_name(TRAPS) {
  Klass* k = SystemDictionary::find(vmSymbols::java_lang_VersionProps(),
                                    Handle(), Handle(), CHECK_AND_CLEAR_NULL);
  fieldDescriptor fd;
  bool found = k != NULL &&
               InstanceKlass::cast(k)->find_local_field(vmSymbols::java_runtime_name_name(),
                                                        vmSymbols::string_signature(), &fd);
  if (found) {
    oop name_oop = k->java_mirror()->obj_field(fd.offset());
    if (name_oop == NULL) {
      return NULL;
    }
    const char* name = java_lang_String::as_utf8_string(name_oop,
                                                        java_runtime_name,
                                                        sizeof(java_runtime_name));
    return name;
  } else {
    return NULL;
  }
}

// extract the JRE version from java.lang.VersionProps.java_runtime_version
static const char* get_java_runtime_version(TRAPS) {
  Klass* k = SystemDictionary::find(vmSymbols::java_lang_VersionProps(),
                                    Handle(), Handle(), CHECK_AND_CLEAR_NULL);
  fieldDescriptor fd;
  bool found = k != NULL &&
               InstanceKlass::cast(k)->find_local_field(vmSymbols::java_runtime_version_name(),
                                                        vmSymbols::string_signature(), &fd);
  if (found) {
    oop name_oop = k->java_mirror()->obj_field(fd.offset());
    if (name_oop == NULL) {
      return NULL;
    }
    const char* name = java_lang_String::as_utf8_string(name_oop,
                                                        java_runtime_version,
                                                        sizeof(java_runtime_version));
    return name;
  } else {
    return NULL;
  }
}

// extract the JRE vendor version from java.lang.VersionProps.VENDOR_VERSION
static const char* get_java_runtime_vendor_version(TRAPS) {
  Klass* k = SystemDictionary::find(vmSymbols::java_lang_VersionProps(),
                                    Handle(), Handle(), CHECK_AND_CLEAR_NULL);
  fieldDescriptor fd;
  bool found = k != NULL &&
               InstanceKlass::cast(k)->find_local_field(vmSymbols::java_runtime_vendor_version_name(),
                                                        vmSymbols::string_signature(), &fd);
  if (found) {
    oop name_oop = k->java_mirror()->obj_field(fd.offset());
    if (name_oop == NULL) {
      return NULL;
    }
    const char* name = java_lang_String::as_utf8_string(name_oop,
                                                        java_runtime_vendor_version,
                                                        sizeof(java_runtime_vendor_version));
    return name;
  } else {
    return NULL;
  }
}

// extract the JRE vendor VM bug URL from java.lang.VersionProps.VENDOR_URL_VM_BUG
static const char* get_java_runtime_vendor_vm_bug_url(TRAPS) {
  Klass* k = SystemDictionary::find(vmSymbols::java_lang_VersionProps(),
                                    Handle(), Handle(), CHECK_AND_CLEAR_NULL);
  fieldDescriptor fd;
  bool found = k != NULL &&
               InstanceKlass::cast(k)->find_local_field(vmSymbols::java_runtime_vendor_vm_bug_url_name(),
                                                        vmSymbols::string_signature(), &fd);
  if (found) {
    oop name_oop = k->java_mirror()->obj_field(fd.offset());
    if (name_oop == NULL) {
      return NULL;
    }
    const char* name = java_lang_String::as_utf8_string(name_oop,
                                                        java_runtime_vendor_vm_bug_url,
                                                        sizeof(java_runtime_vendor_vm_bug_url));
    return name;
  } else {
    return NULL;
  }
}

// General purpose hook into Java code, run once when the VM is initialized.
// The Java library method itself may be changed independently from the VM.
static void call_postVMInitHook(TRAPS) {
  Klass* klass = SystemDictionary::resolve_or_null(vmSymbols::jdk_internal_vm_PostVMInitHook(), THREAD);
  if (klass != NULL) {
    JavaValue result(T_VOID);
    JavaCalls::call_static(&result, klass, vmSymbols::run_method_name(),
                           vmSymbols::void_method_signature(),
                           CHECK);
  }
}

// Initialized by VMThread at vm_global_init
static OopStorage* _thread_oop_storage = NULL;

oop JavaThread::threadObj() const    {
  return _threadObj.resolve();
}

void JavaThread::set_threadOopHandles(oop p) {
  assert(_thread_oop_storage != NULL, "not yet initialized");
  _threadObj   = OopHandle(_thread_oop_storage, p);
  _vthread     = OopHandle(_thread_oop_storage, p);
  _scopedCache = OopHandle(_thread_oop_storage, NULL);
}

oop JavaThread::scopedCache() const {
  return _scopedCache.resolve();
}

oop JavaThread::vthread() const {
  return _vthread.resolve();
}

void JavaThread::set_vthread(oop p) {
  assert(_thread_oop_storage != NULL, "not yet initialized");
  _vthread.replace(p);
}

void JavaThread::set_scopedCache(oop p) {
  assert(_thread_oop_storage != NULL, "not yet initialized");
  _scopedCache.replace(p);
}

OopStorage* JavaThread::thread_oop_storage() {
  assert(_thread_oop_storage != NULL, "not yet initialized");
  return _thread_oop_storage;
}

void JavaThread::allocate_threadObj(Handle thread_group, const char* thread_name,
                                    bool daemon, TRAPS) {
  assert(thread_group.not_null(), "thread group should be specified");
  assert(threadObj() == NULL, "should only create Java thread object once");

  InstanceKlass* ik = vmClasses::Thread_klass();
  assert(ik->is_initialized(), "must be");
  instanceHandle thread_oop = ik->allocate_instance_handle(CHECK);

  // We are called from jni_AttachCurrentThread/jni_AttachCurrentThreadAsDaemon.
  // We cannot use JavaCalls::construct_new_instance because the java.lang.Thread
  // constructor calls Thread.current(), which must be set here.
  java_lang_Thread::set_thread(thread_oop(), this);
  set_threadOopHandles(thread_oop());

  JavaValue result(T_VOID);
  if (thread_name != NULL) {
    Handle name = java_lang_String::create_from_str(thread_name, CHECK);
    // Thread gets assigned specified name and null target
    JavaCalls::call_special(&result,
                            thread_oop,
                            ik,
                            vmSymbols::object_initializer_name(),
                            vmSymbols::threadgroup_string_void_signature(),
                            thread_group,
                            name,
                            THREAD);
  } else {
    // Thread gets assigned name "Thread-nnn" and null target
    // (java.lang.Thread doesn't have a constructor taking only a ThreadGroup argument)
    JavaCalls::call_special(&result,
                            thread_oop,
                            ik,
                            vmSymbols::object_initializer_name(),
                            vmSymbols::threadgroup_runnable_void_signature(),
                            thread_group,
                            Handle(),
                            THREAD);
  }
  os::set_priority(this, NormPriority);

  if (daemon) {
    java_lang_Thread::set_daemon(thread_oop());
  }
<<<<<<< HEAD
=======

  if (HAS_PENDING_EXCEPTION) {
    return;
  }

  Klass* group = vmClasses::ThreadGroup_klass();
  Handle threadObj(THREAD, this->threadObj());

  JavaCalls::call_special(&result,
                          thread_group,
                          group,
                          vmSymbols::add_method_name(),
                          vmSymbols::thread_void_signature(),
                          threadObj,          // Arg 1
                          THREAD);
>>>>>>> f025bc1d
}

// List of all NonJavaThreads and safe iteration over that list.

class NonJavaThread::List {
public:
  NonJavaThread* volatile _head;
  SingleWriterSynchronizer _protect;

  List() : _head(NULL), _protect() {}
};

NonJavaThread::List NonJavaThread::_the_list;

NonJavaThread::Iterator::Iterator() :
  _protect_enter(_the_list._protect.enter()),
  _current(Atomic::load_acquire(&_the_list._head))
{}

NonJavaThread::Iterator::~Iterator() {
  _the_list._protect.exit(_protect_enter);
}

void NonJavaThread::Iterator::step() {
  assert(!end(), "precondition");
  _current = Atomic::load_acquire(&_current->_next);
}

NonJavaThread::NonJavaThread() : Thread(), _next(NULL) {
  assert(BarrierSet::barrier_set() != NULL, "NonJavaThread created too soon!");
}

NonJavaThread::~NonJavaThread() { }

void NonJavaThread::add_to_the_list() {
  MutexLocker ml(NonJavaThreadsList_lock, Mutex::_no_safepoint_check_flag);
  // Initialize BarrierSet-related data before adding to list.
  BarrierSet::barrier_set()->on_thread_attach(this);
  Atomic::release_store(&_next, _the_list._head);
  Atomic::release_store(&_the_list._head, this);
}

void NonJavaThread::remove_from_the_list() {
  {
    MutexLocker ml(NonJavaThreadsList_lock, Mutex::_no_safepoint_check_flag);
    // Cleanup BarrierSet-related data before removing from list.
    BarrierSet::barrier_set()->on_thread_detach(this);
    NonJavaThread* volatile* p = &_the_list._head;
    for (NonJavaThread* t = *p; t != NULL; p = &t->_next, t = *p) {
      if (t == this) {
        *p = _next;
        break;
      }
    }
  }
  // Wait for any in-progress iterators.  Concurrent synchronize is not
  // allowed, so do it while holding a dedicated lock.  Outside and distinct
  // from NJTList_lock in case an iteration attempts to lock it.
  MutexLocker ml(NonJavaThreadsListSync_lock, Mutex::_no_safepoint_check_flag);
  _the_list._protect.synchronize();
  _next = NULL;                 // Safe to drop the link now.
}

void NonJavaThread::pre_run() {
  add_to_the_list();

  // This is slightly odd in that NamedThread is a subclass, but
  // in fact name() is defined in Thread
  assert(this->name() != NULL, "thread name was not set before it was started");
  this->set_native_thread_name(this->name());
}

void NonJavaThread::post_run() {
  JFR_ONLY(Jfr::on_thread_exit(this);)
  remove_from_the_list();
  unregister_thread_stack_with_NMT();
  // Ensure thread-local-storage is cleared before termination.
  Thread::clear_thread_current();
  osthread()->set_state(ZOMBIE);
}

// NamedThread --  non-JavaThread subclasses with multiple
// uniquely named instances should derive from this.
NamedThread::NamedThread() :
  NonJavaThread(),
  _name(NULL),
  _processed_thread(NULL),
  _gc_id(GCId::undefined())
{}

NamedThread::~NamedThread() {
  FREE_C_HEAP_ARRAY(char, _name);
}

void NamedThread::set_name(const char* format, ...) {
  guarantee(_name == NULL, "Only get to set name once.");
  _name = NEW_C_HEAP_ARRAY(char, max_name_len, mtThread);
  va_list ap;
  va_start(ap, format);
  jio_vsnprintf(_name, max_name_len, format, ap);
  va_end(ap);
}

void NamedThread::print_on(outputStream* st) const {
  st->print("\"%s\" ", name());
  Thread::print_on(st);
  st->cr();
}


// ======= WatcherThread ========

// The watcher thread exists to simulate timer interrupts.  It should
// be replaced by an abstraction over whatever native support for
// timer interrupts exists on the platform.

WatcherThread* WatcherThread::_watcher_thread   = NULL;
bool WatcherThread::_startable = false;
volatile bool  WatcherThread::_should_terminate = false;

WatcherThread::WatcherThread() : NonJavaThread() {
  assert(watcher_thread() == NULL, "we can only allocate one WatcherThread");
  if (os::create_thread(this, os::watcher_thread)) {
    _watcher_thread = this;

    // Set the watcher thread to the highest OS priority which should not be
    // used, unless a Java thread with priority java.lang.Thread.MAX_PRIORITY
    // is created. The only normal thread using this priority is the reference
    // handler thread, which runs for very short intervals only.
    // If the VMThread's priority is not lower than the WatcherThread profiling
    // will be inaccurate.
    os::set_priority(this, MaxPriority);
    os::start_thread(this);
  }
}

int WatcherThread::sleep() const {
  // The WatcherThread does not participate in the safepoint protocol
  // for the PeriodicTask_lock because it is not a JavaThread.
  MonitorLocker ml(PeriodicTask_lock, Mutex::_no_safepoint_check_flag);

  if (_should_terminate) {
    // check for termination before we do any housekeeping or wait
    return 0;  // we did not sleep.
  }

  // remaining will be zero if there are no tasks,
  // causing the WatcherThread to sleep until a task is
  // enrolled
  int remaining = PeriodicTask::time_to_wait();
  int time_slept = 0;

  // we expect this to timeout - we only ever get unparked when
  // we should terminate or when a new task has been enrolled
  OSThreadWaitState osts(this->osthread(), false /* not Object.wait() */);

  jlong time_before_loop = os::javaTimeNanos();

  while (true) {
    bool timedout = ml.wait(remaining);
    jlong now = os::javaTimeNanos();

    if (remaining == 0) {
      // if we didn't have any tasks we could have waited for a long time
      // consider the time_slept zero and reset time_before_loop
      time_slept = 0;
      time_before_loop = now;
    } else {
      // need to recalculate since we might have new tasks in _tasks
      time_slept = (int) ((now - time_before_loop) / 1000000);
    }

    // Change to task list or spurious wakeup of some kind
    if (timedout || _should_terminate) {
      break;
    }

    remaining = PeriodicTask::time_to_wait();
    if (remaining == 0) {
      // Last task was just disenrolled so loop around and wait until
      // another task gets enrolled
      continue;
    }

    remaining -= time_slept;
    if (remaining <= 0) {
      break;
    }
  }

  return time_slept;
}

void WatcherThread::run() {
  assert(this == watcher_thread(), "just checking");

  this->set_active_handles(JNIHandleBlock::allocate_block());
  while (true) {
    assert(watcher_thread() == Thread::current(), "thread consistency check");
    assert(watcher_thread() == this, "thread consistency check");

    // Calculate how long it'll be until the next PeriodicTask work
    // should be done, and sleep that amount of time.
    int time_waited = sleep();

    if (VMError::is_error_reported()) {
      // A fatal error has happened, the error handler(VMError::report_and_die)
      // should abort JVM after creating an error log file. However in some
      // rare cases, the error handler itself might deadlock. Here periodically
      // check for error reporting timeouts, and if it happens, just proceed to
      // abort the VM.

      // This code is in WatcherThread because WatcherThread wakes up
      // periodically so the fatal error handler doesn't need to do anything;
      // also because the WatcherThread is less likely to crash than other
      // threads.

      for (;;) {
        // Note: we use naked sleep in this loop because we want to avoid using
        // any kind of VM infrastructure which may be broken at this point.
        if (VMError::check_timeout()) {
          // We hit error reporting timeout. Error reporting was interrupted and
          // will be wrapping things up now (closing files etc). Give it some more
          // time, then quit the VM.
          os::naked_short_sleep(200);
          // Print a message to stderr.
          fdStream err(defaultStream::output_fd());
          err.print_raw_cr("# [ timer expired, abort... ]");
          // skip atexit/vm_exit/vm_abort hooks
          os::die();
        }

        // Wait a second, then recheck for timeout.
        os::naked_short_sleep(999);
      }
    }

    if (_should_terminate) {
      // check for termination before posting the next tick
      break;
    }

    PeriodicTask::real_time_tick(time_waited);
  }

  // Signal that it is terminated
  {
    MutexLocker mu(Terminator_lock, Mutex::_no_safepoint_check_flag);
    _watcher_thread = NULL;
    Terminator_lock->notify_all();
  }
}

void WatcherThread::start() {
  assert(PeriodicTask_lock->owned_by_self(), "PeriodicTask_lock required");

  if (watcher_thread() == NULL && _startable) {
    _should_terminate = false;
    // Create the single instance of WatcherThread
    new WatcherThread();
  }
}

void WatcherThread::make_startable() {
  assert(PeriodicTask_lock->owned_by_self(), "PeriodicTask_lock required");
  _startable = true;
}

void WatcherThread::stop() {
  {
    // Follow normal safepoint aware lock enter protocol since the
    // WatcherThread is stopped by another JavaThread.
    MutexLocker ml(PeriodicTask_lock);
    _should_terminate = true;

    WatcherThread* watcher = watcher_thread();
    if (watcher != NULL) {
      // unpark the WatcherThread so it can see that it should terminate
      watcher->unpark();
    }
  }

  MonitorLocker mu(Terminator_lock);

  while (watcher_thread() != NULL) {
    // This wait should make safepoint checks, wait without a timeout,
    // and wait as a suspend-equivalent condition.
    mu.wait(0, Mutex::_as_suspend_equivalent_flag);
  }
}

void WatcherThread::unpark() {
  assert(PeriodicTask_lock->owned_by_self(), "PeriodicTask_lock required");
  PeriodicTask_lock->notify();
}

void WatcherThread::print_on(outputStream* st) const {
  st->print("\"%s\" ", name());
  Thread::print_on(st);
  st->cr();
}

// ======= JavaThread ========

#if INCLUDE_JVMCI

jlong* JavaThread::_jvmci_old_thread_counters;

bool jvmci_counters_include(JavaThread* thread) {
  return !JVMCICountersExcludeCompiler || !thread->is_Compiler_thread();
}

void JavaThread::collect_counters(jlong* array, int length) {
  assert(length == JVMCICounterSize, "wrong value");
  for (int i = 0; i < length; i++) {
    array[i] = _jvmci_old_thread_counters[i];
  }
  for (JavaThreadIteratorWithHandle jtiwh; JavaThread *tp = jtiwh.next(); ) {
    if (jvmci_counters_include(tp)) {
      for (int i = 0; i < length; i++) {
        array[i] += tp->_jvmci_counters[i];
      }
    }
  }
}

// Attempt to enlarge the array for per thread counters.
jlong* resize_counters_array(jlong* old_counters, int current_size, int new_size) {
  jlong* new_counters = NEW_C_HEAP_ARRAY_RETURN_NULL(jlong, new_size, mtJVMCI);
  if (new_counters == NULL) {
    return NULL;
  }
  if (old_counters == NULL) {
    old_counters = new_counters;
    memset(old_counters, 0, sizeof(jlong) * new_size);
  } else {
    for (int i = 0; i < MIN2((int) current_size, new_size); i++) {
      new_counters[i] = old_counters[i];
    }
    if (new_size > current_size) {
      memset(new_counters + current_size, 0, sizeof(jlong) * (new_size - current_size));
    }
    FREE_C_HEAP_ARRAY(jlong, old_counters);
  }
  return new_counters;
}

// Attempt to enlarge the array for per thread counters.
bool JavaThread::resize_counters(int current_size, int new_size) {
  jlong* new_counters = resize_counters_array(_jvmci_counters, current_size, new_size);
  if (new_counters == NULL) {
    return false;
  } else {
    _jvmci_counters = new_counters;
    return true;
  }
}

class VM_JVMCIResizeCounters : public VM_Operation {
 private:
  int _new_size;
  bool _failed;

 public:
  VM_JVMCIResizeCounters(int new_size) : _new_size(new_size), _failed(false) { }
  VMOp_Type type()                  const        { return VMOp_JVMCIResizeCounters; }
  bool allow_nested_vm_operations() const        { return true; }
  void doit() {
    // Resize the old thread counters array
    jlong* new_counters = resize_counters_array(JavaThread::_jvmci_old_thread_counters, JVMCICounterSize, _new_size);
    if (new_counters == NULL) {
      _failed = true;
      return;
    } else {
      JavaThread::_jvmci_old_thread_counters = new_counters;
    }

    // Now resize each threads array
    for (JavaThreadIteratorWithHandle jtiwh; JavaThread *tp = jtiwh.next(); ) {
      if (!tp->resize_counters(JVMCICounterSize, _new_size)) {
        _failed = true;
        break;
      }
    }
    if (!_failed) {
      JVMCICounterSize = _new_size;
    }
  }

  bool failed() { return _failed; }
};

bool JavaThread::resize_all_jvmci_counters(int new_size) {
  VM_JVMCIResizeCounters op(new_size);
  VMThread::execute(&op);
  return !op.failed();
}

#endif // INCLUDE_JVMCI

// A JavaThread is a normal Java thread

JavaThread::JavaThread() :
  // Initialize fields

  _on_thread_list(false),
  DEBUG_ONLY(_java_call_counter(0) COMMA)
  _entry_point(nullptr),
  _deopt_mark(nullptr),
  _deopt_nmethod(nullptr),
  _vframe_array_head(nullptr),
  _vframe_array_last(nullptr),
  _jvmti_deferred_updates(nullptr),
  _keepalive_cleanup(new (ResourceObj::C_HEAP, mtInternal) GrowableArray<WeakHandle>(16, mtInternal)),
  _callee_target(nullptr),
  _vm_result(nullptr),
  _vm_result_2(nullptr),

  _monitor_chunks(nullptr),
  _special_runtime_exit_condition(_no_async_condition),
  _pending_async_exception(nullptr),

  _thread_state(_thread_new),
  _saved_exception_pc(nullptr),

  _terminated(_not_terminated),
  _suspend_equivalent(false),
  _in_deopt_handler(0),
  _doing_unsafe_access(false),
  _do_not_unlock_if_synchronized(false),
  _is_in_VTMT(false),
  _jni_attach_state(_not_attaching_via_jni),
#if INCLUDE_JVMCI
  _pending_deoptimization(-1),
  _pending_monitorenter(false),
  _pending_transfer_to_interpreter(false),
  _in_retryable_allocation(false),
  _pending_failed_speculation(0),
  _jvmci{nullptr},
  _jvmci_counters(nullptr),
#endif // INCLUDE_JVMCI

  _exception_oop(oop()),
  _exception_pc(0),
  _exception_handler_pc(0),
  _is_method_handle_return(0),

  _jni_active_critical(0),
  _pending_jni_exception_check_fn(nullptr),
  _depth_first_number(0),

  // JVMTI PopFrame support
  _popframe_condition(popframe_inactive),
  _frames_to_pop_failed_realloc(0),

  _cont_entry(nullptr),
  _cont_yield(false),
  _cont_preempt(false),
  _cont_fastpath_thread_state(1),
  _cont_fastpath(0),
  _held_monitor_count(0),
  _mounted_vthread(oop()),

  _handshake(this),

  _popframe_preserved_args(nullptr),
  _popframe_preserved_args_size(0),

  _jvmti_thread_state(nullptr),
  _interp_only_mode(0),
  _should_post_on_exceptions_flag(JNI_FALSE),
  _thread_stat(new ThreadStatistics()),

  _parker(),
  _cached_monitor_info(nullptr),

  _class_to_be_initialized(nullptr),

  _SleepEvent(ParkEvent::Allocate(this))
{

  set_jni_functions(jni_functions());
#if INCLUDE_JVMCI
  assert(_jvmci._implicit_exception_pc == nullptr, "must be");
  if (JVMCICounterSize > 0) {
    resize_counters(0, (int) JVMCICounterSize);
  }
#endif // INCLUDE_JVMCI
  // Setup safepoint state info for this thread
  ThreadSafepointState::create(this);

  SafepointMechanism::initialize_header(this);

  set_requires_cross_modify_fence(false);

  pd_initialize();
  assert(deferred_card_mark().is_empty(), "Default MemRegion ctor");
}

JavaThread::JavaThread(bool is_attaching_via_jni) : JavaThread() {
  if (is_attaching_via_jni) {
    _jni_attach_state = _attaching_via_jni;
  }
}


// interrupt support

void JavaThread::interrupt() {
  // All callers should have 'this' thread protected by a
  // ThreadsListHandle so that it cannot terminate and deallocate
  // itself.
  debug_only(check_for_dangling_thread_pointer(this);)

  // For Windows _interrupt_event
  osthread()->set_interrupted(true);

  // For Thread.sleep
  _SleepEvent->unpark();

  // For JSR166 LockSupport.park
  parker()->unpark();

  // For ObjectMonitor and JvmtiRawMonitor
  _ParkEvent->unpark();
}


bool JavaThread::is_interrupted(bool clear_interrupted) {
  debug_only(check_for_dangling_thread_pointer(this);)

  if (_threadObj.peek() == NULL) {
    // If there is no j.l.Thread then it is impossible to have
    // been interrupted. We can find NULL during VM initialization
    // or when a JNI thread is still in the process of attaching.
    // In such cases this must be the current thread.
    assert(this == Thread::current(), "invariant");
    return false;
  }

  bool interrupted = java_lang_Thread::interrupted(threadObj());

  // NOTE that since there is no "lock" around the interrupt and
  // is_interrupted operations, there is the possibility that the
  // interrupted flag will be "false" but that the
  // low-level events will be in the signaled state. This is
  // intentional. The effect of this is that Object.wait() and
  // LockSupport.park() will appear to have a spurious wakeup, which
  // is allowed and not harmful, and the possibility is so rare that
  // it is not worth the added complexity to add yet another lock.
  // For the sleep event an explicit reset is performed on entry
  // to JavaThread::sleep, so there is no early return. It has also been
  // recommended not to put the interrupted flag into the "event"
  // structure because it hides the issue.
  // Also, because there is no lock, we must only clear the interrupt
  // state if we are going to report that we were interrupted; otherwise
  // an interrupt that happens just after we read the field would be lost.
  if (interrupted && clear_interrupted) {
    assert(this == Thread::current(), "only the current thread can clear");
    java_lang_Thread::set_interrupted(threadObj(), false);
    osthread()->set_interrupted(false);
  }

  return interrupted;
}

void JavaThread::block_if_vm_exited() {
  if (_terminated == _vm_exited) {
    // _vm_exited is set at safepoint, and Threads_lock is never released
    // we will block here forever.
    // Here we can be doing a jump from a safe state to an unsafe state without
    // proper transition, but it happens after the final safepoint has begun.
    set_thread_state(_thread_in_vm);
    Threads_lock->lock();
    ShouldNotReachHere();
  }
}


// Remove this ifdef when C1 is ported to the compiler interface.
static void compiler_thread_entry(JavaThread* thread, TRAPS);
static void sweeper_thread_entry(JavaThread* thread, TRAPS);

JavaThread::JavaThread(ThreadFunction entry_point, size_t stack_sz) : JavaThread() {
  _jni_attach_state = _not_attaching_via_jni;
  set_entry_point(entry_point);
  // Create the native thread itself.
  // %note runtime_23
  os::ThreadType thr_type = os::java_thread;
  thr_type = entry_point == &compiler_thread_entry ? os::compiler_thread :
                                                     os::java_thread;
  os::create_thread(this, thr_type, stack_sz);
  // The _osthread may be NULL here because we ran out of memory (too many threads active).
  // We need to throw and OutOfMemoryError - however we cannot do this here because the caller
  // may hold a lock and all locks must be unlocked before throwing the exception (throwing
  // the exception consists of creating the exception object & initializing it, initialization
  // will leave the VM via a JavaCall and then all locks must be unlocked).
  //
  // The thread is still suspended when we reach here. Thread must be explicit started
  // by creator! Furthermore, the thread must also explicitly be added to the Threads list
  // by calling Threads:add. The reason why this is not done here, is because the thread
  // object must be fully initialized (take a look at JVM_Start)
}

JavaThread::~JavaThread() {

  // Ask ServiceThread to release the threadObj OopHandle
  ServiceThread::add_oop_handle_release(_threadObj);
  ServiceThread::add_oop_handle_release(_vthread);

  // Return the sleep event to the free list
  ParkEvent::Release(_SleepEvent);
  _SleepEvent = NULL;

  // Free any remaining  previous UnrollBlock
  vframeArray* old_array = vframe_array_last();

  if (old_array != NULL) {
    Deoptimization::UnrollBlock* old_info = old_array->unroll_block();
    old_array->set_unroll_block(NULL);
    delete old_info;
    delete old_array;
  }

  JvmtiDeferredUpdates* updates = deferred_updates();
  if (updates != NULL) {
    // This can only happen if thread is destroyed before deoptimization occurs.
    assert(updates->count() > 0, "Updates holder not deleted");
    // free deferred updates.
    delete updates;
    set_deferred_updates(NULL);
  }

  // All Java related clean up happens in exit
  ThreadSafepointState::destroy(this);
  if (_thread_stat != NULL) delete _thread_stat;

#if INCLUDE_JVMCI
  if (JVMCICounterSize > 0) {
    if (jvmci_counters_include(this)) {
      for (int i = 0; i < JVMCICounterSize; i++) {
        _jvmci_old_thread_counters[i] += _jvmci_counters[i];
      }
    }
    FREE_C_HEAP_ARRAY(jlong, _jvmci_counters);
  }
#endif // INCLUDE_JVMCI
}


// First JavaThread specific code executed by a new Java thread.
void JavaThread::pre_run() {
  // empty - see comments in run()
}

// The main routine called by a new Java thread. This isn't overridden
// by subclasses, instead different subclasses define a different "entry_point"
// which defines the actual logic for that kind of thread.
void JavaThread::run() {
  // initialize thread-local alloc buffer related fields
  initialize_tlab();

  _stack_overflow_state.create_stack_guard_pages();

  cache_global_variables();

  // Thread is now sufficiently initialized to be handled by the safepoint code as being
  // in the VM. Change thread state from _thread_new to _thread_in_vm
  ThreadStateTransition::transition(this, _thread_new, _thread_in_vm);
  // Before a thread is on the threads list it is always safe, so after leaving the
  // _thread_new we should emit a instruction barrier. The distance to modified code
  // from here is probably far enough, but this is consistent and safe.
  OrderAccess::cross_modify_fence();

  assert(JavaThread::current() == this, "sanity check");
  assert(!Thread::current()->owns_locks(), "sanity check");

  DTRACE_THREAD_PROBE(start, this);

  // This operation might block. We call that after all safepoint checks for a new thread has
  // been completed.
  set_active_handles(JNIHandleBlock::allocate_block());

  if (JvmtiExport::should_post_thread_life()) {
    JvmtiExport::post_thread_start(this);

  }

  // We call another function to do the rest so we are sure that the stack addresses used
  // from there will be lower than the stack base just computed.
  thread_main_inner();
}

void JavaThread::thread_main_inner() {
  assert(JavaThread::current() == this, "sanity check");
  assert(_threadObj.peek() != NULL, "just checking");

  // Execute thread entry point unless this thread has a pending exception
  // or has been stopped before starting.
  // Note: Due to JVM_StopThread we can have pending exceptions already!
  if (!this->has_pending_exception() &&
      !java_lang_Thread::is_stillborn(this->threadObj())) {
    {
      ResourceMark rm(this);
      this->set_native_thread_name(this->get_thread_name());
    }
    HandleMark hm(this);
    this->entry_point()(this, this);
  }

  DTRACE_THREAD_PROBE(stop, this);

  // Cleanup is handled in post_run()
}

// Shared teardown for all JavaThreads
void JavaThread::post_run() {
  this->exit(false);
  this->unregister_thread_stack_with_NMT();
  // Defer deletion to here to ensure 'this' is still referenceable in call_run
  // for any shared tear-down.
  this->smr_delete();
}

static void ensure_join(JavaThread* thread) {
  // We do not need to grab the Threads_lock, since we are operating on ourself.
  Handle threadObj(thread, thread->threadObj());
  assert(threadObj.not_null(), "java thread object must exist");
  ObjectLocker lock(threadObj, thread);
  // Ignore pending exception (ThreadDeath), since we are exiting anyway
  thread->clear_pending_exception();
  // Thread is exiting. So set thread_status field in  java.lang.Thread class to TERMINATED.
  java_lang_Thread::set_thread_status(threadObj(), JavaThreadStatus::TERMINATED);
  // Clear the native thread instance - this makes isAlive return false and allows the join()
  // to complete once we've done the notify_all below
  java_lang_Thread::set_thread(threadObj(), NULL);
  lock.notify_all(thread);
  // Ignore pending exception (ThreadDeath), since we are exiting anyway
  thread->clear_pending_exception();
}

static bool is_daemon(oop threadObj) {
  return (threadObj != NULL && java_lang_Thread::is_daemon(threadObj));
}

// For any new cleanup additions, please check to see if they need to be applied to
// cleanup_failed_attach_current_thread as well.
void JavaThread::exit(bool destroy_vm, ExitType exit_type) {
  assert(this == JavaThread::current(), "thread consistency check");

  elapsedTimer _timer_exit_phase1;
  elapsedTimer _timer_exit_phase2;
  elapsedTimer _timer_exit_phase3;
  elapsedTimer _timer_exit_phase4;

  if (log_is_enabled(Debug, os, thread, timer)) {
    _timer_exit_phase1.start();
  }

  HandleMark hm(this);
  Handle uncaught_exception(this, this->pending_exception());
  this->clear_pending_exception();
  Handle threadObj(this, this->threadObj());
  assert(threadObj.not_null(), "Java thread object should be created");

  if (!destroy_vm) {
    if (uncaught_exception.not_null()) {
      EXCEPTION_MARK;
      // Call method Thread.dispatchUncaughtException().
      Klass* thread_klass = vmClasses::Thread_klass();
      JavaValue result(T_VOID);
      JavaCalls::call_virtual(&result,
                              threadObj, thread_klass,
                              vmSymbols::dispatchUncaughtException_name(),
                              vmSymbols::throwable_void_signature(),
                              uncaught_exception,
                              THREAD);
      if (HAS_PENDING_EXCEPTION) {
        ResourceMark rm(this);
        jio_fprintf(defaultStream::error_stream(),
                    "\nException: %s thrown from the UncaughtExceptionHandler"
                    " in thread \"%s\"\n",
                    pending_exception()->klass()->external_name(),
                    get_thread_name());
        CLEAR_PENDING_EXCEPTION;
      }
    }

    // Call Thread.exit()
    if (!is_Compiler_thread()) {
<<<<<<< HEAD
      EXCEPTION_MARK;
      JavaValue result(T_VOID);
      Klass* thread_klass = SystemDictionary::Thread_klass();
      JavaCalls::call_virtual(&result,
                              threadObj, thread_klass,
                              vmSymbols::exit_method_name(),
                              vmSymbols::void_method_signature(),
                              THREAD);
      CLEAR_PENDING_EXCEPTION;
=======
      int count = 3;
      while (java_lang_Thread::threadGroup(threadObj()) != NULL && (count-- > 0)) {
        EXCEPTION_MARK;
        JavaValue result(T_VOID);
        Klass* thread_klass = vmClasses::Thread_klass();
        JavaCalls::call_virtual(&result,
                                threadObj, thread_klass,
                                vmSymbols::exit_method_name(),
                                vmSymbols::void_method_signature(),
                                THREAD);
        CLEAR_PENDING_EXCEPTION;
      }
>>>>>>> f025bc1d
    }
    // notify JVMTI
    if (JvmtiExport::should_post_thread_life()) {
      JvmtiExport::post_thread_end(this);
    }

    // We have notified the agents that we are exiting, before we go on,
    // we must check for a pending external suspend request and honor it
    // in order to not surprise the thread that made the suspend request.
    while (true) {
      {
        MutexLocker ml(SR_lock(), Mutex::_no_safepoint_check_flag);
        if (!is_external_suspend()) {
          set_terminated(_thread_exiting);
          ThreadService::current_thread_exiting(this, is_daemon(threadObj()));
          break;
        }
        // Implied else:
        // Things get a little tricky here. We have a pending external
        // suspend request, but we are holding the SR_lock so we
        // can't just self-suspend. So we temporarily drop the lock
        // and then self-suspend.
      }

      ThreadBlockInVM tbivm(this);
      java_suspend_self();

      // We're done with this suspend request, but we have to loop around
      // and check again. Eventually we will get SR_lock without a pending
      // external suspend request and will be able to mark ourselves as
      // exiting.
    }
    // no more external suspends are allowed at this point
  } else {
    assert(!is_terminated() && !is_exiting(), "must not be exiting");
    // before_exit() has already posted JVMTI THREAD_END events
  }

  if (log_is_enabled(Debug, os, thread, timer)) {
    _timer_exit_phase1.stop();
    _timer_exit_phase2.start();
  }

  // Capture daemon status before the thread is marked as terminated.
  bool daemon = is_daemon(threadObj());

  // Notify waiters on thread object. This has to be done after exit() is called
  // on the thread (if the thread is the last thread in a daemon ThreadGroup the
  // group should have the destroyed bit set before waiters are notified).
  ensure_join(this);
  assert(!this->has_pending_exception(), "ensure_join should have cleared");

  if (log_is_enabled(Debug, os, thread, timer)) {
    _timer_exit_phase2.stop();
    _timer_exit_phase3.start();
  }
  // 6282335 JNI DetachCurrentThread spec states that all Java monitors
  // held by this thread must be released. The spec does not distinguish
  // between JNI-acquired and regular Java monitors. We can only see
  // regular Java monitors here if monitor enter-exit matching is broken.
  //
  // ensure_join() ignores IllegalThreadStateExceptions, and so does
  // ObjectSynchronizer::release_monitors_owned_by_thread().
  if (exit_type == jni_detach) {
    // Sanity check even though JNI DetachCurrentThread() would have
    // returned JNI_ERR if there was a Java frame. JavaThread exit
    // should be done executing Java code by the time we get here.
    assert(!this->has_last_Java_frame(),
           "should not have a Java frame when detaching or exiting");
    ObjectSynchronizer::release_monitors_owned_by_thread(this);
    assert(!this->has_pending_exception(), "release_monitors should have cleared");
  }

  // These things needs to be done while we are still a Java Thread. Make sure that thread
  // is in a consistent state, in case GC happens
  JFR_ONLY(Jfr::on_thread_exit(this);)

  if (active_handles() != NULL) {
    JNIHandleBlock* block = active_handles();
    set_active_handles(NULL);
    JNIHandleBlock::release_block(block);
  }

  if (free_handle_block() != NULL) {
    JNIHandleBlock* block = free_handle_block();
    set_free_handle_block(NULL);
    JNIHandleBlock::release_block(block);
  }

  // These have to be removed while this is still a valid thread.
  _stack_overflow_state.remove_stack_guard_pages();

  if (UseTLAB) {
    tlab().retire();
  }

  if (JvmtiEnv::environments_might_exist()) {
    JvmtiExport::cleanup_thread(this);
  }

  // We need to cache the thread name for logging purposes below as once
  // we have called on_thread_detach this thread must not access any oops.
  char* thread_name = NULL;
  if (log_is_enabled(Debug, os, thread, timer)) {
    ResourceMark rm(this);
    thread_name = os::strdup(get_thread_name());
  }

  log_info(os, thread)("JavaThread %s (tid: " UINTX_FORMAT ").",
    exit_type == JavaThread::normal_exit ? "exiting" : "detaching",
    os::current_thread_id());

  if (log_is_enabled(Debug, os, thread, timer)) {
    _timer_exit_phase3.stop();
    _timer_exit_phase4.start();
  }
  // Remove from list of active threads list, and notify VM thread if we are the last non-daemon thread
  Threads::remove(this, daemon);

  if (log_is_enabled(Debug, os, thread, timer)) {
    _timer_exit_phase4.stop();
    log_debug(os, thread, timer)("name='%s'"
                                 ", exit-phase1=" JLONG_FORMAT
                                 ", exit-phase2=" JLONG_FORMAT
                                 ", exit-phase3=" JLONG_FORMAT
                                 ", exit-phase4=" JLONG_FORMAT,
                                 thread_name,
                                 _timer_exit_phase1.milliseconds(),
                                 _timer_exit_phase2.milliseconds(),
                                 _timer_exit_phase3.milliseconds(),
                                 _timer_exit_phase4.milliseconds());
    os::free(thread_name);
  }
}

void JavaThread::cleanup_failed_attach_current_thread(bool is_daemon) {
  if (active_handles() != NULL) {
    JNIHandleBlock* block = active_handles();
    set_active_handles(NULL);
    JNIHandleBlock::release_block(block);
  }

  if (free_handle_block() != NULL) {
    JNIHandleBlock* block = free_handle_block();
    set_free_handle_block(NULL);
    JNIHandleBlock::release_block(block);
  }

  // These have to be removed while this is still a valid thread.
  _stack_overflow_state.remove_stack_guard_pages();

  if (UseTLAB) {
    tlab().retire();
  }

  Threads::remove(this, is_daemon);
  this->smr_delete();
}

JavaThread* JavaThread::active() {
  Thread* thread = Thread::current();
  if (thread->is_Java_thread()) {
    return thread->as_Java_thread();
  } else {
    assert(thread->is_VM_thread(), "this must be a vm thread");
    VM_Operation* op = ((VMThread*) thread)->vm_operation();
    JavaThread *ret = op == NULL ? NULL : op->calling_thread()->as_Java_thread();
    return ret;
  }
}

bool JavaThread::is_lock_owned(address adr) const {
  if (Thread::is_lock_owned(adr)) return true;

  for (MonitorChunk* chunk = monitor_chunks(); chunk != NULL; chunk = chunk->next()) {
    if (chunk->contains(adr)) return true;
  }

  return false;
}

oop JavaThread::exception_oop() const {
  return Atomic::load(&_exception_oop);
}

void JavaThread::set_exception_oop(oop o) {
  Atomic::store(&_exception_oop, o);
}

void JavaThread::add_monitor_chunk(MonitorChunk* chunk) {
  chunk->set_next(monitor_chunks());
  set_monitor_chunks(chunk);
}

void JavaThread::remove_monitor_chunk(MonitorChunk* chunk) {
  guarantee(monitor_chunks() != NULL, "must be non empty");
  if (monitor_chunks() == chunk) {
    set_monitor_chunks(chunk->next());
  } else {
    MonitorChunk* prev = monitor_chunks();
    while (prev->next() != chunk) prev = prev->next();
    prev->set_next(chunk->next());
  }
}

// JVM support.

// Note: this function shouldn't block if it's called in
// _thread_in_native_trans state (such as from
// check_special_condition_for_native_trans()).
void JavaThread::check_and_handle_async_exceptions(bool check_unsafe_error) {
  if (has_last_Java_frame() && has_async_condition()) {
    // If we are at a polling page safepoint (not a poll return)
    // then we must defer async exception because live registers
    // will be clobbered by the exception path. Poll return is
    // ok because the call we a returning from already collides
    // with exception handling registers and so there is no issue.
    // (The exception handling path kills call result registers but
    //  this is ok since the exception kills the result anyway).

    if (is_at_poll_safepoint()) {
      // if the code we are returning to has deoptimized we must defer
      // the exception otherwise live registers get clobbered on the
      // exception path before deoptimization is able to retrieve them.
      //
      RegisterMap map(this, false);
      frame caller_fr = last_frame().sender(&map);
      assert(caller_fr.is_compiled_frame(), "what?");
      if (caller_fr.is_deoptimized_frame()) {
        log_info(exceptions)("deferred async exception at compiled safepoint");
        return;
      }
    }
  }

  JavaThread::AsyncRequests condition = clear_special_runtime_exit_condition();
  if (condition == _no_async_condition) {
    // Conditions have changed since has_special_runtime_exit_condition()
    // was called:
    // - if we were here only because of an external suspend request,
    //   then that was taken care of above (or cancelled) so we are done
    // - if we were here because of another async request, then it has
    //   been cleared between the has_special_runtime_exit_condition()
    //   and now so again we are done
    return;
  }

  // Check for pending async. exception
  if (_pending_async_exception != NULL) {
    // Only overwrite an already pending exception, if it is not a threadDeath.
    if (!has_pending_exception() || !pending_exception()->is_a(vmClasses::ThreadDeath_klass())) {

      // We cannot call Exceptions::_throw(...) here because we cannot block
      set_pending_exception(_pending_async_exception, __FILE__, __LINE__);

      LogTarget(Info, exceptions) lt;
      if (lt.is_enabled()) {
        ResourceMark rm;
        LogStream ls(lt);
        ls.print("Async. exception installed at runtime exit (" INTPTR_FORMAT ")", p2i(this));
          if (has_last_Java_frame()) {
            frame f = last_frame();
           ls.print(" (pc: " INTPTR_FORMAT " sp: " INTPTR_FORMAT " )", p2i(f.pc()), p2i(f.sp()));
          }
        ls.print_cr(" of type: %s", _pending_async_exception->klass()->external_name());
      }
      _pending_async_exception = NULL;
      clear_has_async_exception();
    }
  }

  if (check_unsafe_error &&
      condition == _async_unsafe_access_error && !has_pending_exception()) {
    // We may be at method entry which requires we save the do-not-unlock flag.
    UnlockFlagSaver fs(this);
    condition = _no_async_condition;  // done
    switch (thread_state()) {
    case _thread_in_vm: {
      JavaThread* THREAD = this;
      Exceptions::throw_unsafe_access_internal_error(THREAD, __FILE__, __LINE__, "a fault occurred in an unsafe memory access operation");
      return;
    }
    case _thread_in_native: {
      ThreadInVMfromNative tiv(this);
      JavaThread* THREAD = this;
      Exceptions::throw_unsafe_access_internal_error(THREAD, __FILE__, __LINE__, "a fault occurred in an unsafe memory access operation");
      return;
    }
    case _thread_in_Java: {
      ThreadInVMfromJava tiv(this);
      JavaThread* THREAD = this;
      Exceptions::throw_unsafe_access_internal_error(THREAD, __FILE__, __LINE__, "a fault occurred in a recent unsafe memory access operation in compiled Java code");
      return;
    }
    default:
      ShouldNotReachHere();
    }
  }

  assert(condition == _no_async_condition || has_pending_exception() ||
         (!check_unsafe_error && condition == _async_unsafe_access_error),
         "must have handled the async condition, if no exception");
}

void JavaThread::handle_special_runtime_exit_condition(bool check_asyncs) {

  // Check for pending external suspend.
  if (is_external_suspend_with_lock()) {
    frame_anchor()->make_walkable(this);
    java_suspend_self_with_safepoint_check();
  }

  if (is_obj_deopt_suspend()) {
    frame_anchor()->make_walkable(this);
    wait_for_object_deoptimization();
  }

  // We might be here for reasons in addition to the self-suspend request
  // so check for other async requests.
  if (check_asyncs) {
    check_and_handle_async_exceptions();
  }

  if (is_cont_force_yield()) {
    log_develop_trace(jvmcont)("handle_special_runtime_exit_condition is_cont_force_yield: %d check_asyncs: %d", is_cont_force_yield(), check_asyncs);
    set_cont_preempt(false);
    if (true || check_asyncs) { // TODO: we should probably be even more selective than that
      // we need this only for interpreted frames -- for compiled frames we install a return barrier on the safepoint stub in Continuation::try_force_yield
      StubRoutines::cont_jump_from_sp_C()();
    }
  }

  JFR_ONLY(SUSPEND_THREAD_CONDITIONAL(this);)
}

void JavaThread::send_thread_stop(oop java_throwable)  {
  ResourceMark rm;
  assert(is_handshake_safe_for(Thread::current()),
         "should be self or handshakee");

  // Do not throw asynchronous exceptions against the compiler thread
  // (the compiler thread should not be a Java thread -- fix in 1.4.2)
  if (!can_call_java()) return;

  {
    // Actually throw the Throwable against the target Thread - however
    // only if there is no thread death exception installed already.
    if (_pending_async_exception == NULL || !_pending_async_exception->is_a(vmClasses::ThreadDeath_klass())) {
      // If the topmost frame is a runtime stub, then we are calling into
      // OptoRuntime from compiled code. Some runtime stubs (new, monitor_exit..)
      // must deoptimize the caller before continuing, as the compiled  exception handler table
      // may not be valid
      if (has_last_Java_frame()) {
        frame f = last_frame();
        if (f.is_runtime_frame() || f.is_safepoint_blob_frame()) {
          RegisterMap reg_map(this, false);
          frame compiled_frame = f.sender(&reg_map);
          if (!StressCompiledExceptionHandlers && compiled_frame.can_be_deoptimized()) {
            Deoptimization::deoptimize(this, compiled_frame);
          }
        }
      }

      // Set async. pending exception in thread.
      set_pending_async_exception(java_throwable);

      if (log_is_enabled(Info, exceptions)) {
         ResourceMark rm;
        log_info(exceptions)("Pending Async. exception installed of type: %s",
                             InstanceKlass::cast(_pending_async_exception->klass())->external_name());
      }
      // for AbortVMOnException flag
      Exceptions::debug_check_abort(_pending_async_exception->klass()->external_name());
    }
  }


  // Interrupt thread so it will wake up from a potential wait()/sleep()/park()
  java_lang_Thread::set_interrupted(threadObj(), true);
  this->interrupt();
}

// External suspension mechanism.
//
// Tell the VM to suspend a thread when ever it knows that it does not hold on
// to any VM_locks and it is at a transition
// Self-suspension will happen on the transition out of the vm.
// Catch "this" coming in from JNIEnv pointers when the thread has been freed
//
// Guarantees on return:
//   + Target thread will not execute any new bytecode (that's why we need to
//     force a safepoint)
//   + Target thread will not enter any new monitors
//
void JavaThread::java_suspend() {
  ThreadsListHandle tlh;
  if (!tlh.includes(this) || threadObj() == NULL || is_exiting()) {
    return;
  }

  { MutexLocker ml(SR_lock(), Mutex::_no_safepoint_check_flag);
    if (!is_external_suspend()) {
      // a racing resume has cancelled us; bail out now
      return;
    }

    // suspend is done

    // Warning: is_ext_suspend_completed() may temporarily drop the
    // SR_lock to allow the thread to reach a stable thread state if
    // it is currently in a transient thread state.
    if (is_ext_suspend_completed()) {
      return;
    }
  }

  if (Thread::current() == this) {
    // Safely self-suspend.
    // If we don't do this explicitly it will implicitly happen
    // before we transition back to Java, and on some other thread-state
    // transition paths, but not as we exit a JVM TI SuspendThread call.
    // As SuspendThread(current) must not return (until resumed) we must
    // self-suspend here.
    ThreadBlockInVM tbivm(this);
    java_suspend_self();
  } else {
    VM_ThreadSuspend vm_suspend;
    VMThread::execute(&vm_suspend);
  }
}

// Part II of external suspension.
// A JavaThread self suspends when it detects a pending external suspend
// request. This is usually on transitions. It is also done in places
// where continuing to the next transition would surprise the caller,
// e.g., monitor entry.
//
// Returns the number of times that the thread self-suspended.
//
// Note: DO NOT call java_suspend_self() when you just want to block current
//       thread. java_suspend_self() is the second stage of cooperative
//       suspension for external suspend requests and should only be used
//       to complete an external suspend request.
//
int JavaThread::java_suspend_self() {
  assert(thread_state() == _thread_blocked, "wrong state for java_suspend_self()");
  int ret = 0;

  // we are in the process of exiting so don't suspend
  if (is_exiting()) {
    clear_external_suspend();
    return ret;
  }

  assert(_anchor.walkable() || !has_last_Java_frame(),
         "must have walkable stack");

  MonitorLocker ml(SR_lock(), Mutex::_no_safepoint_check_flag);

  assert(!this->is_ext_suspended(),
         "a thread trying to self-suspend should not already be suspended");

  if (this->is_suspend_equivalent()) {
    // If we are self-suspending as a result of the lifting of a
    // suspend equivalent condition, then the suspend_equivalent
    // flag is not cleared until we set the ext_suspended flag.
    this->clear_suspend_equivalent();
  }

  // A racing resume may have cancelled us before we grabbed SR_lock
  // above. Or another external suspend request could be waiting for us
  // by the time we return from SR_lock()->wait(). The thread
  // that requested the suspension may already be trying to walk our
  // stack and if we return now, we can change the stack out from under
  // it. This would be a "bad thing (TM)" and cause the stack walker
  // to crash. We stay self-suspended until there are no more pending
  // external suspend requests.
  while (is_external_suspend()) {
    ret++;
    this->set_ext_suspended();

    // _ext_suspended flag is cleared by java_resume()
    while (is_ext_suspended()) {
      ml.wait();
    }
  }
  return ret;
}

// Helper routine to set up the correct thread state before calling java_suspend_self.
// This is called when regular thread-state transition helpers can't be used because
// we can be in various states, in particular _thread_in_native_trans.
// We have to set the thread state directly to _thread_blocked so that it will
// be seen to be safepoint/handshake safe whilst suspended. This is also
// necessary to allow a thread in is_ext_suspend_completed, that observed the
// _thread_in_native_trans state, to proceed.
// The problem with setting thread state directly is that a
// safepoint could happen just after java_suspend_self() returns after being resumed,
// and the VM thread will see the _thread_blocked state. So we must check for a safepoint
// after restoring the state to make sure we won't leave while a safepoint is in progress.
// However, not all initial-states are allowed when performing a safepoint check, as we
// should never be blocking at a safepoint whilst in those states(*). Of these 'bad' states
// only _thread_in_native is possible when executing this code (based on our two callers).
// A thread that is _thread_in_native is already safepoint-safe and so it doesn't matter
// whether the VMThread sees the _thread_blocked state, or the _thread_in_native state,
// and so we don't need the explicit safepoint check.
// (*) See switch statement in SafepointSynchronize::block() for thread states that are
// allowed when performing a safepoint check.

void JavaThread::java_suspend_self_with_safepoint_check() {
  assert(this == Thread::current(), "invariant");
  JavaThreadState state = thread_state();

  do {
    set_thread_state(_thread_blocked);
    java_suspend_self();
    // The current thread could have been suspended again. We have to check for
    // suspend after restoring the saved state. Without this the current thread
    // might return to _thread_in_Java and execute bytecodes for an arbitrary
    // long time.
    set_thread_state_fence(state);

    if (state != _thread_in_native) {
      SafepointMechanism::process_if_requested(this);
    }
  } while (is_external_suspend());
}

// Wait for another thread to perform object reallocation and relocking on behalf of
// this thread.
// This method is very similar to JavaThread::java_suspend_self_with_safepoint_check()
// and has the same callers. It also performs a raw thread state transition to
// _thread_blocked and back again to the original state before returning. The current
// thread is required to change to _thread_blocked in order to be seen to be
// safepoint/handshake safe whilst suspended and only after becoming handshake safe,
// the other thread can complete the handshake used to synchronize with this thread
// and then perform the reallocation and relocking. We cannot use the thread state
// transition helpers because we arrive here in various states and also because the
// helpers indirectly call this method.  After leaving _thread_blocked we have to
// check for safepoint/handshake, except if _thread_in_native. The thread is safe
// without blocking then. Allowed states are enumerated in
// SafepointSynchronize::block(). See also EscapeBarrier::sync_and_suspend_*()

void JavaThread::wait_for_object_deoptimization() {
  assert(!has_last_Java_frame() || frame_anchor()->walkable(), "should have walkable stack");
  assert(this == Thread::current(), "invariant");
  JavaThreadState state = thread_state();

  bool spin_wait = os::is_MP();
  do {
    set_thread_state(_thread_blocked);
    // Check if _external_suspend was set in the previous loop iteration.
    if (is_external_suspend()) {
      java_suspend_self();
    }
    // Wait for object deoptimization if requested.
    if (spin_wait) {
      // A single deoptimization is typically very short. Microbenchmarks
      // showed 5% better performance when spinning.
      const uint spin_limit = 10 * SpinYield::default_spin_limit;
      SpinYield spin(spin_limit);
      for (uint i = 0; is_obj_deopt_suspend() && i < spin_limit; i++) {
        spin.wait();
      }
      // Spin just once
      spin_wait = false;
    } else {
      MonitorLocker ml(this, EscapeBarrier_lock, Monitor::_no_safepoint_check_flag);
      if (is_obj_deopt_suspend()) {
        ml.wait();
      }
    }
    // The current thread could have been suspended again. We have to check for
    // suspend after restoring the saved state. Without this the current thread
    // might return to _thread_in_Java and execute bytecode.
    set_thread_state_fence(state);

    if (state != _thread_in_native) {
      SafepointMechanism::process_if_requested(this);
    }
    // A handshake for obj. deoptimization suspend could have been processed so
    // we must check after processing.
  } while (is_obj_deopt_suspend() || is_external_suspend());
}

#ifdef ASSERT
// Verify the JavaThread has not yet been published in the Threads::list, and
// hence doesn't need protection from concurrent access at this stage.
void JavaThread::verify_not_published() {
  // Cannot create a ThreadsListHandle here and check !tlh.includes(this)
  // since an unpublished JavaThread doesn't participate in the
  // Thread-SMR protocol for keeping a ThreadsList alive.
  assert(!on_thread_list(), "JavaThread shouldn't have been published yet!");
}
#endif

// Slow path when the native==>VM/Java barriers detect a safepoint is in
// progress or when _suspend_flags is non-zero.
// Current thread needs to self-suspend if there is a suspend request and/or
// block if a safepoint is in progress.
// Async exception ISN'T checked.
// Note only the ThreadInVMfromNative transition can call this function
// directly and when thread state is _thread_in_native_trans
void JavaThread::check_safepoint_and_suspend_for_native_trans(JavaThread *thread) {
  assert(thread->thread_state() == _thread_in_native_trans, "wrong state");
  assert(!thread->has_last_Java_frame() || thread->frame_anchor()->walkable(), "Unwalkable stack in native->vm transition");

  SafepointMechanism::process_if_requested_with_exit_check(thread, false /* check asyncs */);
}

// Slow path when the native==>VM/Java barriers detect a safepoint is in
// progress or when _suspend_flags is non-zero.
// Current thread needs to self-suspend if there is a suspend request and/or
// block if a safepoint is in progress.
// Also check for pending async exception (not including unsafe access error).
// Note only the native==>VM/Java barriers can call this function and when
// thread state is _thread_in_native_trans.
void JavaThread::check_special_condition_for_native_trans(JavaThread *thread) {
  check_safepoint_and_suspend_for_native_trans(thread);

  // After returning from native, it could be that the stack frames are not
  // yet safe to use. We catch such situations in the subsequent stack watermark
  // barrier, which will trap unsafe stack frames.
  StackWatermarkSet::before_unwind(thread);

  if (thread->has_async_exception()) {
    // We are in _thread_in_native_trans state, don't handle unsafe
    // access error since that may block.
    thread->check_and_handle_async_exceptions(false);
  }
}

// We need to guarantee the Threads_lock here, since resumes are not
// allowed during safepoint synchronization
// Can only resume from an external suspension
void JavaThread::java_resume() {
  assert_locked_or_safepoint(Threads_lock);

  // Sanity check: thread is gone, has started exiting or the thread
  // was not externally suspended.
  ThreadsListHandle tlh;
  if (!tlh.includes(this) || is_exiting() || !is_external_suspend()) {
    return;
  }

  MutexLocker ml(SR_lock(), Mutex::_no_safepoint_check_flag);

  clear_external_suspend();

  if (is_ext_suspended()) {
    clear_ext_suspended();
    SR_lock()->notify_all();
  }
}

#ifndef PRODUCT
// Deoptimization
// Function for testing deoptimization
void JavaThread::deoptimize() {
  StackFrameStream fst(this, false /* update */, true /* process_frames */);
  bool deopt = false;           // Dump stack only if a deopt actually happens.
  bool only_at = strlen(DeoptimizeOnlyAt) > 0;
  // Iterate over all frames in the thread and deoptimize
  for (; !fst.is_done(); fst.next()) {
    if (fst.current()->can_be_deoptimized()) {

      if (only_at) {
        // Deoptimize only at particular bcis.  DeoptimizeOnlyAt
        // consists of comma or carriage return separated numbers so
        // search for the current bci in that string.
        address pc = fst.current()->pc();
        nmethod* nm =  (nmethod*) fst.current()->cb();
        ScopeDesc* sd = nm->scope_desc_at(pc);
        char buffer[8];
        jio_snprintf(buffer, sizeof(buffer), "%d", sd->bci());
        size_t len = strlen(buffer);
        const char * found = strstr(DeoptimizeOnlyAt, buffer);
        while (found != NULL) {
          if ((found[len] == ',' || found[len] == '\n' || found[len] == '\0') &&
              (found == DeoptimizeOnlyAt || found[-1] == ',' || found[-1] == '\n')) {
            // Check that the bci found is bracketed by terminators.
            break;
          }
          found = strstr(found + 1, buffer);
        }
        if (!found) {
          continue;
        }
      }

      if (DebugDeoptimization && !deopt) {
        deopt = true; // One-time only print before deopt
        tty->print_cr("[BEFORE Deoptimization]");
        trace_frames();
        trace_stack();
      }
      Deoptimization::deoptimize(this, *fst.current());
    }
  }

  if (DebugDeoptimization && deopt) {
    tty->print_cr("[AFTER Deoptimization]");
    trace_frames();
  }
}


// Make zombies
void JavaThread::make_zombies() {
  for (StackFrameStream fst(this, true /* update */, true /* process_frames */); !fst.is_done(); fst.next()) {
    if (fst.current()->can_be_deoptimized()) {
      // it is a Java nmethod
      nmethod* nm = CodeCache::find_nmethod(fst.current()->pc());
      nm->make_not_entrant();
    }
  }
}
#endif // PRODUCT


void JavaThread::deoptimize_marked_methods() {
  if (!has_last_Java_frame()) return;
  StackFrameStream fst(this, false /* update */, true /* process_frames */);
  for (; !fst.is_done(); fst.next()) {
    if (fst.current()->should_be_deoptimized()) {
      Deoptimization::deoptimize(this, *fst.current());
    }
  }
}

void JavaThread::oops_do_no_frames(OopClosure* f, CodeBlobClosure* cf) {
  // Verify that the deferred card marks have been flushed.
  assert(deferred_card_mark().is_empty(), "Should be empty during GC");

  // Traverse the GCHandles
  Thread::oops_do_no_frames(f, cf);

  assert((!has_last_Java_frame() && java_call_counter() == 0) ||
         (has_last_Java_frame() && java_call_counter() > 0), "wrong java_sp info!");

  if (has_last_Java_frame()) {
    // Traverse the monitor chunks
    for (MonitorChunk* chunk = monitor_chunks(); chunk != NULL; chunk = chunk->next()) {
      chunk->oops_do(f);
    }
  }

  assert(vframe_array_head() == NULL, "deopt in progress at a safepoint!");
  // If we have deferred set_locals there might be oops waiting to be
  // written
  GrowableArray<jvmtiDeferredLocalVariableSet*>* list = JvmtiDeferredUpdates::deferred_locals(this);
  if (list != NULL) {
    for (int i = 0; i < list->length(); i++) {
      list->at(i)->oops_do(f);
    }
  }

  // Traverse instance variables at the end since the GC may be moving things
  // around using this function
  f->do_oop((oop*) &_vm_result);
  f->do_oop((oop*) &_exception_oop);
  f->do_oop((oop*) &_pending_async_exception);

  if (jvmti_thread_state() != NULL) {
    jvmti_thread_state()->oops_do(f, cf);
  }

  f->do_oop(&_mounted_vthread);
}

void JavaThread::oops_do_frames(OopClosure* f, CodeBlobClosure* cf) {
  if (!has_last_Java_frame()) {
    return;
  }
  // Finish any pending lazy GC activity for the frames
  StackWatermarkSet::finish_processing(this, NULL /* context */, StackWatermarkKind::gc);
  // Traverse the execution stack
  for (StackFrameStream fst(this, true /* update */, false /* process_frames */); !fst.is_done(); fst.next()) {
    fst.current()->oops_do(f, cf, fst.register_map());
  }
}

#ifdef ASSERT
void JavaThread::verify_states_for_handshake() {
  // This checks that the thread has a correct frame state during a handshake.
  assert((!has_last_Java_frame() && java_call_counter() == 0) ||
         (has_last_Java_frame() && java_call_counter() > 0),
         "unexpected frame info: has_last_frame=%d, java_call_counter=%d",
         has_last_Java_frame(), java_call_counter());
}
#endif

void JavaThread::nmethods_do(CodeBlobClosure* cf) {
  assert((!has_last_Java_frame() && java_call_counter() == 0) ||
         (has_last_Java_frame() && java_call_counter() > 0),
         "unexpected frame info: has_last_frame=%d, java_call_counter=%d",
         has_last_Java_frame(), java_call_counter());

  if (has_last_Java_frame()) {
    // Traverse the execution stack
    for (StackFrameStream fst(this, true /* update */, true /* process_frames */); !fst.is_done(); fst.next()) {
      fst.current()->nmethods_do(cf);
    }
  }

  if (jvmti_thread_state() != NULL) {
    jvmti_thread_state()->nmethods_do(cf);
  }
}

void JavaThread::metadata_do(MetadataClosure* f) {
  if (has_last_Java_frame()) {
    // Traverse the execution stack to call f() on the methods in the stack
    for (StackFrameStream fst(this, true /* update */, true /* process_frames */); !fst.is_done(); fst.next()) {
      fst.current()->metadata_do(f);
    }
  } else if (is_Compiler_thread()) {
    // need to walk ciMetadata in current compile tasks to keep alive.
    CompilerThread* ct = (CompilerThread*)this;
    if (ct->env() != NULL) {
      ct->env()->metadata_do(f);
    }
    CompileTask* task = ct->task();
    if (task != NULL) {
      task->metadata_do(f);
    }
  }
}

// Printing
const char* _get_thread_state_name(JavaThreadState _thread_state) {
  switch (_thread_state) {
  case _thread_uninitialized:     return "_thread_uninitialized";
  case _thread_new:               return "_thread_new";
  case _thread_new_trans:         return "_thread_new_trans";
  case _thread_in_native:         return "_thread_in_native";
  case _thread_in_native_trans:   return "_thread_in_native_trans";
  case _thread_in_vm:             return "_thread_in_vm";
  case _thread_in_vm_trans:       return "_thread_in_vm_trans";
  case _thread_in_Java:           return "_thread_in_Java";
  case _thread_in_Java_trans:     return "_thread_in_Java_trans";
  case _thread_blocked:           return "_thread_blocked";
  case _thread_blocked_trans:     return "_thread_blocked_trans";
  default:                        return "unknown thread state";
  }
}

#ifndef PRODUCT
void JavaThread::print_thread_state_on(outputStream *st) const {
  st->print_cr("   JavaThread state: %s", _get_thread_state_name(_thread_state));
};
const char* JavaThread::thread_state_name() const {
  return _get_thread_state_name(_thread_state);
}
#endif // PRODUCT

// Called by Threads::print() for VM_PrintThreads operation
void JavaThread::print_on(outputStream *st, bool print_extended_info) const {
  st->print_raw("\"");
  st->print_raw(get_thread_name());
  st->print_raw("\" ");
  oop thread_oop = threadObj();
  if (thread_oop != NULL) {
    st->print("#" INT64_FORMAT " [%ld] ", (int64_t)java_lang_Thread::thread_id(thread_oop), (long) osthread()->thread_id());
    if (java_lang_Thread::is_daemon(thread_oop))  st->print("daemon ");
    st->print("prio=%d ", java_lang_Thread::priority(thread_oop));
  }
  Thread::print_on(st, print_extended_info);
  // print guess for valid stack memory region (assume 4K pages); helps lock debugging
  st->print_cr("[" INTPTR_FORMAT "]", (intptr_t)last_Java_sp() & ~right_n_bits(12));
  if (thread_oop != NULL) {
    st->print_cr("   java.lang.Thread.State: %s", java_lang_Thread::thread_status_name(thread_oop));
  }
#ifndef PRODUCT
  _safepoint_state->print_on(st);
#endif // PRODUCT
  if (is_Compiler_thread()) {
    CompileTask *task = ((CompilerThread*)this)->task();
    if (task != NULL) {
      st->print("   Compiling: ");
      task->print(st, NULL, true, false);
    } else {
      st->print("   No compile task");
    }
    st->cr();
  }
}

void JavaThread::print() const { print_on(tty); }

void JavaThread::print_name_on_error(outputStream* st, char *buf, int buflen) const {
  st->print("%s", get_thread_name_string(buf, buflen));
}

// Called by fatal error handler. The difference between this and
// JavaThread::print() is that we can't grab lock or allocate memory.
void JavaThread::print_on_error(outputStream* st, char *buf, int buflen) const {
  st->print("JavaThread \"%s\"", get_thread_name_string(buf, buflen));
  oop thread_obj = threadObj();
  if (thread_obj != NULL) {
    if (java_lang_Thread::is_daemon(thread_obj)) st->print(" daemon");
  }
  st->print(" [");
  st->print("%s", _get_thread_state_name(_thread_state));
  if (osthread()) {
    st->print(", id=%d", osthread()->thread_id());
  }
  st->print(", stack(" PTR_FORMAT "," PTR_FORMAT ")",
            p2i(stack_end()), p2i(stack_base()));
  st->print("]");

  ThreadsSMRSupport::print_info_on(this, st);
  return;
}


// Verification

void JavaThread::frames_do(void f(frame*, const RegisterMap* map)) {
  // ignore if there is no stack
  if (!has_last_Java_frame()) return;
  // traverse the stack frames. Starts from top frame.
  for (StackFrameStream fst(this, true /* update */, true /* process_frames */); !fst.is_done(); fst.next()) {
    frame* fr = fst.current();
    f(fr, fst.register_map());
  }
}

static void frame_verify(frame* f, const RegisterMap *map) { f->verify(map); }

void JavaThread::verify() {
  // Verify oops in the thread.
  oops_do(&VerifyOopClosure::verify_oop, NULL);

  // Verify the stack frames.
  frames_do(frame_verify);
}

// CR 6300358 (sub-CR 2137150)
// Most callers of this method assume that it can't return NULL but a
// thread may not have a name whilst it is in the process of attaching to
// the VM - see CR 6412693, and there are places where a JavaThread can be
// seen prior to having it's threadObj set (eg JNI attaching threads and
// if vm exit occurs during initialization). These cases can all be accounted
// for such that this method never returns NULL.
const char* JavaThread::get_thread_name() const {
#ifdef ASSERT
  // early safepoints can hit while current thread does not yet have TLS
  if (!SafepointSynchronize::is_at_safepoint()) {
    // Current JavaThreads are allowed to get their own name without
    // the Threads_lock.
    if (Thread::current() != this) {
      assert_locked_or_safepoint_or_handshake(Threads_lock, this);
    }
  }
#endif // ASSERT
  return get_thread_name_string();
}

// Returns a non-NULL representation of this thread's name, or a suitable
// descriptive string if there is no set name
const char* JavaThread::get_thread_name_string(char* buf, int buflen) const {
  const char* name_str;
  oop thread_obj = threadObj();
  if (thread_obj != NULL) {
    oop name = java_lang_Thread::name(thread_obj);
    if (name != NULL) {
      if (buf == NULL) {
        name_str = java_lang_String::as_utf8_string(name);
      } else {
        name_str = java_lang_String::as_utf8_string(name, buf, buflen);
      }
    } else if (is_attaching_via_jni()) { // workaround for 6412693 - see 6404306
      name_str = "<no-name - thread is attaching>";
    } else {
      name_str = Thread::name();
    }
  } else {
    name_str = Thread::name();
  }
  assert(name_str != NULL, "unexpected NULL thread name");
  return name_str;
}

void JavaThread::prepare(jobject jni_thread, ThreadPriority prio) {

  assert(Threads_lock->owner() == Thread::current(), "must have threads lock");
  assert(NoPriority <= prio && prio <= MaxPriority, "sanity check");
  // Link Java Thread object <-> C++ Thread

  // Get the C++ thread object (an oop) from the JNI handle (a jthread)
  // and put it into a new Handle.  The Handle "thread_oop" can then
  // be used to pass the C++ thread object to other methods.

  // Set the Java level thread object (jthread) field of the
  // new thread (a JavaThread *) to C++ thread object using the
  // "thread_oop" handle.

  // Set the thread field (a JavaThread *) of the
  // oop representing the java_lang_Thread to the new thread (a JavaThread *).

  Handle thread_oop(Thread::current(),
                    JNIHandles::resolve_non_null(jni_thread));
  assert(InstanceKlass::cast(thread_oop->klass())->is_linked(),
         "must be initialized");
  set_threadOopHandles(thread_oop());
  java_lang_Thread::set_thread(thread_oop(), this);

  if (prio == NoPriority) {
    prio = java_lang_Thread::priority(thread_oop());
    assert(prio != NoPriority, "A valid priority should be present");
  }

  // Push the Java priority down to the native thread; needs Threads_lock
  Thread::set_priority(this, prio);

  // Add the new thread to the Threads list and set it in motion.
  // We must have threads lock in order to call Threads::add.
  // It is crucial that we do not block before the thread is
  // added to the Threads list for if a GC happens, then the java_thread oop
  // will not be visited by GC.
  Threads::add(this);
}

oop JavaThread::current_park_blocker() {
  // Support for JSR-166 locks
  oop thread_oop = threadObj();
  if (thread_oop != NULL) {
    return java_lang_Thread::park_blocker(thread_oop);
  }
  return NULL;
}


void JavaThread::print_stack_on(outputStream* st) {
  if (!has_last_Java_frame()) return;

  Thread* current_thread = Thread::current();
  ResourceMark rm(current_thread);
  HandleMark hm(current_thread);

  RegisterMap reg_map(this, true, true);
  vframe* start_vf = last_java_vframe(&reg_map);
  int count = 0;
  for (vframe* f = start_vf; f != NULL; f = f->sender()) {
    if (f->is_java_frame()) {
      javaVFrame* jvf = javaVFrame::cast(f);
      java_lang_Throwable::print_stack_element(st, jvf->method(), jvf->bci());

      // Print out lock information
      if (JavaMonitorsInStackTrace) {
        jvf->print_lock_info_on(st, count);
      }
    } else {
      // Ignore non-Java frames
    }

    // Bail-out case for too deep stacks if MaxJavaStackTraceDepth > 0
    count++;
    if (MaxJavaStackTraceDepth > 0 && MaxJavaStackTraceDepth == count) return;
  }
}

// Rebind JVMTI thread state from carrier to virtual or from virtual to carrier. 
JvmtiThreadState* JavaThread::rebind_to_jvmti_thread_state_of(oop thread_oop) {
  set_mounted_vthread(thread_oop);

  // unbind current JvmtiThreadState from JavaThread
  jvmti_thread_state()->unbind_from(this);
    
  // bind new JvmtiThreadState to JavaThread
  java_lang_Thread::jvmti_thread_state(thread_oop)->bind_to(this);

  return jvmti_thread_state();
}

// JVMTI PopFrame support
void JavaThread::popframe_preserve_args(ByteSize size_in_bytes, void* start) {
  assert(_popframe_preserved_args == NULL, "should not wipe out old PopFrame preserved arguments");
  if (in_bytes(size_in_bytes) != 0) {
    _popframe_preserved_args = NEW_C_HEAP_ARRAY(char, in_bytes(size_in_bytes), mtThread);
    _popframe_preserved_args_size = in_bytes(size_in_bytes);
    Copy::conjoint_jbytes(start, _popframe_preserved_args, _popframe_preserved_args_size);
  }
}

void* JavaThread::popframe_preserved_args() {
  return _popframe_preserved_args;
}

ByteSize JavaThread::popframe_preserved_args_size() {
  return in_ByteSize(_popframe_preserved_args_size);
}

WordSize JavaThread::popframe_preserved_args_size_in_words() {
  int sz = in_bytes(popframe_preserved_args_size());
  assert(sz % wordSize == 0, "argument size must be multiple of wordSize");
  return in_WordSize(sz / wordSize);
}

void JavaThread::popframe_free_preserved_args() {
  assert(_popframe_preserved_args != NULL, "should not free PopFrame preserved arguments twice");
  FREE_C_HEAP_ARRAY(char, (char*)_popframe_preserved_args);
  _popframe_preserved_args = NULL;
  _popframe_preserved_args_size = 0;
}

#ifndef PRODUCT

void JavaThread::trace_frames() {
  tty->print_cr("[Describe stack]");
  int frame_no = 1;
  for (StackFrameStream fst(this, true /* update */, true /* process_frames */); !fst.is_done(); fst.next()) {
    tty->print("  %d. ", frame_no++);
    fst.current()->print_value_on(tty, this);
    tty->cr();
  }
}

class PrintAndVerifyOopClosure: public OopClosure {
 protected:
  template <class T> inline void do_oop_work(T* p) {
    oop obj = RawAccess<>::oop_load(p);
    if (obj == NULL) return;
    tty->print(INTPTR_FORMAT ": ", p2i(p));
    if (oopDesc::is_oop_or_null(obj)) {
      if (obj->is_objArray()) {
        tty->print_cr("valid objArray: " INTPTR_FORMAT, p2i(obj));
      } else {
        obj->print();
      }
    } else {
      tty->print_cr("invalid oop: " INTPTR_FORMAT, p2i(obj));
    }
    tty->cr();
  }
 public:
  virtual void do_oop(oop* p) { do_oop_work(p); }
  virtual void do_oop(narrowOop* p)  { do_oop_work(p); }
};

#ifdef ASSERT
// Print or validate the layout of stack frames
void JavaThread::print_frame_layout(int depth, bool validate_only) {
  ResourceMark rm;
  PreserveExceptionMark pm(this);
  FrameValues values;
  int frame_no = 0;
  for (StackFrameStream fst(this, true, true, true); !fst.is_done(); fst.next()) {
    fst.current()->describe(values, ++frame_no, fst.register_map());
    if (depth == frame_no) break;
  }
  Continuation::describe(values);
  if (validate_only) {
    values.validate();
  } else {
    tty->print_cr("[Describe stack layout]");
    values.print(this);
  }
}
#endif

void JavaThread::trace_stack_from(vframe* start_vf) {
  ResourceMark rm;
  int vframe_no = 1;
  for (vframe* f = start_vf; f; f = f->sender()) {
    if (f->is_java_frame()) {
      javaVFrame::cast(f)->print_activation(vframe_no++);
    } else {
      f->print();
    }
    if (vframe_no > StackPrintLimit) {
      tty->print_cr("...<more frames>...");
      return;
    }
  }
}


void JavaThread::trace_stack() {
  if (!has_last_Java_frame()) return;
  Thread* current_thread = Thread::current();
  ResourceMark rm(current_thread);
  HandleMark hm(current_thread);
  RegisterMap reg_map(this, true, true);
  trace_stack_from(last_java_vframe(&reg_map));
}


#endif // PRODUCT


frame JavaThread::vthread_carrier_last_frame(RegisterMap* reg_map) {
  ContinuationEntry* cont = last_continuation(java_lang_VirtualThread::vthread_scope());
  guarantee (cont != NULL, "Not a carrier thread");
  frame f = cont->to_frame();
  cont->update_register_map(reg_map);
  return f.sender(reg_map);
}

javaVFrame* JavaThread::last_java_vframe(const frame f, RegisterMap *reg_map) {
  assert(reg_map != NULL, "a map must be given");
  for (vframe* vf = vframe::new_vframe(&f, reg_map, this); vf; vf = vf->sender()) {
    if (vf->is_java_frame()) return javaVFrame::cast(vf);
  }
  return NULL;
}

Klass* JavaThread::security_get_caller_class(int depth) {
  ResetNoHandleMark rnhm;
  HandleMark hm(Thread::current());
  
  vframeStream vfst(this);
  vfst.security_get_caller_frame(depth);
  if (!vfst.at_end()) {
    return vfst.method()->method_holder();
  }
  return NULL;
}

// java.lang.Thread.sleep support
// Returns true if sleep time elapsed as expected, and false
// if the thread was interrupted.
bool JavaThread::sleep(jlong millis) {
  assert(this == Thread::current(),  "thread consistency check");

  ParkEvent * const slp = this->_SleepEvent;
  // Because there can be races with thread interruption sending an unpark()
  // to the event, we explicitly reset it here to avoid an immediate return.
  // The actual interrupt state will be checked before we park().
  slp->reset();
  // Thread interruption establishes a happens-before ordering in the
  // Java Memory Model, so we need to ensure we synchronize with the
  // interrupt state.
  OrderAccess::fence();

  jlong prevtime = os::javaTimeNanos();

  for (;;) {
    // interruption has precedence over timing out
    if (this->is_interrupted(true)) {
      return false;
    }

    if (millis <= 0) {
      return true;
    }

    {
      ThreadBlockInVM tbivm(this);
      OSThreadWaitState osts(this->osthread(), false /* not Object.wait() */);

      this->set_suspend_equivalent();
      // cleared by handle_special_suspend_equivalent_condition() or
      // java_suspend_self() via check_and_wait_while_suspended()

      slp->park(millis);

      // were we externally suspended while we were waiting?
      this->check_and_wait_while_suspended();
    }

    // Update elapsed time tracking
    jlong newtime = os::javaTimeNanos();
    if (newtime - prevtime < 0) {
      // time moving backwards, should only happen if no monotonic clock
      // not a guarantee() because JVM should not abort on kernel/glibc bugs
      assert(false,
             "unexpected time moving backwards detected in JavaThread::sleep()");
    } else {
      millis -= (newtime - prevtime) / NANOSECS_PER_MILLISEC;
    }
    prevtime = newtime;
  }
}

static void compiler_thread_entry(JavaThread* thread, TRAPS) {
  assert(thread->is_Compiler_thread(), "must be compiler thread");
  CompileBroker::compiler_thread_loop();
}

static void sweeper_thread_entry(JavaThread* thread, TRAPS) {
  NMethodSweeper::sweeper_loop();
}

// Create a CompilerThread
CompilerThread::CompilerThread(CompileQueue* queue,
                               CompilerCounters* counters)
                               : JavaThread(&compiler_thread_entry) {
  _env   = NULL;
  _log   = NULL;
  _task  = NULL;
  _queue = queue;
  _counters = counters;
  _buffer_blob = NULL;
  _compiler = NULL;

  // Compiler uses resource area for compilation, let's bias it to mtCompiler
  resource_area()->bias_to(mtCompiler);

#ifndef PRODUCT
  _ideal_graph_printer = NULL;
#endif
}

CompilerThread::~CompilerThread() {
  // Delete objects which were allocated on heap.
  delete _counters;
}

bool CompilerThread::can_call_java() const {
  return _compiler != NULL && _compiler->is_jvmci();
}

// Create sweeper thread
CodeCacheSweeperThread::CodeCacheSweeperThread()
: JavaThread(&sweeper_thread_entry) {
  _scanned_compiled_method = NULL;
}

void CodeCacheSweeperThread::oops_do_no_frames(OopClosure* f, CodeBlobClosure* cf) {
  JavaThread::oops_do_no_frames(f, cf);
  if (_scanned_compiled_method != NULL && cf != NULL) {
    // Safepoints can occur when the sweeper is scanning an nmethod so
    // process it here to make sure it isn't unloaded in the middle of
    // a scan.
    cf->do_code_blob(_scanned_compiled_method);
  }
}

void CodeCacheSweeperThread::nmethods_do(CodeBlobClosure* cf) {
  JavaThread::nmethods_do(cf);
  if (_scanned_compiled_method != NULL && cf != NULL) {
    // Safepoints can occur when the sweeper is scanning an nmethod so
    // process it here to make sure it isn't unloaded in the middle of
    // a scan.
    cf->do_code_blob(_scanned_compiled_method);
  }
}


// ======= Threads ========

// The Threads class links together all active threads, and provides
// operations over all threads. It is protected by the Threads_lock,
// which is also used in other global contexts like safepointing.
// ThreadsListHandles are used to safely perform operations on one
// or more threads without the risk of the thread exiting during the
// operation.
//
// Note: The Threads_lock is currently more widely used than we
// would like. We are actively migrating Threads_lock uses to other
// mechanisms in order to reduce Threads_lock contention.

int         Threads::_number_of_threads = 0;
int         Threads::_number_of_non_daemon_threads = 0;
int         Threads::_return_code = 0;
uintx       Threads::_thread_claim_token = 1; // Never zero.
size_t      JavaThread::_stack_size_at_create = 0;

#ifdef ASSERT
bool        Threads::_vm_complete = false;
#endif

static inline void *prefetch_and_load_ptr(void **addr, intx prefetch_interval) {
  Prefetch::read((void*)addr, prefetch_interval);
  return *addr;
}

// Possibly the ugliest for loop the world has seen. C++ does not allow
// multiple types in the declaration section of the for loop. In this case
// we are only dealing with pointers and hence can cast them. It looks ugly
// but macros are ugly and therefore it's fine to make things absurdly ugly.
#define DO_JAVA_THREADS(LIST, X)                                                                                          \
    for (JavaThread *MACRO_scan_interval = (JavaThread*)(uintptr_t)PrefetchScanIntervalInBytes,                           \
             *MACRO_list = (JavaThread*)(LIST),                                                                           \
             **MACRO_end = ((JavaThread**)((ThreadsList*)MACRO_list)->threads()) + ((ThreadsList*)MACRO_list)->length(),  \
             **MACRO_current_p = (JavaThread**)((ThreadsList*)MACRO_list)->threads(),                                     \
             *X = (JavaThread*)prefetch_and_load_ptr((void**)MACRO_current_p, (intx)MACRO_scan_interval);                 \
         MACRO_current_p != MACRO_end;                                                                                    \
         MACRO_current_p++,                                                                                               \
             X = (JavaThread*)prefetch_and_load_ptr((void**)MACRO_current_p, (intx)MACRO_scan_interval))

// All JavaThreads
#define ALL_JAVA_THREADS(X) DO_JAVA_THREADS(ThreadsSMRSupport::get_java_thread_list(), X)

// All NonJavaThreads (i.e., every non-JavaThread in the system).
void Threads::non_java_threads_do(ThreadClosure* tc) {
  NoSafepointVerifier nsv;
  for (NonJavaThread::Iterator njti; !njti.end(); njti.step()) {
    tc->do_thread(njti.current());
  }
}

// All JavaThreads
void Threads::java_threads_do(ThreadClosure* tc) {
  assert_locked_or_safepoint(Threads_lock);
  // ALL_JAVA_THREADS iterates through all JavaThreads.
  ALL_JAVA_THREADS(p) {
    tc->do_thread(p);
  }
}

void Threads::java_threads_and_vm_thread_do(ThreadClosure* tc) {
  assert_locked_or_safepoint(Threads_lock);
  java_threads_do(tc);
  tc->do_thread(VMThread::vm_thread());
}

// All JavaThreads + all non-JavaThreads (i.e., every thread in the system).
void Threads::threads_do(ThreadClosure* tc) {
  assert_locked_or_safepoint(Threads_lock);
  java_threads_do(tc);
  non_java_threads_do(tc);
}

void Threads::possibly_parallel_threads_do(bool is_par, ThreadClosure* tc) {
  uintx claim_token = Threads::thread_claim_token();
  ALL_JAVA_THREADS(p) {
    if (p->claim_threads_do(is_par, claim_token)) {
      tc->do_thread(p);
    }
  }
  VMThread* vmt = VMThread::vm_thread();
  if (vmt->claim_threads_do(is_par, claim_token)) {
    tc->do_thread(vmt);
  }
}

// The system initialization in the library has three phases.
//
// Phase 1: java.lang.System class initialization
//     java.lang.System is a primordial class loaded and initialized
//     by the VM early during startup.  java.lang.System.<clinit>
//     only does registerNatives and keeps the rest of the class
//     initialization work later until thread initialization completes.
//
//     System.initPhase1 initializes the system properties, the static
//     fields in, out, and err. Set up java signal handlers, OS-specific
//     system settings, and thread group of the main thread.
static void call_initPhase1(TRAPS) {
  Klass* klass = vmClasses::System_klass();
  JavaValue result(T_VOID);
  JavaCalls::call_static(&result, klass, vmSymbols::initPhase1_name(),
                                         vmSymbols::void_method_signature(), CHECK);
}

// Phase 2. Module system initialization
//     This will initialize the module system.  Only java.base classes
//     can be loaded until phase 2 completes.
//
//     Call System.initPhase2 after the compiler initialization and jsr292
//     classes get initialized because module initialization runs a lot of java
//     code, that for performance reasons, should be compiled.  Also, this will
//     enable the startup code to use lambda and other language features in this
//     phase and onward.
//
//     After phase 2, The VM will begin search classes from -Xbootclasspath/a.
static void call_initPhase2(TRAPS) {
  TraceTime timer("Initialize module system", TRACETIME_LOG(Info, startuptime));

  Klass* klass = vmClasses::System_klass();

  JavaValue result(T_INT);
  JavaCallArguments args;
  args.push_int(DisplayVMOutputToStderr);
  args.push_int(log_is_enabled(Debug, init)); // print stack trace if exception thrown
  JavaCalls::call_static(&result, klass, vmSymbols::initPhase2_name(),
                                         vmSymbols::boolean_boolean_int_signature(), &args, CHECK);
  if (result.get_jint() != JNI_OK) {
    vm_exit_during_initialization(); // no message or exception
  }

  universe_post_module_init();
}

// Phase 3. final setup - set security manager, system class loader and TCCL
//
//     This will instantiate and set the security manager, set the system class
//     loader as well as the thread context class loader.  The security manager
//     and system class loader may be a custom class loaded from -Xbootclasspath/a,
//     other modules or the application's classpath.
static void call_initPhase3(TRAPS) {
  Klass* klass = vmClasses::System_klass();
  JavaValue result(T_VOID);
  JavaCalls::call_static(&result, klass, vmSymbols::initPhase3_name(),
                                         vmSymbols::void_method_signature(), CHECK);
}

void Threads::initialize_java_lang_classes(JavaThread* main_thread, TRAPS) {
  TraceTime timer("Initialize java.lang classes", TRACETIME_LOG(Info, startuptime));

  if (EagerXrunInit && Arguments::init_libraries_at_startup()) {
    create_vm_init_libraries();
  }

  initialize_class(vmSymbols::java_lang_String(), CHECK);

  // Inject CompactStrings value after the static initializers for String ran.
  java_lang_String::set_compact_strings(CompactStrings);

  // Initialize java_lang.System (needed before creating the thread)
  initialize_class(vmSymbols::java_lang_System(), CHECK);
  // The VM creates & returns objects of this class. Make sure it's initialized.
  initialize_class(vmSymbols::java_lang_Class(), CHECK);
  initialize_class(vmSymbols::java_lang_ThreadGroup(), CHECK);
  Handle thread_group = create_initial_thread_group(CHECK);
  Universe::set_main_thread_group(thread_group());
  initialize_class(vmSymbols::java_lang_Thread(), CHECK);
  create_initial_thread(thread_group, main_thread, CHECK);

  // The VM creates objects of this class.
  initialize_class(vmSymbols::java_lang_Module(), CHECK);

#ifdef ASSERT
  InstanceKlass *k = vmClasses::UnsafeConstants_klass();
  assert(k->is_not_initialized(), "UnsafeConstants should not already be initialized");
#endif

  // initialize the hardware-specific constants needed by Unsafe
  initialize_class(vmSymbols::jdk_internal_misc_UnsafeConstants(), CHECK);
  jdk_internal_misc_UnsafeConstants::set_unsafe_constants();

  // The VM preresolves methods to these classes. Make sure that they get initialized
  initialize_class(vmSymbols::java_lang_reflect_Method(), CHECK);
  initialize_class(vmSymbols::java_lang_ref_Finalizer(), CHECK);

  // Phase 1 of the system initialization in the library, java.lang.System class initialization
  call_initPhase1(CHECK);

  // get the Java runtime name, version, and vendor info after java.lang.System is initialized
  JDK_Version::set_java_version(get_java_version(THREAD));
  JDK_Version::set_runtime_name(get_java_runtime_name(THREAD));
  JDK_Version::set_runtime_version(get_java_runtime_version(THREAD));
  JDK_Version::set_runtime_vendor_version(get_java_runtime_vendor_version(THREAD));
  JDK_Version::set_runtime_vendor_vm_bug_url(get_java_runtime_vendor_vm_bug_url(THREAD));

  // an instance of OutOfMemory exception has been allocated earlier
  initialize_class(vmSymbols::java_lang_OutOfMemoryError(), CHECK);
  initialize_class(vmSymbols::java_lang_NullPointerException(), CHECK);
  initialize_class(vmSymbols::java_lang_ClassCastException(), CHECK);
  initialize_class(vmSymbols::java_lang_ArrayStoreException(), CHECK);
  initialize_class(vmSymbols::java_lang_ArithmeticException(), CHECK);
  initialize_class(vmSymbols::java_lang_StackOverflowError(), CHECK);
  initialize_class(vmSymbols::java_lang_IllegalMonitorStateException(), CHECK);
  initialize_class(vmSymbols::java_lang_IllegalArgumentException(), CHECK);

  // Eager box cache initialization only if AOT is on and any library is loaded.
  AOTLoader::initialize_box_caches(CHECK);
}

void Threads::initialize_jsr292_core_classes(TRAPS) {
  TraceTime timer("Initialize java.lang.invoke classes", TRACETIME_LOG(Info, startuptime));

  initialize_class(vmSymbols::java_lang_invoke_MethodHandle(), CHECK);
  initialize_class(vmSymbols::java_lang_invoke_ResolvedMethodName(), CHECK);
  initialize_class(vmSymbols::java_lang_invoke_MemberName(), CHECK);
  initialize_class(vmSymbols::java_lang_invoke_MethodHandleNatives(), CHECK);
}

jint Threads::create_vm(JavaVMInitArgs* args, bool* canTryAgain) {
  extern void JDK_Version_init();

  // Preinitialize version info.
  VM_Version::early_initialize();

  // Check version
  if (!is_supported_jni_version(args->version)) return JNI_EVERSION;

  // Initialize library-based TLS
  ThreadLocalStorage::init();

  // Initialize the output stream module
  ostream_init();

  // Process java launcher properties.
  Arguments::process_sun_java_launcher_properties(args);

  // Initialize the os module
  os::init();

  // Record VM creation timing statistics
  TraceVmCreationTime create_vm_timer;
  create_vm_timer.start();

  // Initialize system properties.
  Arguments::init_system_properties();

  // So that JDK version can be used as a discriminator when parsing arguments
  JDK_Version_init();

  // Update/Initialize System properties after JDK version number is known
  Arguments::init_version_specific_system_properties();

  // Make sure to initialize log configuration *before* parsing arguments
  LogConfiguration::initialize(create_vm_timer.begin_time());

  // Parse arguments
  // Note: this internally calls os::init_container_support()
  jint parse_result = Arguments::parse(args);
  if (parse_result != JNI_OK) return parse_result;

  os::init_before_ergo();

  jint ergo_result = Arguments::apply_ergo();
  if (ergo_result != JNI_OK) return ergo_result;

  // Final check of all ranges after ergonomics which may change values.
  if (!JVMFlagLimit::check_all_ranges()) {
    return JNI_EINVAL;
  }

  // Final check of all 'AfterErgo' constraints after ergonomics which may change values.
  bool constraint_result = JVMFlagLimit::check_all_constraints(JVMFlagConstraintPhase::AfterErgo);
  if (!constraint_result) {
    return JNI_EINVAL;
  }

  if (PauseAtStartup) {
    os::pause();
  }

  HOTSPOT_VM_INIT_BEGIN();

  // Timing (must come after argument parsing)
  TraceTime timer("Create VM", TRACETIME_LOG(Info, startuptime));

  // Initialize the os module after parsing the args
  jint os_init_2_result = os::init_2();
  if (os_init_2_result != JNI_OK) return os_init_2_result;

#ifdef CAN_SHOW_REGISTERS_ON_ASSERT
  // Initialize assert poison page mechanism.
  if (ShowRegistersOnAssert) {
    initialize_assert_poison();
  }
#endif // CAN_SHOW_REGISTERS_ON_ASSERT

  SafepointMechanism::initialize();

  jint adjust_after_os_result = Arguments::adjust_after_os();
  if (adjust_after_os_result != JNI_OK) return adjust_after_os_result;

  // Initialize output stream logging
  ostream_init_log();

  // Convert -Xrun to -agentlib: if there is no JVM_OnLoad
  // Must be before create_vm_init_agents()
  if (Arguments::init_libraries_at_startup()) {
    convert_vm_init_libraries_to_agents();
  }

  // Launch -agentlib/-agentpath and converted -Xrun agents
  if (Arguments::init_agents_at_startup()) {
    create_vm_init_agents();
  }

  // Initialize Threads state
  _number_of_threads = 0;
  _number_of_non_daemon_threads = 0;

  // Initialize global data structures and create system classes in heap
  vm_init_globals();

#if INCLUDE_JVMCI
  if (JVMCICounterSize > 0) {
    JavaThread::_jvmci_old_thread_counters = NEW_C_HEAP_ARRAY(jlong, JVMCICounterSize, mtJVMCI);
    memset(JavaThread::_jvmci_old_thread_counters, 0, sizeof(jlong) * JVMCICounterSize);
  } else {
    JavaThread::_jvmci_old_thread_counters = NULL;
  }
#endif // INCLUDE_JVMCI

  // Initialize OopStorage for threadObj
  _thread_oop_storage = OopStorageSet::create_strong("Thread OopStorage");

  // Attach the main thread to this os thread
  JavaThread* main_thread = new JavaThread();
  main_thread->set_thread_state(_thread_in_vm);
  main_thread->initialize_thread_current();
  // must do this before set_active_handles
  main_thread->record_stack_base_and_size();
  main_thread->register_thread_stack_with_NMT();
  main_thread->set_active_handles(JNIHandleBlock::allocate_block());

  if (!main_thread->set_as_starting_thread()) {
    vm_shutdown_during_initialization(
                                      "Failed necessary internal allocation. Out of swap space");
    main_thread->smr_delete();
    *canTryAgain = false; // don't let caller call JNI_CreateJavaVM again
    return JNI_ENOMEM;
  }

  // Enable guard page *after* os::create_main_thread(), otherwise it would
  // crash Linux VM, see notes in os_linux.cpp.
  main_thread->stack_overflow_state()->create_stack_guard_pages();

  // Initialize Java-Level synchronization subsystem
  ObjectMonitor::Initialize();
  ObjectSynchronizer::initialize();

  // Initialize global modules
  jint status = init_globals();
  if (status != JNI_OK) {
    main_thread->smr_delete();
    *canTryAgain = false; // don't let caller call JNI_CreateJavaVM again
    return status;
  }

  JFR_ONLY(Jfr::on_create_vm_1();)

  // Should be done after the heap is fully created
  main_thread->cache_global_variables();

  { MutexLocker mu(Threads_lock);
    Threads::add(main_thread);
  }

  // Any JVMTI raw monitors entered in onload will transition into
  // real raw monitor. VM is setup enough here for raw monitor enter.
  JvmtiExport::transition_pending_onload_raw_monitors();

  // Create the VMThread
  { TraceTime timer("Start VMThread", TRACETIME_LOG(Info, startuptime));

    VMThread::create();
    Thread* vmthread = VMThread::vm_thread();

    if (!os::create_thread(vmthread, os::vm_thread)) {
      vm_exit_during_initialization("Cannot create VM thread. "
                                    "Out of system resources.");
    }

    // Wait for the VM thread to become ready, and VMThread::run to initialize
    // Monitors can have spurious returns, must always check another state flag
    {
      MonitorLocker ml(Notify_lock);
      os::start_thread(vmthread);
      while (vmthread->active_handles() == NULL) {
        ml.wait();
      }
    }
  }

  assert(Universe::is_fully_initialized(), "not initialized");
  if (VerifyDuringStartup) {
    // Make sure we're starting with a clean slate.
    VM_Verify verify_op;
    VMThread::execute(&verify_op);
  }

  // We need this to update the java.vm.info property in case any flags used
  // to initially define it have been changed. This is needed for both CDS and
  // AOT, since UseSharedSpaces and UseAOT may be changed after java.vm.info
  // is initially computed. See Abstract_VM_Version::vm_info_string().
  // This update must happen before we initialize the java classes, but
  // after any initialization logic that might modify the flags.
  Arguments::update_vm_info_property(VM_Version::vm_info_string());

  Thread* THREAD = Thread::current();
  HandleMark hm(THREAD);

  // Always call even when there are not JVMTI environments yet, since environments
  // may be attached late and JVMTI must track phases of VM execution
  JvmtiExport::enter_early_start_phase();

  // Notify JVMTI agents that VM has started (JNI is up) - nop if no agents.
  JvmtiExport::post_early_vm_start();

  initialize_java_lang_classes(main_thread, CHECK_JNI_ERR);

  quicken_jni_functions();

  // No more stub generation allowed after that point.
  StubCodeDesc::freeze();

  // Set flag that basic initialization has completed. Used by exceptions and various
  // debug stuff, that does not work until all basic classes have been initialized.
  set_init_completed();

  LogConfiguration::post_initialize();
  Metaspace::post_initialize();

  HOTSPOT_VM_INIT_END();

  // record VM initialization completion time
#if INCLUDE_MANAGEMENT
  Management::record_vm_init_completed();
#endif // INCLUDE_MANAGEMENT

  // Signal Dispatcher needs to be started before VMInit event is posted
  os::initialize_jdk_signal_support(CHECK_JNI_ERR);

  // Start Attach Listener if +StartAttachListener or it can't be started lazily
  if (!DisableAttachMechanism) {
    AttachListener::vm_start();
    if (StartAttachListener || AttachListener::init_at_startup()) {
      AttachListener::init();
    }
  }

  // Launch -Xrun agents
  // Must be done in the JVMTI live phase so that for backward compatibility the JDWP
  // back-end can launch with -Xdebug -Xrunjdwp.
  if (!EagerXrunInit && Arguments::init_libraries_at_startup()) {
    create_vm_init_libraries();
  }

  Chunk::start_chunk_pool_cleaner_task();

  // Start the service thread
  // The service thread enqueues JVMTI deferred events and does various hashtable
  // and other cleanups.  Needs to start before the compilers start posting events.
  ServiceThread::initialize();

  // Start the monitor deflation thread:
  MonitorDeflationThread::initialize();

  // initialize compiler(s)
#if defined(COMPILER1) || COMPILER2_OR_JVMCI
#if INCLUDE_JVMCI
  bool force_JVMCI_intialization = false;
  if (EnableJVMCI) {
    // Initialize JVMCI eagerly when it is explicitly requested.
    // Or when JVMCILibDumpJNIConfig or JVMCIPrintProperties is enabled.
    force_JVMCI_intialization = EagerJVMCI || JVMCIPrintProperties || JVMCILibDumpJNIConfig;

    if (!force_JVMCI_intialization) {
      // 8145270: Force initialization of JVMCI runtime otherwise requests for blocking
      // compilations via JVMCI will not actually block until JVMCI is initialized.
      force_JVMCI_intialization = UseJVMCICompiler && (!UseInterpreter || !BackgroundCompilation);
    }
  }
#endif
  CompileBroker::compilation_init_phase1(CHECK_JNI_ERR);
  // Postpone completion of compiler initialization to after JVMCI
  // is initialized to avoid timeouts of blocking compilations.
  if (JVMCI_ONLY(!force_JVMCI_intialization) NOT_JVMCI(true)) {
    CompileBroker::compilation_init_phase2();
  }
#endif

  // Pre-initialize some JSR292 core classes to avoid deadlock during class loading.
  // It is done after compilers are initialized, because otherwise compilations of
  // signature polymorphic MH intrinsics can be missed
  // (see SystemDictionary::find_method_handle_intrinsic).
  initialize_jsr292_core_classes(CHECK_JNI_ERR);

  // This will initialize the module system.  Only java.base classes can be
  // loaded until phase 2 completes
  call_initPhase2(CHECK_JNI_ERR);

  JFR_ONLY(Jfr::on_create_vm_2();)

  // Always call even when there are not JVMTI environments yet, since environments
  // may be attached late and JVMTI must track phases of VM execution
  JvmtiExport::enter_start_phase();

  // Notify JVMTI agents that VM has started (JNI is up) - nop if no agents.
  JvmtiExport::post_vm_start();

  // Final system initialization including security manager and system class loader
  call_initPhase3(CHECK_JNI_ERR);

  // cache the system and platform class loaders
  SystemDictionary::compute_java_loaders(CHECK_JNI_ERR);

#if INCLUDE_CDS
  // capture the module path info from the ModuleEntryTable
  ClassLoader::initialize_module_path(THREAD);
#endif

#if INCLUDE_JVMCI
  if (force_JVMCI_intialization) {
    JVMCI::initialize_compiler(CHECK_JNI_ERR);
    CompileBroker::compilation_init_phase2();
  }
#endif

  // Always call even when there are not JVMTI environments yet, since environments
  // may be attached late and JVMTI must track phases of VM execution
  JvmtiExport::enter_live_phase();

  // Make perfmemory accessible
  PerfMemory::set_accessible(true);

  // Notify JVMTI agents that VM initialization is complete - nop if no agents.
  JvmtiExport::post_vm_initialized();

  JFR_ONLY(Jfr::on_create_vm_3();)

#if INCLUDE_MANAGEMENT
  Management::initialize(THREAD);

  if (HAS_PENDING_EXCEPTION) {
    // management agent fails to start possibly due to
    // configuration problem and is responsible for printing
    // stack trace if appropriate. Simply exit VM.
    vm_exit(1);
  }
#endif // INCLUDE_MANAGEMENT

  if (MemProfiling)                   MemProfiler::engage();
  StatSampler::engage();
  if (CheckJNICalls)                  JniPeriodicChecker::engage();

  BiasedLocking::init();

#if INCLUDE_RTM_OPT
  RTMLockingCounters::init();
#endif

  call_postVMInitHook(THREAD);
  // The Java side of PostVMInitHook.run must deal with all
  // exceptions and provide means of diagnosis.
  if (HAS_PENDING_EXCEPTION) {
    CLEAR_PENDING_EXCEPTION;
  }

  {
    MutexLocker ml(PeriodicTask_lock);
    // Make sure the WatcherThread can be started by WatcherThread::start()
    // or by dynamic enrollment.
    WatcherThread::make_startable();
    // Start up the WatcherThread if there are any periodic tasks
    // NOTE:  All PeriodicTasks should be registered by now. If they
    //   aren't, late joiners might appear to start slowly (we might
    //   take a while to process their first tick).
    if (PeriodicTask::num_tasks() > 0) {
      WatcherThread::start();
    }
  }

  create_vm_timer.end();
#ifdef ASSERT
  _vm_complete = true;
#endif

  if (DumpSharedSpaces) {
    MetaspaceShared::preload_and_dump(CHECK_JNI_ERR);
    ShouldNotReachHere();
  }

  return JNI_OK;
}

// type for the Agent_OnLoad and JVM_OnLoad entry points
extern "C" {
  typedef jint (JNICALL *OnLoadEntry_t)(JavaVM *, char *, void *);
}
// Find a command line agent library and return its entry point for
//         -agentlib:  -agentpath:   -Xrun
// num_symbol_entries must be passed-in since only the caller knows the number of symbols in the array.
static OnLoadEntry_t lookup_on_load(AgentLibrary* agent,
                                    const char *on_load_symbols[],
                                    size_t num_symbol_entries) {
  OnLoadEntry_t on_load_entry = NULL;
  void *library = NULL;

  if (!agent->valid()) {
    char buffer[JVM_MAXPATHLEN];
    char ebuf[1024] = "";
    const char *name = agent->name();
    const char *msg = "Could not find agent library ";

    // First check to see if agent is statically linked into executable
    if (os::find_builtin_agent(agent, on_load_symbols, num_symbol_entries)) {
      library = agent->os_lib();
    } else if (agent->is_absolute_path()) {
      library = os::dll_load(name, ebuf, sizeof ebuf);
      if (library == NULL) {
        const char *sub_msg = " in absolute path, with error: ";
        size_t len = strlen(msg) + strlen(name) + strlen(sub_msg) + strlen(ebuf) + 1;
        char *buf = NEW_C_HEAP_ARRAY(char, len, mtThread);
        jio_snprintf(buf, len, "%s%s%s%s", msg, name, sub_msg, ebuf);
        // If we can't find the agent, exit.
        vm_exit_during_initialization(buf, NULL);
        FREE_C_HEAP_ARRAY(char, buf);
      }
    } else {
      // Try to load the agent from the standard dll directory
      if (os::dll_locate_lib(buffer, sizeof(buffer), Arguments::get_dll_dir(),
                             name)) {
        library = os::dll_load(buffer, ebuf, sizeof ebuf);
      }
      if (library == NULL) { // Try the library path directory.
        if (os::dll_build_name(buffer, sizeof(buffer), name)) {
          library = os::dll_load(buffer, ebuf, sizeof ebuf);
        }
        if (library == NULL) {
          const char *sub_msg = " on the library path, with error: ";
          const char *sub_msg2 = "\nModule java.instrument may be missing from runtime image.";

          size_t len = strlen(msg) + strlen(name) + strlen(sub_msg) +
                       strlen(ebuf) + strlen(sub_msg2) + 1;
          char *buf = NEW_C_HEAP_ARRAY(char, len, mtThread);
          if (!agent->is_instrument_lib()) {
            jio_snprintf(buf, len, "%s%s%s%s", msg, name, sub_msg, ebuf);
          } else {
            jio_snprintf(buf, len, "%s%s%s%s%s", msg, name, sub_msg, ebuf, sub_msg2);
          }
          // If we can't find the agent, exit.
          vm_exit_during_initialization(buf, NULL);
          FREE_C_HEAP_ARRAY(char, buf);
        }
      }
    }
    agent->set_os_lib(library);
    agent->set_valid();
  }

  // Find the OnLoad function.
  on_load_entry =
    CAST_TO_FN_PTR(OnLoadEntry_t, os::find_agent_function(agent,
                                                          false,
                                                          on_load_symbols,
                                                          num_symbol_entries));
  return on_load_entry;
}

// Find the JVM_OnLoad entry point
static OnLoadEntry_t lookup_jvm_on_load(AgentLibrary* agent) {
  const char *on_load_symbols[] = JVM_ONLOAD_SYMBOLS;
  return lookup_on_load(agent, on_load_symbols, sizeof(on_load_symbols) / sizeof(char*));
}

// Find the Agent_OnLoad entry point
static OnLoadEntry_t lookup_agent_on_load(AgentLibrary* agent) {
  const char *on_load_symbols[] = AGENT_ONLOAD_SYMBOLS;
  return lookup_on_load(agent, on_load_symbols, sizeof(on_load_symbols) / sizeof(char*));
}

// For backwards compatibility with -Xrun
// Convert libraries with no JVM_OnLoad, but which have Agent_OnLoad to be
// treated like -agentpath:
// Must be called before agent libraries are created
void Threads::convert_vm_init_libraries_to_agents() {
  AgentLibrary* agent;
  AgentLibrary* next;

  for (agent = Arguments::libraries(); agent != NULL; agent = next) {
    next = agent->next();  // cache the next agent now as this agent may get moved off this list
    OnLoadEntry_t on_load_entry = lookup_jvm_on_load(agent);

    // If there is an JVM_OnLoad function it will get called later,
    // otherwise see if there is an Agent_OnLoad
    if (on_load_entry == NULL) {
      on_load_entry = lookup_agent_on_load(agent);
      if (on_load_entry != NULL) {
        // switch it to the agent list -- so that Agent_OnLoad will be called,
        // JVM_OnLoad won't be attempted and Agent_OnUnload will
        Arguments::convert_library_to_agent(agent);
      } else {
        vm_exit_during_initialization("Could not find JVM_OnLoad or Agent_OnLoad function in the library", agent->name());
      }
    }
  }
}

// Create agents for -agentlib:  -agentpath:  and converted -Xrun
// Invokes Agent_OnLoad
// Called very early -- before JavaThreads exist
void Threads::create_vm_init_agents() {
  extern struct JavaVM_ main_vm;
  AgentLibrary* agent;

  JvmtiExport::enter_onload_phase();

  for (agent = Arguments::agents(); agent != NULL; agent = agent->next()) {
    // CDS dumping does not support native JVMTI agent.
    // CDS dumping supports Java agent if the AllowArchivingWithJavaAgent diagnostic option is specified.
    if (Arguments::is_dumping_archive()) {
      if(!agent->is_instrument_lib()) {
        vm_exit_during_cds_dumping("CDS dumping does not support native JVMTI agent, name", agent->name());
      } else if (!AllowArchivingWithJavaAgent) {
        vm_exit_during_cds_dumping(
          "Must enable AllowArchivingWithJavaAgent in order to run Java agent during CDS dumping");
      }
    }

    OnLoadEntry_t  on_load_entry = lookup_agent_on_load(agent);

    if (on_load_entry != NULL) {
      // Invoke the Agent_OnLoad function
      jint err = (*on_load_entry)(&main_vm, agent->options(), NULL);
      if (err != JNI_OK) {
        vm_exit_during_initialization("agent library failed to init", agent->name());
      }
    } else {
      vm_exit_during_initialization("Could not find Agent_OnLoad function in the agent library", agent->name());
    }
  }

  JvmtiExport::enter_primordial_phase();
}

extern "C" {
  typedef void (JNICALL *Agent_OnUnload_t)(JavaVM *);
}

void Threads::shutdown_vm_agents() {
  // Send any Agent_OnUnload notifications
  const char *on_unload_symbols[] = AGENT_ONUNLOAD_SYMBOLS;
  size_t num_symbol_entries = ARRAY_SIZE(on_unload_symbols);
  extern struct JavaVM_ main_vm;
  for (AgentLibrary* agent = Arguments::agents(); agent != NULL; agent = agent->next()) {

    // Find the Agent_OnUnload function.
    Agent_OnUnload_t unload_entry = CAST_TO_FN_PTR(Agent_OnUnload_t,
                                                   os::find_agent_function(agent,
                                                   false,
                                                   on_unload_symbols,
                                                   num_symbol_entries));

    // Invoke the Agent_OnUnload function
    if (unload_entry != NULL) {
      JavaThread* thread = JavaThread::current();
      ThreadToNativeFromVM ttn(thread);
      HandleMark hm(thread);
      (*unload_entry)(&main_vm);
    }
  }
}

// Called for after the VM is initialized for -Xrun libraries which have not been converted to agent libraries
// Invokes JVM_OnLoad
void Threads::create_vm_init_libraries() {
  extern struct JavaVM_ main_vm;
  AgentLibrary* agent;

  for (agent = Arguments::libraries(); agent != NULL; agent = agent->next()) {
    OnLoadEntry_t on_load_entry = lookup_jvm_on_load(agent);

    if (on_load_entry != NULL) {
      // Invoke the JVM_OnLoad function
      JavaThread* thread = JavaThread::current();
      ThreadToNativeFromVM ttn(thread);
      HandleMark hm(thread);
      jint err = (*on_load_entry)(&main_vm, agent->options(), NULL);
      if (err != JNI_OK) {
        vm_exit_during_initialization("-Xrun library failed to init", agent->name());
      }
    } else {
      vm_exit_during_initialization("Could not find JVM_OnLoad function in -Xrun library", agent->name());
    }
  }
}


// Last thread running calls java.lang.Shutdown.shutdown()
void JavaThread::invoke_shutdown_hooks() {
  HandleMark hm(this);

  // Link all classes for dynamic CDS dumping before vm exit.
  // Same operation is being done in JVM_BeforeHalt for handling the
  // case where the application calls System.exit().
  if (DynamicDumpSharedSpaces) {
    MetaspaceShared::link_and_cleanup_shared_classes(this);
  }

  // We could get here with a pending exception, if so clear it now.
  if (this->has_pending_exception()) {
    this->clear_pending_exception();
  }

  EXCEPTION_MARK;
  Klass* shutdown_klass =
    SystemDictionary::resolve_or_null(vmSymbols::java_lang_Shutdown(),
                                      THREAD);
  if (shutdown_klass != NULL) {
    // SystemDictionary::resolve_or_null will return null if there was
    // an exception.  If we cannot load the Shutdown class, just don't
    // call Shutdown.shutdown() at all.  This will mean the shutdown hooks
    // won't be run.  Note that if a shutdown hook was registered,
    // the Shutdown class would have already been loaded
    // (Runtime.addShutdownHook will load it).
    JavaValue result(T_VOID);
    JavaCalls::call_static(&result,
                           shutdown_klass,
                           vmSymbols::shutdown_name(),
                           vmSymbols::void_method_signature(),
                           THREAD);
  }
  CLEAR_PENDING_EXCEPTION;
}

// Threads::destroy_vm() is normally called from jni_DestroyJavaVM() when
// the program falls off the end of main(). Another VM exit path is through
// vm_exit() when the program calls System.exit() to return a value or when
// there is a serious error in VM. The two shutdown paths are not exactly
// the same, but they share Shutdown.shutdown() at Java level and before_exit()
// and VM_Exit op at VM level.
//
// Shutdown sequence:
//   + Shutdown native memory tracking if it is on
//   + Wait until we are the last non-daemon thread to execute
//     <-- every thing is still working at this moment -->
//   + Call java.lang.Shutdown.shutdown(), which will invoke Java level
//        shutdown hooks
//   + Call before_exit(), prepare for VM exit
//      > run VM level shutdown hooks (they are registered through JVM_OnExit(),
//        currently the only user of this mechanism is File.deleteOnExit())
//      > stop StatSampler, watcher thread,
//        post thread end and vm death events to JVMTI,
//        stop signal thread
//   + Call JavaThread::exit(), it will:
//      > release JNI handle blocks, remove stack guard pages
//      > remove this thread from Threads list
//     <-- no more Java code from this thread after this point -->
//   + Stop VM thread, it will bring the remaining VM to a safepoint and stop
//     the compiler threads at safepoint
//     <-- do not use anything that could get blocked by Safepoint -->
//   + Disable tracing at JNI/JVM barriers
//   + Set _vm_exited flag for threads that are still running native code
//   + Call exit_globals()
//      > deletes tty
//      > deletes PerfMemory resources
//   + Delete this thread
//   + Return to caller

bool Threads::destroy_vm() {
  JavaThread* thread = JavaThread::current();

#ifdef ASSERT
  _vm_complete = false;
#endif
  // Wait until we are the last non-daemon thread to execute
  { MonitorLocker nu(Threads_lock);
    while (Threads::number_of_non_daemon_threads() > 1)
      // This wait should make safepoint checks, wait without a timeout,
      // and wait as a suspend-equivalent condition.
      nu.wait(0, Mutex::_as_suspend_equivalent_flag);
  }

  EventShutdown e;
  if (e.should_commit()) {
    e.set_reason("No remaining non-daemon Java threads");
    e.commit();
  }

  // Hang forever on exit if we are reporting an error.
  if (ShowMessageBoxOnError && VMError::is_error_reported()) {
    os::infinite_sleep();
  }
  os::wait_for_keypress_at_exit();

  // run Java level shutdown hooks
  thread->invoke_shutdown_hooks();

  before_exit(thread);

  thread->exit(true);

  // We are no longer on the main thread list but could still be in a
  // secondary list where another thread may try to interact with us.
  // So wait until all such interactions are complete before we bring
  // the VM to the termination safepoint. Normally this would be done
  // using thread->smr_delete() below where we delete the thread, but
  // we can't call that after the termination safepoint is active as
  // we will deadlock on the Threads_lock. Once all interactions are
  // complete it is safe to directly delete the thread at any time.
  ThreadsSMRSupport::wait_until_not_protected(thread);

  // Stop VM thread.
  {
    // 4945125 The vm thread comes to a safepoint during exit.
    // GC vm_operations can get caught at the safepoint, and the
    // heap is unparseable if they are caught. Grab the Heap_lock
    // to prevent this. The GC vm_operations will not be able to
    // queue until after the vm thread is dead. After this point,
    // we'll never emerge out of the safepoint before the VM exits.

    MutexLocker ml(Heap_lock, Mutex::_no_safepoint_check_flag);

    VMThread::wait_for_vm_thread_exit();
    assert(SafepointSynchronize::is_at_safepoint(), "VM thread should exit at Safepoint");
    VMThread::destroy();
  }

  // Now, all Java threads are gone except daemon threads. Daemon threads
  // running Java code or in VM are stopped by the Safepoint. However,
  // daemon threads executing native code are still running.  But they
  // will be stopped at native=>Java/VM barriers. Note that we can't
  // simply kill or suspend them, as it is inherently deadlock-prone.

  VM_Exit::set_vm_exited();

  // Clean up ideal graph printers after the VMThread has started
  // the final safepoint which will block all the Compiler threads.
  // Note that this Thread has already logically exited so the
  // clean_up() function's use of a JavaThreadIteratorWithHandle
  // would be a problem except set_vm_exited() has remembered the
  // shutdown thread which is granted a policy exception.
#if defined(COMPILER2) && !defined(PRODUCT)
  IdealGraphPrinter::clean_up();
#endif

  notify_vm_shutdown();

  // exit_globals() will delete tty
  exit_globals();

  // Deleting the shutdown thread here is safe. See comment on
  // wait_until_not_protected() above.
  delete thread;

#if INCLUDE_JVMCI
  if (JVMCICounterSize > 0) {
    FREE_C_HEAP_ARRAY(jlong, JavaThread::_jvmci_old_thread_counters);
  }
#endif

  LogConfiguration::finalize();

  return true;
}


jboolean Threads::is_supported_jni_version_including_1_1(jint version) {
  if (version == JNI_VERSION_1_1) return JNI_TRUE;
  return is_supported_jni_version(version);
}


jboolean Threads::is_supported_jni_version(jint version) {
  if (version == JNI_VERSION_1_2) return JNI_TRUE;
  if (version == JNI_VERSION_1_4) return JNI_TRUE;
  if (version == JNI_VERSION_1_6) return JNI_TRUE;
  if (version == JNI_VERSION_1_8) return JNI_TRUE;
  if (version == JNI_VERSION_9) return JNI_TRUE;
  if (version == JNI_VERSION_10) return JNI_TRUE;
  return JNI_FALSE;
}


void Threads::add(JavaThread* p, bool force_daemon) {
  // The threads lock must be owned at this point
  assert(Threads_lock->owned_by_self(), "must have threads lock");

  BarrierSet::barrier_set()->on_thread_attach(p);

  // Once a JavaThread is added to the Threads list, smr_delete() has
  // to be used to delete it. Otherwise we can just delete it directly.
  p->set_on_thread_list();

  _number_of_threads++;
  oop threadObj = p->threadObj();
  bool daemon = true;
  // Bootstrapping problem: threadObj can be null for initial
  // JavaThread (or for threads attached via JNI)
  if ((!force_daemon) && !is_daemon((threadObj))) {
    _number_of_non_daemon_threads++;
    daemon = false;
  }

  ThreadService::add_thread(p, daemon);

  // Maintain fast thread list
  ThreadsSMRSupport::add_thread(p);

  // Increase the ObjectMonitor ceiling for the new thread.
  ObjectSynchronizer::inc_in_use_list_ceiling();

  // Possible GC point.
  Events::log(p, "Thread added: " INTPTR_FORMAT, p2i(p));

  // Make new thread known to active EscapeBarrier
  EscapeBarrier::thread_added(p);
}

void Threads::remove(JavaThread* p, bool is_daemon) {
  // Extra scope needed for Thread_lock, so we can check
  // that we do not remove thread without safepoint code notice
  { MonitorLocker ml(Threads_lock);

    // BarrierSet state must be destroyed after the last thread transition
    // before the thread terminates. Thread transitions result in calls to
    // StackWatermarkSet::on_safepoint(), which performs GC processing,
    // requiring the GC state to be alive.
    BarrierSet::barrier_set()->on_thread_detach(p);

    assert(ThreadsSMRSupport::get_java_thread_list()->includes(p), "p must be present");

    // Maintain fast thread list
    ThreadsSMRSupport::remove_thread(p);

    _number_of_threads--;
    if (!is_daemon) {
      _number_of_non_daemon_threads--;

      // Only one thread left, do a notify on the Threads_lock so a thread waiting
      // on destroy_vm will wake up.
      if (number_of_non_daemon_threads() == 1) {
        ml.notify_all();
      }
    }
    ThreadService::remove_thread(p, is_daemon);

    // Make sure that safepoint code disregard this thread. This is needed since
    // the thread might mess around with locks after this point. This can cause it
    // to do callbacks into the safepoint code. However, the safepoint code is not aware
    // of this thread since it is removed from the queue.
    p->set_terminated_value();

    // Notify threads waiting in EscapeBarriers
    EscapeBarrier::thread_removed(p);
  } // unlock Threads_lock

  // Reduce the ObjectMonitor ceiling for the exiting thread.
  ObjectSynchronizer::dec_in_use_list_ceiling();

  // Since Events::log uses a lock, we grab it outside the Threads_lock
  Events::log(p, "Thread exited: " INTPTR_FORMAT, p2i(p));
}

// Operations on the Threads list for GC.  These are not explicitly locked,
// but the garbage collector must provide a safe context for them to run.
// In particular, these things should never be called when the Threads_lock
// is held by some other thread. (Note: the Safepoint abstraction also
// uses the Threads_lock to guarantee this property. It also makes sure that
// all threads gets blocked when exiting or starting).

void Threads::oops_do(OopClosure* f, CodeBlobClosure* cf) {
  ALL_JAVA_THREADS(p) {
    p->oops_do(f, cf);
  }
  VMThread::vm_thread()->oops_do(f, cf);
}

void Threads::change_thread_claim_token() {
  if (++_thread_claim_token == 0) {
    // On overflow of the token counter, there is a risk of future
    // collisions between a new global token value and a stale token
    // for a thread, because not all iterations visit all threads.
    // (Though it's pretty much a theoretical concern for non-trivial
    // token counter sizes.)  To deal with the possibility, reset all
    // the thread tokens to zero on global token overflow.
    struct ResetClaims : public ThreadClosure {
      virtual void do_thread(Thread* t) {
        t->claim_threads_do(false, 0);
      }
    } reset_claims;
    Threads::threads_do(&reset_claims);
    // On overflow, update the global token to non-zero, to
    // avoid the special "never claimed" initial thread value.
    _thread_claim_token = 1;
  }
}

#ifdef ASSERT
void assert_thread_claimed(const char* kind, Thread* t, uintx expected) {
  const uintx token = t->threads_do_token();
  assert(token == expected,
         "%s " PTR_FORMAT " has incorrect value " UINTX_FORMAT " != "
         UINTX_FORMAT, kind, p2i(t), token, expected);
}

void Threads::assert_all_threads_claimed() {
  ALL_JAVA_THREADS(p) {
    assert_thread_claimed("Thread", p, _thread_claim_token);
  }
  assert_thread_claimed("VMThread", VMThread::vm_thread(), _thread_claim_token);
}
#endif // ASSERT

class ParallelOopsDoThreadClosure : public ThreadClosure {
private:
  OopClosure* _f;
  CodeBlobClosure* _cf;
public:
  ParallelOopsDoThreadClosure(OopClosure* f, CodeBlobClosure* cf) : _f(f), _cf(cf) {}
  void do_thread(Thread* t) {
    t->oops_do(_f, _cf);
  }
};

void Threads::possibly_parallel_oops_do(bool is_par, OopClosure* f, CodeBlobClosure* cf) {
  ParallelOopsDoThreadClosure tc(f, cf);
  possibly_parallel_threads_do(is_par, &tc);
}

void Threads::nmethods_do(CodeBlobClosure* cf) {
  ALL_JAVA_THREADS(p) {
    // This is used by the code cache sweeper to mark nmethods that are active
    // on the stack of a Java thread. Ignore the sweeper thread itself to avoid
    // marking CodeCacheSweeperThread::_scanned_compiled_method as active.
    if(!p->is_Code_cache_sweeper_thread()) {
      p->nmethods_do(cf);
    }
  }
}

void Threads::metadata_do(MetadataClosure* f) {
  ALL_JAVA_THREADS(p) {
    p->metadata_do(f);
  }
}

class ThreadHandlesClosure : public ThreadClosure {
  void (*_f)(Metadata*);
 public:
  ThreadHandlesClosure(void f(Metadata*)) : _f(f) {}
  virtual void do_thread(Thread* thread) {
    thread->metadata_handles_do(_f);
  }
};

void Threads::metadata_handles_do(void f(Metadata*)) {
  // Only walk the Handles in Thread.
  ThreadHandlesClosure handles_closure(f);
  threads_do(&handles_closure);
}

// Get count Java threads that are waiting to enter the specified monitor.
GrowableArray<JavaThread*>* Threads::get_pending_threads(ThreadsList * t_list,
                                                         int count,
                                                         address monitor) {
  GrowableArray<JavaThread*>* result = new GrowableArray<JavaThread*>(count);

  int i = 0;
  DO_JAVA_THREADS(t_list, p) {
    if (!p->can_call_java()) continue;

    // The first stage of async deflation does not affect any field
    // used by this comparison so the ObjectMonitor* is usable here.
    address pending = (address)p->current_pending_monitor();
    if (pending == monitor) {             // found a match
      if (i < count) result->append(p);   // save the first count matches
      i++;
    }
  }

  return result;
}


JavaThread *Threads::owning_thread_from_monitor_owner(ThreadsList * t_list,
                                                      address owner) {
  // NULL owner means not locked so we can skip the search
  if (owner == NULL) return NULL;

  DO_JAVA_THREADS(t_list, p) {
    // first, see if owner is the address of a Java thread
    if (owner == (address)p) return p;
  }

  // Cannot assert on lack of success here since this function may be
  // used by code that is trying to report useful problem information
  // like deadlock detection.
  if (UseHeavyMonitors) return NULL;

  // If we didn't find a matching Java thread and we didn't force use of
  // heavyweight monitors, then the owner is the stack address of the
  // Lock Word in the owning Java thread's stack.
  //
  JavaThread* the_owner = NULL;
  DO_JAVA_THREADS(t_list, q) {
    if (q->is_lock_owned(owner)) {
      the_owner = q;
      break;
    }
  }

  // cannot assert on lack of success here; see above comment
  return the_owner;
}

class PrintOnClosure : public ThreadClosure {
private:
  outputStream* _st;

public:
  PrintOnClosure(outputStream* st) :
      _st(st) {}

  virtual void do_thread(Thread* thread) {
    if (thread != NULL) {
      thread->print_on(_st);
      _st->cr();
    }
  }
};

// Threads::print_on() is called at safepoint by VM_PrintThreads operation.
void Threads::print_on(outputStream* st, bool print_stacks,
                       bool internal_format, bool print_concurrent_locks,
                       bool print_extended_info) {
  char buf[32];
  st->print_raw_cr(os::local_time_string(buf, sizeof(buf)));

  st->print_cr("Full thread dump %s (%s %s):",
               VM_Version::vm_name(),
               VM_Version::vm_release(),
               VM_Version::vm_info_string());
  st->cr();

#if INCLUDE_SERVICES
  // Dump concurrent locks
  ConcurrentLocksDump concurrent_locks;
  if (print_concurrent_locks) {
    concurrent_locks.dump_at_safepoint();
  }
#endif // INCLUDE_SERVICES

  ThreadsSMRSupport::print_info_on(st);
  st->cr();

  ALL_JAVA_THREADS(p) {
    ResourceMark rm;
    p->print_on(st, print_extended_info);
    if (print_stacks) {
      // if (p->has_last_Java_frame()) {
      //   static char buf[O_BUFLEN];
      //   frame fr = p->last_frame();
      //   VMError::print_native_stack(tty, fr, p, buf, sizeof(buf));
      // }

      if (internal_format) {
        p->trace_stack();
      } else {
        p->print_stack_on(st);
      }
    }
    st->cr();
#if INCLUDE_SERVICES
    if (print_concurrent_locks) {
      concurrent_locks.print_locks_on(p, st);
    }
#endif // INCLUDE_SERVICES
  }

  PrintOnClosure cl(st);
  cl.do_thread(VMThread::vm_thread());
  Universe::heap()->gc_threads_do(&cl);
  cl.do_thread(WatcherThread::watcher_thread());

  st->flush();
}

void Threads::print_on_error(Thread* this_thread, outputStream* st, Thread* current, char* buf,
                             int buflen, bool* found_current) {
  if (this_thread != NULL) {
    bool is_current = (current == this_thread);
    *found_current = *found_current || is_current;
    st->print("%s", is_current ? "=>" : "  ");

    st->print(PTR_FORMAT, p2i(this_thread));
    st->print(" ");
    this_thread->print_on_error(st, buf, buflen);
    st->cr();
  }
}

class PrintOnErrorClosure : public ThreadClosure {
  outputStream* _st;
  Thread* _current;
  char* _buf;
  int _buflen;
  bool* _found_current;
 public:
  PrintOnErrorClosure(outputStream* st, Thread* current, char* buf,
                      int buflen, bool* found_current) :
   _st(st), _current(current), _buf(buf), _buflen(buflen), _found_current(found_current) {}

  virtual void do_thread(Thread* thread) {
    Threads::print_on_error(thread, _st, _current, _buf, _buflen, _found_current);
  }
};

// Threads::print_on_error() is called by fatal error handler. It's possible
// that VM is not at safepoint and/or current thread is inside signal handler.
// Don't print stack trace, as the stack may not be walkable. Don't allocate
// memory (even in resource area), it might deadlock the error handler.
void Threads::print_on_error(outputStream* st, Thread* current, char* buf,
                             int buflen) {
  ThreadsSMRSupport::print_info_on(st);
  st->cr();

  bool found_current = false;
  st->print_cr("Java Threads: ( => current thread )");
  ALL_JAVA_THREADS(thread) {
    print_on_error(thread, st, current, buf, buflen, &found_current);
  }
  st->cr();

  st->print_cr("Other Threads:");
  print_on_error(VMThread::vm_thread(), st, current, buf, buflen, &found_current);
  print_on_error(WatcherThread::watcher_thread(), st, current, buf, buflen, &found_current);

  if (Universe::heap() != NULL) {
    PrintOnErrorClosure print_closure(st, current, buf, buflen, &found_current);
    Universe::heap()->gc_threads_do(&print_closure);
  }

  if (!found_current) {
    st->cr();
    st->print("=>" PTR_FORMAT " (exited) ", p2i(current));
    current->print_on_error(st, buf, buflen);
    st->cr();
  }
  st->cr();

  st->print_cr("Threads with active compile tasks:");
  print_threads_compiling(st, buf, buflen);
}

void Threads::print_threads_compiling(outputStream* st, char* buf, int buflen, bool short_form) {
  ALL_JAVA_THREADS(thread) {
    if (thread->is_Compiler_thread()) {
      CompilerThread* ct = (CompilerThread*) thread;

      // Keep task in local variable for NULL check.
      // ct->_task might be set to NULL by concurring compiler thread
      // because it completed the compilation. The task is never freed,
      // though, just returned to a free list.
      CompileTask* task = ct->task();
      if (task != NULL) {
        thread->print_name_on_error(st, buf, buflen);
        st->print("  ");
        task->print(st, NULL, short_form, true);
      }
    }
  }
}


// Ad-hoc mutual exclusion primitives: SpinLock
//
// We employ SpinLocks _only for low-contention, fixed-length
// short-duration critical sections where we're concerned
// about native mutex_t or HotSpot Mutex:: latency.
//
// TODO-FIXME: ListLock should be of type SpinLock.
// We should make this a 1st-class type, integrated into the lock
// hierarchy as leaf-locks.  Critically, the SpinLock structure
// should have sufficient padding to avoid false-sharing and excessive
// cache-coherency traffic.


typedef volatile int SpinLockT;

void Thread::SpinAcquire(volatile int * adr, const char * LockName) {
  if (Atomic::cmpxchg(adr, 0, 1) == 0) {
    return;   // normal fast-path return
  }

  // Slow-path : We've encountered contention -- Spin/Yield/Block strategy.
  int ctr = 0;
  int Yields = 0;
  for (;;) {
    while (*adr != 0) {
      ++ctr;
      if ((ctr & 0xFFF) == 0 || !os::is_MP()) {
        if (Yields > 5) {
          os::naked_short_sleep(1);
        } else {
          os::naked_yield();
          ++Yields;
        }
      } else {
        SpinPause();
      }
    }
    if (Atomic::cmpxchg(adr, 0, 1) == 0) return;
  }
}

void Thread::SpinRelease(volatile int * adr) {
  assert(*adr != 0, "invariant");
  OrderAccess::fence();      // guarantee at least release consistency.
  // Roach-motel semantics.
  // It's safe if subsequent LDs and STs float "up" into the critical section,
  // but prior LDs and STs within the critical section can't be allowed
  // to reorder or float past the ST that releases the lock.
  // Loads and stores in the critical section - which appear in program
  // order before the store that releases the lock - must also appear
  // before the store that releases the lock in memory visibility order.
  // Conceptually we need a #loadstore|#storestore "release" MEMBAR before
  // the ST of 0 into the lock-word which releases the lock, so fence
  // more than covers this on all platforms.
  *adr = 0;
}


void Threads::verify() {
  ALL_JAVA_THREADS(p) {
    p->verify();
  }
  VMThread* thread = VMThread::vm_thread();
  if (thread != NULL) thread->verify();
}

#ifndef PRODUCT
void JavaThread::verify_cross_modify_fence_failure(JavaThread *thread) {
   report_vm_error(__FILE__, __LINE__, "Cross modify fence failure", "%p", thread);
}
#endif<|MERGE_RESOLUTION|>--- conflicted
+++ resolved
@@ -1109,24 +1109,6 @@
   if (daemon) {
     java_lang_Thread::set_daemon(thread_oop());
   }
-<<<<<<< HEAD
-=======
-
-  if (HAS_PENDING_EXCEPTION) {
-    return;
-  }
-
-  Klass* group = vmClasses::ThreadGroup_klass();
-  Handle threadObj(THREAD, this->threadObj());
-
-  JavaCalls::call_special(&result,
-                          thread_group,
-                          group,
-                          vmSymbols::add_method_name(),
-                          vmSymbols::thread_void_signature(),
-                          threadObj,          // Arg 1
-                          THREAD);
->>>>>>> f025bc1d
 }
 
 // List of all NonJavaThreads and safe iteration over that list.
@@ -1917,30 +1899,15 @@
 
     // Call Thread.exit()
     if (!is_Compiler_thread()) {
-<<<<<<< HEAD
       EXCEPTION_MARK;
       JavaValue result(T_VOID);
-      Klass* thread_klass = SystemDictionary::Thread_klass();
+      Klass* thread_klass = vmClasses::Thread_klass();
       JavaCalls::call_virtual(&result,
                               threadObj, thread_klass,
                               vmSymbols::exit_method_name(),
                               vmSymbols::void_method_signature(),
                               THREAD);
       CLEAR_PENDING_EXCEPTION;
-=======
-      int count = 3;
-      while (java_lang_Thread::threadGroup(threadObj()) != NULL && (count-- > 0)) {
-        EXCEPTION_MARK;
-        JavaValue result(T_VOID);
-        Klass* thread_klass = vmClasses::Thread_klass();
-        JavaCalls::call_virtual(&result,
-                                threadObj, thread_klass,
-                                vmSymbols::exit_method_name(),
-                                vmSymbols::void_method_signature(),
-                                THREAD);
-        CLEAR_PENDING_EXCEPTION;
-      }
->>>>>>> f025bc1d
     }
     // notify JVMTI
     if (JvmtiExport::should_post_thread_life()) {
