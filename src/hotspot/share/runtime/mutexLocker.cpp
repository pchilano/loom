--- conflicted
+++ resolved
@@ -47,17 +47,6 @@
 Mutex*   InlineCacheBuffer_lock       = NULL;
 Mutex*   VMStatistic_lock             = NULL;
 Mutex*   JNIHandleBlockFreeList_lock  = NULL;
-<<<<<<< HEAD
-Mutex*   VMGlobalAlloc_lock           = NULL;
-Mutex*   VMGlobalActive_lock          = NULL;
-Mutex*   VMWeakAlloc_lock             = NULL;
-Mutex*   VMWeakActive_lock            = NULL;
-Mutex*   ResolvedMethodTableWeakAlloc_lock  = NULL;
-Mutex*   ResolvedMethodTableWeakActive_lock = NULL;
-Mutex*   NMethodKeepaliveAlloc_lock   = NULL;
-Mutex*   NMethodKeepaliveActive_lock  = NULL;
-=======
->>>>>>> 4b6f9ed0
 Mutex*   JmethodIdCreation_lock       = NULL;
 Mutex*   JfieldIdCreation_lock        = NULL;
 Monitor* JNICritical_lock             = NULL;
@@ -213,24 +202,6 @@
   def(CGC_lock                     , PaddedMonitor, special,     true,  Monitor::_safepoint_check_never);      // coordinate between fore- and background GC
   def(STS_lock                     , PaddedMonitor, leaf,        true,  Monitor::_safepoint_check_never);
 
-<<<<<<< HEAD
-  def(VMGlobalAlloc_lock           , PaddedMutex  , oopstorage,  true,  Monitor::_safepoint_check_never);
-  def(VMGlobalActive_lock          , PaddedMutex  , oopstorage-1,true,  Monitor::_safepoint_check_never);
-
-  def(VMWeakAlloc_lock             , PaddedMutex  , oopstorage,  true,  Monitor::_safepoint_check_never);
-  def(VMWeakActive_lock            , PaddedMutex  , oopstorage-1,true,  Monitor::_safepoint_check_never);
-
-  def(StringTableWeakAlloc_lock    , PaddedMutex  , oopstorage,  true,  Monitor::_safepoint_check_never);
-  def(StringTableWeakActive_lock   , PaddedMutex  , oopstorage-1,true,  Monitor::_safepoint_check_never);
-
-  def(ResolvedMethodTableWeakAlloc_lock    , PaddedMutex  , oopstorage,   true,  Monitor::_safepoint_check_never);
-  def(ResolvedMethodTableWeakActive_lock   , PaddedMutex  , oopstorage-1, true,  Monitor::_safepoint_check_never);
-
-  def(NMethodKeepaliveAlloc_lock   , PaddedMutex  , oopstorage,   true,  Monitor::_safepoint_check_never);
-  def(NMethodKeepaliveActive_lock  , PaddedMutex  , oopstorage-1, true,  Monitor::_safepoint_check_never);
-
-=======
->>>>>>> 4b6f9ed0
   def(FullGCCount_lock             , PaddedMonitor, leaf,        true,  Monitor::_safepoint_check_never);      // in support of ExplicitGCInvokesConcurrent
   if (UseG1GC) {
     def(DirtyCardQ_CBL_mon         , PaddedMonitor, access,      true,  Monitor::_safepoint_check_never);
