--- conflicted
+++ resolved
@@ -196,10 +196,9 @@
   assert(CompiledFrame::is_instance(f), "");
 
   nmethod* nm = f.cb()->as_nmethod();
-  assert(!nm->is_native_method(), ""); // See compiledVFrame::compiledVFrame(...) in vframe_hp.cpp
-
-<<<<<<< HEAD
-  if (!cm->has_monitors()) {
+  assert(!nm->is_nmethod() || !nm->as_nmethod()->is_native_method(), ""); // See compiledVFrame::compiledVFrame(...) in vframe_hp.cpp
+
+  if (!nm->has_monitors()) {
     // No monitors in this frame
     return 0;
   }
@@ -207,16 +206,7 @@
   int monitor_count = 0;
   oop monitorenter_oop = thread->is_on_monitorenter() ? thread->current_pending_monitor()->object() : nullptr;
 
-  for (ScopeDesc* scope = cm->scope_desc_at(f.pc()); scope != nullptr; scope = scope->sender()) {
-=======
-  if (!nm->has_monitors()) {
-    return false;
-  }
-
-  frame::update_map_with_saved_link(map, Frame::callee_link_address(f)); // the monitor object could be stored in the link register
-  ResourceMark rm;
   for (ScopeDesc* scope = nm->scope_desc_at(f.pc()); scope != nullptr; scope = scope->sender()) {
->>>>>>> 5860a48c
     GrowableArray<MonitorValue*>* mons = scope->monitors();
     if (mons == nullptr || mons->is_empty()) {
       continue;
@@ -231,7 +221,6 @@
       ScopeValue* ov = mon->owner();
       StackValue* owner_sv = StackValue::create_stack_value(&f, map, ov); // it is an oop
       oop owner = owner_sv->get_obj()();
-<<<<<<< HEAD
       if (owner != nullptr && owner != monitorenter_oop) {
         markWord mark = owner->mark();
         if (mark.has_monitor() && !mark.monitor()->is_owner_anonymous()) {
@@ -246,11 +235,6 @@
         if (created) {
           monitor_count++;
         }
-=======
-      if (owner != nullptr) {
-        //assert(nm->has_monitors(), "");
-        return true;
->>>>>>> 5860a48c
       }
     }
   }
@@ -260,7 +244,7 @@
 inline int ContinuationHelper::NativeFrame::monitors_to_fix(JavaThread* thread, const frame& f, ResourceHashtable<oopDesc*, bool> &table) {
   assert(NativeFrame::is_instance(f), "");
 
-  Method* method = f.cb()->as_compiled_method()->method();
+  Method* method = f.cb()->as_nmethod()->method();
   if (!method->is_synchronized()) {
     return 0;
   }
