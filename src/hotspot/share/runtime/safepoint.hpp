/*
 * Copyright (c) 1997, 2019, Oracle and/or its affiliates. All rights reserved.
 * DO NOT ALTER OR REMOVE COPYRIGHT NOTICES OR THIS FILE HEADER.
 *
 * This code is free software; you can redistribute it and/or modify it
 * under the terms of the GNU General Public License version 2 only, as
 * published by the Free Software Foundation.
 *
 * This code is distributed in the hope that it will be useful, but WITHOUT
 * ANY WARRANTY; without even the implied warranty of MERCHANTABILITY or
 * FITNESS FOR A PARTICULAR PURPOSE.  See the GNU General Public License
 * version 2 for more details (a copy is included in the LICENSE file that
 * accompanied this code).
 *
 * You should have received a copy of the GNU General Public License version
 * 2 along with this work; if not, write to the Free Software Foundation,
 * Inc., 51 Franklin St, Fifth Floor, Boston, MA 02110-1301 USA.
 *
 * Please contact Oracle, 500 Oracle Parkway, Redwood Shores, CA 94065 USA
 * or visit www.oracle.com if you need additional information or have any
 * questions.
 *
 */

#ifndef SHARE_RUNTIME_SAFEPOINT_HPP
#define SHARE_RUNTIME_SAFEPOINT_HPP

#include "memory/allocation.hpp"
#include "runtime/os.hpp"
#include "runtime/thread.hpp"
#include "runtime/vmOperations.hpp"
#include "utilities/ostream.hpp"
#include "utilities/waitBarrier.hpp"

//
// Safepoint synchronization
////
// The VMThread uses the SafepointSynchronize::begin/end
// methods to enter/exit a safepoint region. The begin method will roll
// all JavaThreads forward to a safepoint.
//
// JavaThreads must use the ThreadSafepointState abstraction (defined in
// thread.hpp) to indicate that that they are at a safepoint.
//
// The Mutex/Condition variable and ObjectLocker classes calls the enter/
// exit safepoint methods, when a thread is blocked/restarted. Hence, all mutex exter/
// exit points *must* be at a safepoint.

class ThreadSafepointState;

class SafepointStateTracker {
  uint64_t _safepoint_id;
  bool     _at_safepoint;
public:
  SafepointStateTracker(uint64_t safepoint_id, bool at_safepoint);
  bool safepoint_state_changed();
};

//
// Implements roll-forward to safepoint (safepoint synchronization)
//
class SafepointSynchronize : AllStatic {
 public:
  enum SynchronizeState {
      _not_synchronized = 0,                   // Threads not synchronized at a safepoint. Keep this value 0.
      _synchronizing    = 1,                   // Synchronizing in progress
      _synchronized     = 2                    // All Java threads are running in native, blocked in OS or stopped at safepoint.
                                               // VM thread and any NonJavaThread may be running.
  };

  // The enums are listed in the order of the tasks when done serially.
  enum SafepointCleanupTasks {
    SAFEPOINT_CLEANUP_DEFLATE_MONITORS,
    SAFEPOINT_CLEANUP_UPDATE_INLINE_CACHES,
    SAFEPOINT_CLEANUP_COMPILATION_POLICY,
    SAFEPOINT_CLEANUP_SYMBOL_TABLE_REHASH,
    SAFEPOINT_CLEANUP_STRING_TABLE_REHASH,
    SAFEPOINT_CLEANUP_CLD_PURGE,
    SAFEPOINT_CLEANUP_SYSTEM_DICTIONARY_RESIZE,
<<<<<<< HEAD
    SAFEPOINT_CLEANUP_KEEPALIVES,
=======
    SAFEPOINT_CLEANUP_REQUEST_OOPSTORAGE_CLEANUP,
>>>>>>> 5224520e
    // Leave this one last.
    SAFEPOINT_CLEANUP_NUM_TASKS
  };

 private:
  friend class SafepointMechanism;
  friend class ThreadSafepointState;
  friend class HandshakeState;
  friend class SafepointStateTracker;

  // Threads might read this flag directly, without acquiring the Threads_lock:
  static volatile SynchronizeState _state;
  // Number of threads we are waiting for to block:
  static int              _waiting_to_block;
  // Counts the number of active critical natives during the safepoint:
  static int              _current_jni_active_count;

  // This counter is used for fast versions of jni_Get<Primitive>Field.
  // An even value means there are no ongoing safepoint operations.
  // The counter is incremented ONLY at the beginning and end of each
  // safepoint.
  static volatile uint64_t _safepoint_counter;

  // A change in this counter or a change in the result of
  // is_at_safepoint() are used by SafepointStateTracker::
  // safepoint_state_changed() to determine its answer.
  static uint64_t _safepoint_id;

  // JavaThreads that need to block for the safepoint will stop on the
  // _wait_barrier, where they can quickly be started again.
  static WaitBarrier* _wait_barrier;
  static long         _end_of_last_safepoint;     // Time of last safepoint in milliseconds
  static julong       _coalesced_vmop_count;     // coalesced vmop count

  // Statistics
  static void begin_statistics(int nof_threads, int nof_running);
  static void update_statistics_on_spin_end();
  static void update_statistics_on_sync_end(jlong end_time);
  static void update_statistics_on_cleanup_end(jlong end_time);
  static void end_statistics(jlong end_time);
  static void print_statistics();

  // For debug long safepoint
  static void print_safepoint_timeout();

  // Helper methods for safepoint procedure:
  static void arm_safepoint();
  static int synchronize_threads(jlong safepoint_limit_time, int nof_threads, int* initial_running);
  static void disarm_safepoint();
  static void increment_jni_active_count();
  static void decrement_waiting_to_block();
  static bool thread_not_running(ThreadSafepointState *cur_state);

  // Used in safepoint_safe to do a stable load of the thread state.
  static bool try_stable_load_state(JavaThreadState *state,
                                    JavaThread *thread,
                                    uint64_t safepoint_count);

  // Called when a thread voluntarily blocks
  static void block(JavaThread *thread);

  // Called from VMThread during handshakes.
  // If true the VMThread may safely process the handshake operation for the JavaThread.
  static bool handshake_safe(JavaThread *thread);

  static uint64_t safepoint_counter()             { return _safepoint_counter; }

public:

  static void init(Thread* vmthread);

  // Roll all threads forward to safepoint. Must be called by the VMThread.
  static void begin();
  static void end();                    // Start all suspended threads again...

  // The value for a not set safepoint id.
  static const uint64_t InactiveSafepointCounter;

  // Query
  static bool is_at_safepoint()                   { return _state == _synchronized; }
  static bool is_synchronizing()                  { return _state == _synchronizing; }

  static uint64_t safepoint_id() {
    return _safepoint_id;
  }

  static SafepointStateTracker safepoint_state_tracker() {
    return SafepointStateTracker(safepoint_id(), is_at_safepoint());
  }

  // Exception handling for page polling
  static void handle_polling_page_exception(JavaThread *thread);

  static bool is_cleanup_needed();
  static void do_cleanup_tasks();

  static void set_is_at_safepoint()             { _state = _synchronized; }
  static void set_is_not_at_safepoint()         { _state = _not_synchronized; }

  // Assembly support
  static address address_of_state()             { return (address)&_state; }

  // Only used for making sure that no safepoint has happened in
  // JNI_FastGetField. Therefore only the low 32-bits are needed
  // even if this is a 64-bit counter.
  static address safepoint_counter_addr() {
#ifdef VM_LITTLE_ENDIAN
    return (address)&_safepoint_counter;
#else /* BIG */
    // Return pointer to the 32 LSB:
    return (address) (((uint32_t*)(&_safepoint_counter)) + 1);
#endif
  }
};

// Some helper assert macros for safepoint checks.

#define assert_at_safepoint()                                           \
  assert(SafepointSynchronize::is_at_safepoint(), "should be at a safepoint")

#define assert_at_safepoint_msg(...)                                    \
  assert(SafepointSynchronize::is_at_safepoint(), __VA_ARGS__)

#define assert_not_at_safepoint()                                       \
  assert(!SafepointSynchronize::is_at_safepoint(), "should not be at a safepoint")

#define assert_not_at_safepoint_msg(...)                                \
  assert(!SafepointSynchronize::is_at_safepoint(), __VA_ARGS__)

// State class for a thread suspended at a safepoint
class ThreadSafepointState: public CHeapObj<mtThread> {
 private:
  // At polling page safepoint (NOT a poll return safepoint):
  volatile bool                   _at_poll_safepoint;
  JavaThread*                     _thread;
  bool                            _safepoint_safe;
  volatile uint64_t               _safepoint_id;
  JavaThreadState                 _orig_thread_state;

  ThreadSafepointState*           _next;

  void account_safe_thread();

 public:
  ThreadSafepointState(JavaThread *thread);

  // Linked list support:
  ThreadSafepointState* get_next() const { return _next; }
  void set_next(ThreadSafepointState* value) { _next = value; }
  ThreadSafepointState** next_ptr() { return &_next; }

  // examine/restart
  void examine_state_of_thread(uint64_t safepoint_count);
  void restart();

  // Query
  JavaThread*  thread() const         { return _thread; }
  bool         is_running() const     { return !_safepoint_safe; }

  uint64_t get_safepoint_id() const;
  void     reset_safepoint_id();
  void     set_safepoint_id(uint64_t sid);

  JavaThreadState orig_thread_state() const { return _orig_thread_state; }

  // Support for safepoint timeout (debugging)
  bool is_at_poll_safepoint()           { return _at_poll_safepoint; }
  void set_at_poll_safepoint(bool val)  { _at_poll_safepoint = val; }

  void handle_polling_page_exception();

  // debugging
  void print_on(outputStream* st) const;
  void print() const;

  // Initialize
  static void create(JavaThread *thread);
  static void destroy(JavaThread *thread);
};

class SafepointTracing : public AllStatic {
private:
  // Absolute
  static jlong _last_safepoint_begin_time_ns;
  static jlong _last_safepoint_sync_time_ns;
  static jlong _last_safepoint_cleanup_time_ns;
  static jlong _last_safepoint_end_time_ns;
  // amount of ms since epoch
  static jlong _last_safepoint_end_time_epoch_ms;
  // Relative
  static jlong _last_app_time_ns;

  static int _nof_threads;
  static int _nof_running;
  static int _page_trap;

  static VM_Operation::VMOp_Type _current_type;
  static jlong     _max_sync_time;
  static jlong     _max_vmop_time;
  static uint64_t  _op_count[VM_Operation::VMOp_Terminating];

  static void statistics_log();

public:
  static void init();

  static void begin(VM_Operation::VMOp_Type type);
  static void synchronized(int nof_threads, int nof_running, int traps);
  static void cleanup();
  static void end();

  static void statistics_exit_log();

  static jlong time_since_last_safepoint_ms() {
    return (os::javaTimeNanos() - _last_safepoint_end_time_ns) / (NANOUNITS / MILLIUNITS);
  }

  static jlong end_of_last_safepoint_epoch_ms() {
    return _last_safepoint_end_time_epoch_ms;
  }

  static jlong start_of_safepoint() {
    return _last_safepoint_begin_time_ns;
  }
};

#endif // SHARE_RUNTIME_SAFEPOINT_HPP<|MERGE_RESOLUTION|>--- conflicted
+++ resolved
@@ -77,11 +77,8 @@
     SAFEPOINT_CLEANUP_STRING_TABLE_REHASH,
     SAFEPOINT_CLEANUP_CLD_PURGE,
     SAFEPOINT_CLEANUP_SYSTEM_DICTIONARY_RESIZE,
-<<<<<<< HEAD
+    SAFEPOINT_CLEANUP_REQUEST_OOPSTORAGE_CLEANUP,
     SAFEPOINT_CLEANUP_KEEPALIVES,
-=======
-    SAFEPOINT_CLEANUP_REQUEST_OOPSTORAGE_CLEANUP,
->>>>>>> 5224520e
     // Leave this one last.
     SAFEPOINT_CLEANUP_NUM_TASKS
   };
@@ -147,9 +144,9 @@
   // If true the VMThread may safely process the handshake operation for the JavaThread.
   static bool handshake_safe(JavaThread *thread);
 
+public:
+
   static uint64_t safepoint_counter()             { return _safepoint_counter; }
-
-public:
 
   static void init(Thread* vmthread);
 
