--- conflicted
+++ resolved
@@ -444,12 +444,8 @@
 
 #ifndef PRODUCT
   // Add annotated descriptions of memory locations belonging to this frame to values
-<<<<<<< HEAD
   void describe(FrameValues& values, int frame_no, const RegisterMap* reg_map=nullptr, bool top = false);
-=======
-  void describe(FrameValues& values, int frame_no, const RegisterMap* reg_map=nullptr);
-#endif
->>>>>>> da7311bb
+#endif
 
   // Conversion from a VMReg to physical stack location
   template <typename RegisterMapT>
