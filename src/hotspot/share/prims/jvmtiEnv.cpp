/*
 * Copyright (c) 2003, 2021, Oracle and/or its affiliates. All rights reserved.
 * DO NOT ALTER OR REMOVE COPYRIGHT NOTICES OR THIS FILE HEADER.
 *
 * This code is free software; you can redistribute it and/or modify it
 * under the terms of the GNU General Public License version 2 only, as
 * published by the Free Software Foundation.
 *
 * This code is distributed in the hope that it will be useful, but WITHOUT
 * ANY WARRANTY; without even the implied warranty of MERCHANTABILITY or
 * FITNESS FOR A PARTICULAR PURPOSE.  See the GNU General Public License
 * version 2 for more details (a copy is included in the LICENSE file that
 * accompanied this code).
 *
 * You should have received a copy of the GNU General Public License version
 * 2 along with this work; if not, write to the Free Software Foundation,
 * Inc., 51 Franklin St, Fifth Floor, Boston, MA 02110-1301 USA.
 *
 * Please contact Oracle, 500 Oracle Parkway, Redwood Shores, CA 94065 USA
 * or visit www.oracle.com if you need additional information or have any
 * questions.
 *
 */

#include "precompiled.hpp"
#include "classfile/classLoaderExt.hpp"
#include "classfile/javaClasses.inline.hpp"
#include "classfile/stringTable.hpp"
#include "classfile/modules.hpp"
#include "classfile/systemDictionary.hpp"
#include "classfile/vmClasses.hpp"
#include "classfile/vmSymbols.hpp"
#include "gc/shared/collectedHeap.hpp"
#include "interpreter/bytecodeStream.hpp"
#include "interpreter/interpreter.hpp"
#include "jfr/jfrEvents.hpp"
#include "jvmtifiles/jvmtiEnv.hpp"
#include "logging/log.hpp"
#include "logging/logConfiguration.hpp"
#include "memory/resourceArea.hpp"
#include "memory/universe.hpp"
#include "oops/instanceKlass.hpp"
#include "oops/klass.inline.hpp"
#include "oops/objArrayOop.inline.hpp"
#include "oops/oop.inline.hpp"
#include "prims/jniCheck.hpp"
#include "prims/jvm_misc.hpp"
#include "prims/jvmtiAgentThread.hpp"
#include "prims/jvmtiClassFileReconstituter.hpp"
#include "prims/jvmtiCodeBlobEvents.hpp"
#include "prims/jvmtiExtensions.hpp"
#include "prims/jvmtiGetLoadedClasses.hpp"
#include "prims/jvmtiImpl.hpp"
#include "prims/jvmtiManageCapabilities.hpp"
#include "prims/jvmtiRawMonitor.hpp"
#include "prims/jvmtiRedefineClasses.hpp"
#include "prims/jvmtiTagMap.hpp"
#include "prims/jvmtiThreadState.inline.hpp"
#include "prims/jvmtiUtil.hpp"
#include "runtime/arguments.hpp"
#include "runtime/deoptimization.hpp"
#include "runtime/fieldDescriptor.inline.hpp"
#include "runtime/handles.inline.hpp"
#include "runtime/interfaceSupport.inline.hpp"
#include "runtime/javaCalls.hpp"
#include "runtime/jfieldIDWorkaround.hpp"
#include "runtime/jniHandles.inline.hpp"
#include "runtime/objectMonitor.inline.hpp"
#include "runtime/os.hpp"
#include "runtime/osThread.hpp"
#include "runtime/reflectionUtils.hpp"
#include "runtime/signature.hpp"
#include "runtime/thread.inline.hpp"
#include "runtime/threadHeapSampler.hpp"
#include "runtime/threadSMR.hpp"
#include "runtime/timerTrace.hpp"
#include "runtime/vframe.inline.hpp"
#include "runtime/vmThread.hpp"
#include "services/threadService.hpp"
#include "utilities/exceptions.hpp"
#include "utilities/preserveException.hpp"
#include "utilities/utf8.hpp"


#define FIXLATER 0 // REMOVE this when completed.

 // FIXLATER: hook into JvmtiTrace
#define TraceJVMTICalls false

JvmtiEnv::JvmtiEnv(jint version) : JvmtiEnvBase(version) {
}

JvmtiEnv::~JvmtiEnv() {
}

JvmtiEnv*
JvmtiEnv::create_a_jvmti(jint version) {
  return new JvmtiEnv(version);
}

// VM operation class to copy jni function table at safepoint.
// More than one java threads or jvmti agents may be reading/
// modifying jni function tables. To reduce the risk of bad
// interaction b/w these threads it is copied at safepoint.
class VM_JNIFunctionTableCopier : public VM_Operation {
 private:
  const struct JNINativeInterface_ *_function_table;
 public:
  VM_JNIFunctionTableCopier(const struct JNINativeInterface_ *func_tbl) {
    _function_table = func_tbl;
  };

  VMOp_Type type() const { return VMOp_JNIFunctionTableCopier; }
  void doit() {
    copy_jni_function_table(_function_table);
  };
};

//
// Do not change the "prefix" marker below, everything above it is copied
// unchanged into the filled stub, everything below is controlled by the
// stub filler (only method bodies are carried forward, and then only for
// functionality still in the spec).
//
// end file prefix

  //
  // Memory Management functions
  //

// mem_ptr - pre-checked for NULL
jvmtiError
JvmtiEnv::Allocate(jlong size, unsigned char** mem_ptr) {
  return allocate(size, mem_ptr);
} /* end Allocate */


// mem - NULL is a valid value, must be checked
jvmtiError
JvmtiEnv::Deallocate(unsigned char* mem) {
  return deallocate(mem);
} /* end Deallocate */

// Threads_lock NOT held
// data - NULL is a valid value, must be checked
jvmtiError
JvmtiEnv::SetThreadLocalStorage(jthread thread, const void* data) {
  jvmtiError err = JVMTI_ERROR_NONE;
  JavaThread* java_thread = NULL;
  JvmtiThreadState* state = NULL;
  JvmtiVTMTDisabler vtmt_disabler;
  oop thread_obj = NULL;

  if (thread == NULL) {
    java_thread = JavaThread::current();
    state = java_thread->jvmti_thread_state();
  } else {
    ThreadsListHandle tlh;
    err = get_threadOop_and_JavaThread(tlh.list(), thread, &java_thread, &thread_obj);
    if (err != JVMTI_ERROR_NONE) {
      return err;
    }
    state = java_lang_Thread::jvmti_thread_state(thread_obj);
  }
  if (state == NULL) {
    if (data == NULL) {
      // leaving state unset same as data set to NULL
      return JVMTI_ERROR_NONE;
    }
    // otherwise, create the state
    state = JvmtiThreadState::state_for(java_thread, thread_obj);
    if (state == NULL) {
      return JVMTI_ERROR_THREAD_NOT_ALIVE;
    }
  }
  state->env_thread_state(this)->set_agent_thread_local_storage_data((void*)data);
  return JVMTI_ERROR_NONE;
} /* end SetThreadLocalStorage */


// data_ptr - pre-checked for NULL
jvmtiError
JvmtiEnv::GetThreadLocalStorage(jthread thread, void** data_ptr) {
  JavaThread* current_thread = JavaThread::current();
  if (thread == NULL) {
    JvmtiThreadState* state = current_thread->jvmti_thread_state();
    *data_ptr = (state == NULL) ? NULL :
      state->env_thread_state(this)->get_agent_thread_local_storage_data();
  } else {
    // jvmti_GetThreadLocalStorage is "in native" and doesn't transition
    // the thread to _thread_in_vm. However, when the TLS for a thread
    // other than the current thread is required we need to transition
    // from native so as to resolve the jthread.

    MACOS_AARCH64_ONLY(ThreadWXEnable __wx(WXWrite, current_thread));
    ThreadInVMfromNative __tiv(current_thread);
    VM_ENTRY_BASE(jvmtiError, JvmtiEnv::GetThreadLocalStorage , current_thread)
    debug_only(VMNativeEntryWrapper __vew;)

    JavaThread* java_thread = NULL;
    oop thread_obj = NULL;
    ThreadsListHandle tlh(current_thread);
    JvmtiVTMTDisabler vtmt_disabler;

    jvmtiError err = get_threadOop_and_JavaThread(tlh.list(), thread, &java_thread, &thread_obj);
    if (err != JVMTI_ERROR_NONE) {
      return err;
    }

    JvmtiThreadState* state = JvmtiThreadState::state_for(java_thread, thread_obj);
    *data_ptr = (state == NULL) ? NULL :
      state->env_thread_state(this)->get_agent_thread_local_storage_data();
  }
  return JVMTI_ERROR_NONE;
} /* end GetThreadLocalStorage */

  //
  // Module functions
  //

// module_count_ptr - pre-checked for NULL
// modules_ptr - pre-checked for NULL
jvmtiError
JvmtiEnv::GetAllModules(jint* module_count_ptr, jobject** modules_ptr) {
    JvmtiModuleClosure jmc;

    return jmc.get_all_modules(this, module_count_ptr, modules_ptr);
} /* end GetAllModules */


// class_loader - NULL is a valid value, must be pre-checked
// package_name - pre-checked for NULL
// module_ptr - pre-checked for NULL
jvmtiError
JvmtiEnv::GetNamedModule(jobject class_loader, const char* package_name, jobject* module_ptr) {
  JavaThread* THREAD = JavaThread::current(); // For exception macros.
  ResourceMark rm(THREAD);

  Handle h_loader (THREAD, JNIHandles::resolve(class_loader));
  // Check that loader is a subclass of java.lang.ClassLoader.
  if (h_loader.not_null() && !java_lang_ClassLoader::is_subclass(h_loader->klass())) {
    return JVMTI_ERROR_ILLEGAL_ARGUMENT;
  }
  oop module = Modules::get_named_module(h_loader, package_name);
  *module_ptr = module != NULL ? JNIHandles::make_local(THREAD, module) : NULL;
  return JVMTI_ERROR_NONE;
} /* end GetNamedModule */


// module - pre-checked for NULL
// to_module - pre-checked for NULL
jvmtiError
JvmtiEnv::AddModuleReads(jobject module, jobject to_module) {
  JavaThread* THREAD = JavaThread::current(); // For exception macros.

  // check module
  Handle h_module(THREAD, JNIHandles::resolve(module));
  if (!java_lang_Module::is_instance(h_module())) {
    return JVMTI_ERROR_INVALID_MODULE;
  }
  // check to_module
  Handle h_to_module(THREAD, JNIHandles::resolve(to_module));
  if (!java_lang_Module::is_instance(h_to_module())) {
    return JVMTI_ERROR_INVALID_MODULE;
  }
  return JvmtiExport::add_module_reads(h_module, h_to_module, THREAD);
} /* end AddModuleReads */


// module - pre-checked for NULL
// pkg_name - pre-checked for NULL
// to_module - pre-checked for NULL
jvmtiError
JvmtiEnv::AddModuleExports(jobject module, const char* pkg_name, jobject to_module) {
  JavaThread* THREAD = JavaThread::current(); // For exception macros.
  Handle h_pkg = java_lang_String::create_from_str(pkg_name, THREAD);

  // check module
  Handle h_module(THREAD, JNIHandles::resolve(module));
  if (!java_lang_Module::is_instance(h_module())) {
    return JVMTI_ERROR_INVALID_MODULE;
  }
  // check to_module
  Handle h_to_module(THREAD, JNIHandles::resolve(to_module));
  if (!java_lang_Module::is_instance(h_to_module())) {
    return JVMTI_ERROR_INVALID_MODULE;
  }
  return JvmtiExport::add_module_exports(h_module, h_pkg, h_to_module, THREAD);
} /* end AddModuleExports */


// module - pre-checked for NULL
// pkg_name - pre-checked for NULL
// to_module - pre-checked for NULL
jvmtiError
JvmtiEnv::AddModuleOpens(jobject module, const char* pkg_name, jobject to_module) {
  JavaThread* THREAD = JavaThread::current(); // For exception macros.
  Handle h_pkg = java_lang_String::create_from_str(pkg_name, THREAD);

  // check module
  Handle h_module(THREAD, JNIHandles::resolve(module));
  if (!java_lang_Module::is_instance(h_module())) {
    return JVMTI_ERROR_INVALID_MODULE;
  }
  // check to_module
  Handle h_to_module(THREAD, JNIHandles::resolve(to_module));
  if (!java_lang_Module::is_instance(h_to_module())) {
    return JVMTI_ERROR_INVALID_MODULE;
  }
  return JvmtiExport::add_module_opens(h_module, h_pkg, h_to_module, THREAD);
} /* end AddModuleOpens */


// module - pre-checked for NULL
// service - pre-checked for NULL
jvmtiError
JvmtiEnv::AddModuleUses(jobject module, jclass service) {
  JavaThread* THREAD = JavaThread::current(); // For exception macros.

  // check module
  Handle h_module(THREAD, JNIHandles::resolve(module));
  if (!java_lang_Module::is_instance(h_module())) {
    return JVMTI_ERROR_INVALID_MODULE;
  }
  // check service
  Handle h_service(THREAD, JNIHandles::resolve_external_guard(service));
  if (!java_lang_Class::is_instance(h_service()) ||
      java_lang_Class::is_primitive(h_service())) {
    return JVMTI_ERROR_INVALID_CLASS;
  }
  return JvmtiExport::add_module_uses(h_module, h_service, THREAD);
} /* end AddModuleUses */


// module - pre-checked for NULL
// service - pre-checked for NULL
// impl_class - pre-checked for NULL
jvmtiError
JvmtiEnv::AddModuleProvides(jobject module, jclass service, jclass impl_class) {
  JavaThread* THREAD = JavaThread::current(); // For exception macros.

  // check module
  Handle h_module(THREAD, JNIHandles::resolve(module));
  if (!java_lang_Module::is_instance(h_module())) {
    return JVMTI_ERROR_INVALID_MODULE;
  }
  // check service
  Handle h_service(THREAD, JNIHandles::resolve_external_guard(service));
  if (!java_lang_Class::is_instance(h_service()) ||
      java_lang_Class::is_primitive(h_service())) {
    return JVMTI_ERROR_INVALID_CLASS;
  }
  // check impl_class
  Handle h_impl_class(THREAD, JNIHandles::resolve_external_guard(impl_class));
  if (!java_lang_Class::is_instance(h_impl_class()) ||
      java_lang_Class::is_primitive(h_impl_class())) {
    return JVMTI_ERROR_INVALID_CLASS;
  }
  return JvmtiExport::add_module_provides(h_module, h_service, h_impl_class, THREAD);
} /* end AddModuleProvides */

// module - pre-checked for NULL
// is_modifiable_class_ptr - pre-checked for NULL
jvmtiError
JvmtiEnv::IsModifiableModule(jobject module, jboolean* is_modifiable_module_ptr) {
  JavaThread* current = JavaThread::current();

  // check module
  Handle h_module(current, JNIHandles::resolve(module));
  if (!java_lang_Module::is_instance(h_module())) {
    return JVMTI_ERROR_INVALID_MODULE;
  }

  *is_modifiable_module_ptr = JNI_TRUE;
  return JVMTI_ERROR_NONE;
} /* end IsModifiableModule */


  //
  // Class functions
  //

// class_count_ptr - pre-checked for NULL
// classes_ptr - pre-checked for NULL
jvmtiError
JvmtiEnv::GetLoadedClasses(jint* class_count_ptr, jclass** classes_ptr) {
  return JvmtiGetLoadedClasses::getLoadedClasses(this, class_count_ptr, classes_ptr);
} /* end GetLoadedClasses */


// initiating_loader - NULL is a valid value, must be checked
// class_count_ptr - pre-checked for NULL
// classes_ptr - pre-checked for NULL
jvmtiError
JvmtiEnv::GetClassLoaderClasses(jobject initiating_loader, jint* class_count_ptr, jclass** classes_ptr) {
  return JvmtiGetLoadedClasses::getClassLoaderClasses(this, initiating_loader,
                                                  class_count_ptr, classes_ptr);
} /* end GetClassLoaderClasses */

// k_mirror - may be primitive, this must be checked
// is_modifiable_class_ptr - pre-checked for NULL
jvmtiError
JvmtiEnv::IsModifiableClass(oop k_mirror, jboolean* is_modifiable_class_ptr) {
  *is_modifiable_class_ptr = VM_RedefineClasses::is_modifiable_class(k_mirror)?
                                                       JNI_TRUE : JNI_FALSE;
  return JVMTI_ERROR_NONE;
} /* end IsModifiableClass */

// class_count - pre-checked to be greater than or equal to 0
// classes - pre-checked for NULL
jvmtiError
JvmtiEnv::RetransformClasses(jint class_count, const jclass* classes) {
//TODO: add locking

  int index;
  JavaThread* current_thread = JavaThread::current();
  ResourceMark rm(current_thread);

  jvmtiClassDefinition* class_definitions =
                            NEW_RESOURCE_ARRAY(jvmtiClassDefinition, class_count);
  NULL_CHECK(class_definitions, JVMTI_ERROR_OUT_OF_MEMORY);

  for (index = 0; index < class_count; index++) {
    HandleMark hm(current_thread);

    jclass jcls = classes[index];
    oop k_mirror = JNIHandles::resolve_external_guard(jcls);
    if (k_mirror == NULL) {
      return JVMTI_ERROR_INVALID_CLASS;
    }
    if (!k_mirror->is_a(vmClasses::Class_klass())) {
      return JVMTI_ERROR_INVALID_CLASS;
    }

    if (!VM_RedefineClasses::is_modifiable_class(k_mirror)) {
      return JVMTI_ERROR_UNMODIFIABLE_CLASS;
    }

    Klass* klass = java_lang_Class::as_Klass(k_mirror);

    jint status = klass->jvmti_class_status();
    if (status & (JVMTI_CLASS_STATUS_ERROR)) {
      return JVMTI_ERROR_INVALID_CLASS;
    }

    InstanceKlass* ik = InstanceKlass::cast(klass);
    if (ik->get_cached_class_file_bytes() == NULL) {
      // Not cached, we need to reconstitute the class file from the
      // VM representation. We don't attach the reconstituted class
      // bytes to the InstanceKlass here because they have not been
      // validated and we're not at a safepoint.
      JvmtiClassFileReconstituter reconstituter(ik);
      if (reconstituter.get_error() != JVMTI_ERROR_NONE) {
        return reconstituter.get_error();
      }

      class_definitions[index].class_byte_count = (jint)reconstituter.class_file_size();
      class_definitions[index].class_bytes      = (unsigned char*)
                                                       reconstituter.class_file_bytes();
    } else {
      // it is cached, get it from the cache
      class_definitions[index].class_byte_count = ik->get_cached_class_file_len();
      class_definitions[index].class_bytes      = ik->get_cached_class_file_bytes();
    }
    class_definitions[index].klass              = jcls;
  }
  EventRetransformClasses event;
  VM_RedefineClasses op(class_count, class_definitions, jvmti_class_load_kind_retransform);
  VMThread::execute(&op);
  jvmtiError error = op.check_error();
  if (error == JVMTI_ERROR_NONE) {
    event.set_classCount(class_count);
    event.set_redefinitionId(op.id());
    event.commit();
  }
  return error;
} /* end RetransformClasses */


// class_count - pre-checked to be greater than or equal to 0
// class_definitions - pre-checked for NULL
jvmtiError
JvmtiEnv::RedefineClasses(jint class_count, const jvmtiClassDefinition* class_definitions) {
//TODO: add locking
  EventRedefineClasses event;
  VM_RedefineClasses op(class_count, class_definitions, jvmti_class_load_kind_redefine);
  VMThread::execute(&op);
  jvmtiError error = op.check_error();
  if (error == JVMTI_ERROR_NONE) {
    event.set_classCount(class_count);
    event.set_redefinitionId(op.id());
    event.commit();
  }
  return error;
} /* end RedefineClasses */


  //
  // Object functions
  //

// size_ptr - pre-checked for NULL
jvmtiError
JvmtiEnv::GetObjectSize(jobject object, jlong* size_ptr) {
  oop mirror = JNIHandles::resolve_external_guard(object);
  NULL_CHECK(mirror, JVMTI_ERROR_INVALID_OBJECT);
  *size_ptr = (jlong)mirror->size() * wordSize;
  return JVMTI_ERROR_NONE;
} /* end GetObjectSize */

  //
  // Method functions
  //

// prefix - NULL is a valid value, must be checked
jvmtiError
JvmtiEnv::SetNativeMethodPrefix(const char* prefix) {
  return prefix == NULL?
              SetNativeMethodPrefixes(0, NULL) :
              SetNativeMethodPrefixes(1, (char**)&prefix);
} /* end SetNativeMethodPrefix */


// prefix_count - pre-checked to be greater than or equal to 0
// prefixes - pre-checked for NULL
jvmtiError
JvmtiEnv::SetNativeMethodPrefixes(jint prefix_count, char** prefixes) {
  // Have to grab JVMTI thread state lock to be sure that some thread
  // isn't accessing the prefixes at the same time we are setting them.
  // No locks during VM bring-up.
  if (Threads::number_of_threads() == 0) {
    return set_native_method_prefixes(prefix_count, prefixes);
  } else {
    MutexLocker mu(JvmtiThreadState_lock);
    return set_native_method_prefixes(prefix_count, prefixes);
  }
} /* end SetNativeMethodPrefixes */

  //
  // Event Management functions
  //

// callbacks - NULL is a valid value, must be checked
// size_of_callbacks - pre-checked to be greater than or equal to 0
jvmtiError
JvmtiEnv::SetEventCallbacks(const jvmtiEventCallbacks* callbacks, jint size_of_callbacks) {
  JvmtiEventController::set_event_callbacks(this, callbacks, size_of_callbacks);
  return JVMTI_ERROR_NONE;
} /* end SetEventCallbacks */


// event_thread - NULL is a valid value, must be checked
jvmtiError
JvmtiEnv::SetEventNotificationMode(jvmtiEventMode mode, jvmtiEvent event_type, jthread event_thread,   ...) {
  bool enabled = (mode == JVMTI_ENABLE);

  // event_type must be valid
  if (!JvmtiEventController::is_valid_event_type(event_type)) {
    return JVMTI_ERROR_INVALID_EVENT_TYPE;
  }

  // assure that needed capabilities are present
  if (enabled && !JvmtiUtil::has_event_capability(event_type, get_capabilities())) {
    return JVMTI_ERROR_MUST_POSSESS_CAPABILITY;
  }

  if (event_type == JVMTI_EVENT_CLASS_FILE_LOAD_HOOK && enabled) {
    record_class_file_load_hook_enabled();
  }

  if (event_thread == NULL) {
    // Can be called at Agent_OnLoad() time with event_thread == NULL
    // when Thread::current() does not work yet so we cannot create a
    // ThreadsListHandle that is common to both thread-specific and
    // global code paths.

    JvmtiEventController::set_user_enabled(this, (JavaThread*) NULL, (oop) NULL, event_type, enabled);
  } else {
    // We have a specified event_thread.
    JavaThread* java_thread = NULL;
    ThreadsListHandle tlh;
    oop thread_obj = NULL;
    JvmtiVTMTDisabler vtmt_disabler;

    jvmtiError err = get_threadOop_and_JavaThread(tlh.list(), event_thread, &java_thread, &thread_obj);
    if (err != JVMTI_ERROR_NONE) {
      return err;
    }

    // global events cannot be controlled at thread level.
    if (JvmtiEventController::is_global_event(event_type)) {
      return JVMTI_ERROR_ILLEGAL_ARGUMENT;
    }

    JvmtiEventController::set_user_enabled(this, java_thread, thread_obj, event_type, enabled);
  }

  return JVMTI_ERROR_NONE;
} /* end SetEventNotificationMode */

  //
  // Capability functions
  //

// capabilities_ptr - pre-checked for NULL
jvmtiError
JvmtiEnv::GetPotentialCapabilities(jvmtiCapabilities* capabilities_ptr) {
  JvmtiManageCapabilities::get_potential_capabilities(get_capabilities(),
                                                      get_prohibited_capabilities(),
                                                      capabilities_ptr);
  return JVMTI_ERROR_NONE;
} /* end GetPotentialCapabilities */


// capabilities_ptr - pre-checked for NULL
jvmtiError
JvmtiEnv::AddCapabilities(const jvmtiCapabilities* capabilities_ptr) {
  return JvmtiManageCapabilities::add_capabilities(get_capabilities(),
                                                   get_prohibited_capabilities(),
                                                   capabilities_ptr,
                                                   get_capabilities());
} /* end AddCapabilities */


// capabilities_ptr - pre-checked for NULL
jvmtiError
JvmtiEnv::RelinquishCapabilities(const jvmtiCapabilities* capabilities_ptr) {
  JvmtiManageCapabilities::relinquish_capabilities(get_capabilities(), capabilities_ptr, get_capabilities());
  return JVMTI_ERROR_NONE;
} /* end RelinquishCapabilities */


// capabilities_ptr - pre-checked for NULL
jvmtiError
JvmtiEnv::GetCapabilities(jvmtiCapabilities* capabilities_ptr) {
  JvmtiManageCapabilities::copy_capabilities(get_capabilities(), capabilities_ptr);
  return JVMTI_ERROR_NONE;
} /* end GetCapabilities */

  //
  // Class Loader Search functions
  //

// segment - pre-checked for NULL
jvmtiError
JvmtiEnv::AddToBootstrapClassLoaderSearch(const char* segment) {
  jvmtiPhase phase = get_phase();
  if (phase == JVMTI_PHASE_ONLOAD) {
    Arguments::append_sysclasspath(segment);
    return JVMTI_ERROR_NONE;
  } else if (use_version_1_0_semantics()) {
    // This JvmtiEnv requested version 1.0 semantics and this function
    // is only allowed in the ONLOAD phase in version 1.0 so we need to
    // return an error here.
    return JVMTI_ERROR_WRONG_PHASE;
  } else if (phase == JVMTI_PHASE_LIVE) {
    // The phase is checked by the wrapper that called this function,
    // but this thread could be racing with the thread that is
    // terminating the VM so we check one more time.

    // create the zip entry
    ClassPathZipEntry* zip_entry = ClassLoader::create_class_path_zip_entry(segment, true);
    if (zip_entry == NULL) {
      return JVMTI_ERROR_ILLEGAL_ARGUMENT;
    }

    // add the jar file to the bootclasspath
    log_info(class, load)("opened: %s", zip_entry->name());
#if INCLUDE_CDS
    ClassLoaderExt::append_boot_classpath(zip_entry);
#else
    ClassLoader::add_to_boot_append_entries(zip_entry);
#endif
    return JVMTI_ERROR_NONE;
  } else {
    return JVMTI_ERROR_WRONG_PHASE;
  }

} /* end AddToBootstrapClassLoaderSearch */


// segment - pre-checked for NULL
jvmtiError
JvmtiEnv::AddToSystemClassLoaderSearch(const char* segment) {
  jvmtiPhase phase = get_phase();

  if (phase == JVMTI_PHASE_ONLOAD) {
    for (SystemProperty* p = Arguments::system_properties(); p != NULL; p = p->next()) {
      if (strcmp("java.class.path", p->key()) == 0) {
        p->append_value(segment);
        break;
      }
    }
    return JVMTI_ERROR_NONE;
  } else if (phase == JVMTI_PHASE_LIVE) {
    // The phase is checked by the wrapper that called this function,
    // but this thread could be racing with the thread that is
    // terminating the VM so we check one more time.
    JavaThread* THREAD = JavaThread::current(); // For exception macros.
    HandleMark hm(THREAD);

    // create the zip entry (which will open the zip file and hence
    // check that the segment is indeed a zip file).
    ClassPathZipEntry* zip_entry = ClassLoader::create_class_path_zip_entry(segment, false);
    if (zip_entry == NULL) {
      return JVMTI_ERROR_ILLEGAL_ARGUMENT;
    }
    delete zip_entry;   // no longer needed

    // lock the loader
    Handle loader = Handle(THREAD, SystemDictionary::java_system_loader());
    ObjectLocker ol(loader, THREAD);

    // need the path as java.lang.String
    Handle path = java_lang_String::create_from_platform_dependent_str(segment, THREAD);
    if (HAS_PENDING_EXCEPTION) {
      CLEAR_PENDING_EXCEPTION;
      return JVMTI_ERROR_INTERNAL;
    }

    // Invoke the appendToClassPathForInstrumentation method - if the method
    // is not found it means the loader doesn't support adding to the class path
    // in the live phase.
    {
      JavaValue res(T_VOID);
      JavaCalls::call_special(&res,
                              loader,
                              loader->klass(),
                              vmSymbols::appendToClassPathForInstrumentation_name(),
                              vmSymbols::appendToClassPathForInstrumentation_signature(),
                              path,
                              THREAD);
      if (HAS_PENDING_EXCEPTION) {
        Symbol* ex_name = PENDING_EXCEPTION->klass()->name();
        CLEAR_PENDING_EXCEPTION;

        if (ex_name == vmSymbols::java_lang_NoSuchMethodError()) {
          return JVMTI_ERROR_CLASS_LOADER_UNSUPPORTED;
        } else {
          return JVMTI_ERROR_INTERNAL;
        }
      }
    }

    return JVMTI_ERROR_NONE;
  } else {
    return JVMTI_ERROR_WRONG_PHASE;
  }
} /* end AddToSystemClassLoaderSearch */

  //
  // General functions
  //

// phase_ptr - pre-checked for NULL
jvmtiError
JvmtiEnv::GetPhase(jvmtiPhase* phase_ptr) {
  *phase_ptr = phase();
  return JVMTI_ERROR_NONE;
} /* end GetPhase */


jvmtiError
JvmtiEnv::DisposeEnvironment() {
  dispose();
  return JVMTI_ERROR_NONE;
} /* end DisposeEnvironment */


// data - NULL is a valid value, must be checked
jvmtiError
JvmtiEnv::SetEnvironmentLocalStorage(const void* data) {
  set_env_local_storage(data);
  return JVMTI_ERROR_NONE;
} /* end SetEnvironmentLocalStorage */


// data_ptr - pre-checked for NULL
jvmtiError
JvmtiEnv::GetEnvironmentLocalStorage(void** data_ptr) {
  *data_ptr = (void*)get_env_local_storage();
  return JVMTI_ERROR_NONE;
} /* end GetEnvironmentLocalStorage */

// version_ptr - pre-checked for NULL
jvmtiError
JvmtiEnv::GetVersionNumber(jint* version_ptr) {
  *version_ptr = JVMTI_VERSION;
  return JVMTI_ERROR_NONE;
} /* end GetVersionNumber */


// name_ptr - pre-checked for NULL
jvmtiError
JvmtiEnv::GetErrorName(jvmtiError error, char** name_ptr) {
  if (error < JVMTI_ERROR_NONE || error > JVMTI_ERROR_MAX) {
    return JVMTI_ERROR_ILLEGAL_ARGUMENT;
  }
  const char *name = JvmtiUtil::error_name(error);
  if (name == NULL) {
    return JVMTI_ERROR_ILLEGAL_ARGUMENT;
  }
  size_t len = strlen(name) + 1;
  jvmtiError err = allocate(len, (unsigned char**)name_ptr);
  if (err == JVMTI_ERROR_NONE) {
    memcpy(*name_ptr, name, len);
  }
  return err;
} /* end GetErrorName */


jvmtiError
JvmtiEnv::SetVerboseFlag(jvmtiVerboseFlag flag, jboolean value) {
  LogLevelType level = value == 0 ? LogLevel::Off : LogLevel::Info;
  switch (flag) {
  case JVMTI_VERBOSE_OTHER:
    // ignore
    break;
  case JVMTI_VERBOSE_CLASS:
    LogConfiguration::configure_stdout(level, false, LOG_TAGS(class, unload));
    LogConfiguration::configure_stdout(level, false, LOG_TAGS(class, load));
    break;
  case JVMTI_VERBOSE_GC:
    LogConfiguration::configure_stdout(level, true, LOG_TAGS(gc));
    break;
  case JVMTI_VERBOSE_JNI:
    level = value == 0 ? LogLevel::Off : LogLevel::Debug;
    LogConfiguration::configure_stdout(level, true, LOG_TAGS(jni, resolve));
    break;
  default:
    return JVMTI_ERROR_ILLEGAL_ARGUMENT;
  };
  return JVMTI_ERROR_NONE;
} /* end SetVerboseFlag */


// format_ptr - pre-checked for NULL
jvmtiError
JvmtiEnv::GetJLocationFormat(jvmtiJlocationFormat* format_ptr) {
  *format_ptr = JVMTI_JLOCATION_JVMBCI;
  return JVMTI_ERROR_NONE;
} /* end GetJLocationFormat */

  //
  // Functions supporting virtual threads
  //

#if 0
// java_thread - pre-checked
// vthread_ptr - pre-checked for NULL
jvmtiError
JvmtiEnv::GetVirtualThread(JavaThread* java_thread, jthread* vthread_ptr) {
  JavaThread* current_thread = JavaThread::current();
  ResourceMark rm(current_thread);
  oop vthread_oop = NULL;

  JvmtiThreadState *state = JvmtiThreadState::state_for(java_thread);
  if (state == NULL) {
    return JVMTI_ERROR_THREAD_NOT_ALIVE;
  }
  vthread_oop = java_thread->mounted_vthread();
  if (!java_lang_VirtualThread::is_instance(vthread_oop)) { // not a virtual thread
    vthread_oop = NULL;
  }
  *vthread_ptr = (jthread)JNIHandles::make_local(current_thread, vthread_oop);
  return JVMTI_ERROR_NONE;
} /* end GetVirtualThread */

// thread_ptr - pre-checked for NULL
jvmtiError
JvmtiEnv::GetCarrierThread(jthread vthread, jthread* thread_ptr) {
  JavaThread* current_thread = JavaThread::current();
  HandleMark hm(current_thread);
  oop vthread_obj = JNIHandles::resolve_external_guard(vthread);

  if (!java_lang_VirtualThread::is_instance(vthread_obj)) {
    return JVMTI_ERROR_INVALID_THREAD;
  }
  VThreadGetThreadClosure op(Handle(current_thread, vthread_obj), thread_ptr);
  Handshake::execute(&op, current_thread);
  return op.result();
} /* end GetCarrierThread */
#endif // if 0

  //
  // Thread functions
  //

// thread_state_ptr - pre-checked for NULL
jvmtiError
JvmtiEnv::GetThreadState(jthread thread, jint* thread_state_ptr) {
  JavaThread* current_thread = JavaThread::current();
  JavaThread* java_thread = NULL;
  oop thread_oop = NULL;
  JvmtiVTMTDisabler vtmt_disabler;
  ThreadsListHandle tlh(current_thread);

  if (thread == NULL) {
    java_thread = current_thread;
    thread_oop = get_vthread_or_thread_oop(java_thread);

    if (thread_oop == NULL || !thread_oop->is_a(vmClasses::Thread_klass())) {
      return JVMTI_ERROR_INVALID_THREAD;
    }
  } else {
    jvmtiError err = JvmtiExport::cv_external_thread_to_JavaThread(tlh.list(), thread, &java_thread, &thread_oop);
    if (err != JVMTI_ERROR_NONE) {
      // We got an error code so we don't have a JavaThread *, but
      // only return an error from here if we didn't get a valid
      // thread_oop.
      // In a vthread case the cv_external_thread_to_JavaThread is expected to correctly set
      // the thread_oop and return JVMTI_ERROR_INVALID_THREAD which we ignore here.
      if (thread_oop == NULL) {
        return err;
      }
      // We have a valid thread_oop so we can return some thread state.
    }
  }

  // Support for virtual thread
  if (java_lang_VirtualThread::is_instance(thread_oop)) {
    *thread_state_ptr = JvmtiEnvBase::get_vthread_state(thread_oop);
  } else {
    *thread_state_ptr = JvmtiEnvBase::get_thread_state(thread_oop, java_thread);
  }
  // java_thread can be suspended only if its virtual or carrier thread object is suspended.
  assert(java_thread == NULL || !java_thread->is_suspended() ||
         (*thread_state_ptr | JVMTI_THREAD_STATE_SUSPENDED) != 0, "sanity check");
  return JVMTI_ERROR_NONE;
} /* end GetThreadState */


// thread_ptr - pre-checked for NULL
jvmtiError
JvmtiEnv::GetCurrentThread(jthread* thread_ptr) {
  JavaThread* cur_thread = JavaThread::current();
  oop thread_oop = get_vthread_or_thread_oop(cur_thread);

  *thread_ptr = (jthread)JNIHandles::make_local(cur_thread, thread_oop);
  return JVMTI_ERROR_NONE;
} /* end GetCurrentThread */


// threads_count_ptr - pre-checked for NULL
// threads_ptr - pre-checked for NULL
jvmtiError
JvmtiEnv::GetAllThreads(jint* threads_count_ptr, jthread** threads_ptr) {
  int nthreads        = 0;
  Handle *thread_objs = NULL;
  Thread* current_thread = Thread::current();
  ResourceMark rm(current_thread);
  HandleMark hm(current_thread);

  // enumerate threads (including agent threads)
  ThreadsListEnumerator tle(current_thread, true);
  nthreads = tle.num_threads();
  *threads_count_ptr = nthreads;

  if (nthreads == 0) {
    *threads_ptr = NULL;
    return JVMTI_ERROR_NONE;
  }

  thread_objs = NEW_RESOURCE_ARRAY(Handle, nthreads);
  NULL_CHECK(thread_objs, JVMTI_ERROR_OUT_OF_MEMORY);

  for (int i = 0; i < nthreads; i++) {
    thread_objs[i] = Handle(tle.get_threadObj(i));
  }

  jthread *jthreads  = new_jthreadArray(nthreads, thread_objs);
  NULL_CHECK(jthreads, JVMTI_ERROR_OUT_OF_MEMORY);

  *threads_ptr = jthreads;
  return JVMTI_ERROR_NONE;
} /* end GetAllThreads */


jvmtiError
JvmtiEnv::SuspendThread(jthread thread) {
  JavaThread* java_thread = NULL;
  oop thread_oop = NULL;
  JvmtiVTMTDisabler vtmt_disabler;
  ThreadsListHandle tlh;

  jvmtiError err = get_threadOop_and_JavaThread(tlh.list(), thread, &java_thread, &thread_oop);
  if (err != JVMTI_ERROR_NONE) {
    return err;
  }
  if (java_thread != NULL && java_thread == JavaThread::current()) {
    // current thread will be suspended in the ~JvmtiVTMTDisabler
    vtmt_disabler.set_self_suspend();
  }
  err = suspend_thread(thread_oop,
                       java_thread,
                       true,  // single suspend
                       NULL); // no need for extra safepoint
  return err;
} /* end SuspendThread */


// request_count - pre-checked to be greater than or equal to 0
// request_list - pre-checked for NULL
// results - pre-checked for NULL
jvmtiError
JvmtiEnv::SuspendThreadList(jint request_count, const jthread* request_list, jvmtiError* results) {
  oop thread_oop = NULL;
  JavaThread *java_thread = NULL;
  JavaThread* current = JavaThread::current();

  {
    JvmtiVTMTDisabler vtmt_disabler;
    ThreadsListHandle tlh(current);

    for (int i = 0; i < request_count; i++) {
      jthread thread = request_list[i];
      jvmtiError err = JvmtiExport::cv_external_thread_to_JavaThread(tlh.list(), thread, &java_thread, &thread_oop);
      if (err != JVMTI_ERROR_NONE) {
        if (thread_oop == NULL || err != JVMTI_ERROR_INVALID_THREAD) {
          results[i] = err;
          continue;
        }
      }
      if (java_thread == current) {
        // current thread will be suspended in the ~JvmtiVTMTDisabler
        vtmt_disabler.set_self_suspend();
      }
      results[i] = suspend_thread(thread_oop,
                                  java_thread,
                                  true, // single suspend
                                  NULL);
    }
  }
  // per-thread suspend results returned via results parameter
  return JVMTI_ERROR_NONE;
} /* end SuspendThreadList */


jvmtiError
JvmtiEnv::SuspendAllVirtualThreads(jint except_count, const jthread* except_list) {
  jvmtiError err = JvmtiEnvBase::check_thread_list(except_count, except_list);
  if (err != JVMTI_ERROR_NONE) {
    return err;
  }
  if (!JvmtiExport::can_support_virtual_threads()) {
    return JVMTI_ERROR_MUST_POSSESS_CAPABILITY;
  }
  {
    ResourceMark rm;
    JvmtiVTMTDisabler vtmt_disabler;
    GrowableArray<jthread>* elist = new GrowableArray<jthread>(except_count);

    // Collect threads from except_list which resumed status must be restored.
    for (int idx = 0; idx < except_count; idx++) {
      jthread thread = except_list[idx];
      oop thread_oop = JNIHandles::resolve_external_guard(thread);
      if (!JvmtiVTSuspender::is_vthread_suspended(thread_oop)) {
          // is resumed, so its resumed status must be restored
          elist->append(except_list[idx]);
      }
    }
    JvmtiVTSuspender::register_all_vthreads_suspend();

    for (JavaThreadIteratorWithHandle jtiwh; JavaThread *java_thread = jtiwh.next(); ) {
      oop jt_oop = java_thread->threadObj();
      if (jt_oop == NULL || java_thread->is_exiting() ||
          !java_lang_Thread::is_alive(jt_oop) ||
          java_thread->is_jvmti_agent_thread() ||
          java_thread->is_hidden_from_external_view() ||
          is_in_thread_list(except_count, except_list, jt_oop)) {
        continue;
      }
      oop thread_oop = java_thread->mounted_vthread();
      // suspend non-suspended vthreads only
      if (java_lang_VirtualThread::is_instance(thread_oop) &&
          !JvmtiVTSuspender::is_vthread_suspended(thread_oop)) {
        suspend_thread(thread_oop,
                       java_thread,
                       false, // suspend all
                       NULL);
      }
    }

    // Restore resumed state for threads from except list that were resumed before.
    for (int idx = 0; idx < elist->length(); idx++) {
      jthread thread = elist->at(idx);
      oop thread_oop = JNIHandles::resolve_external_guard(thread);
      if (JvmtiVTSuspender::is_vthread_suspended(thread_oop)) {
        JvmtiVTSuspender::register_vthread_resume(thread_oop);
      }
    }
  }
  return JVMTI_ERROR_NONE;
} /* end SuspendAllVirtualThreads */


jvmtiError
JvmtiEnv::ResumeThread(jthread thread) {
  JavaThread* java_thread = NULL;
  oop thread_oop = NULL;
  JvmtiVTMTDisabler vtmt_disabler;
  ThreadsListHandle tlh;

  jvmtiError err = get_threadOop_and_JavaThread(tlh.list(), thread, &java_thread, &thread_oop);
  if (err != JVMTI_ERROR_NONE) {
    return err;
  }
  err = resume_thread(thread_oop, java_thread, true); // single suspend
  return err;
} /* end ResumeThread */


// request_count - pre-checked to be greater than or equal to 0
// request_list - pre-checked for NULL
// results - pre-checked for NULL
jvmtiError
JvmtiEnv::ResumeThreadList(jint request_count, const jthread* request_list, jvmtiError* results) {
  oop thread_oop = NULL;
  JavaThread* java_thread = NULL;
  JvmtiVTMTDisabler vtmt_disabler;
  ThreadsListHandle tlh;

  for (int i = 0; i < request_count; i++) {
    jthread thread = request_list[i];
    jvmtiError err = JvmtiExport::cv_external_thread_to_JavaThread(tlh.list(), thread, &java_thread, &thread_oop);
    if (err != JVMTI_ERROR_NONE) {
      if (thread_oop == NULL || err != JVMTI_ERROR_INVALID_THREAD) {
        results[i] = err;
        continue;
      }
    }
    results[i] = resume_thread(thread_oop, java_thread, true); // single suspend
  }
  // per-thread resume results returned via results parameter
  return JVMTI_ERROR_NONE;
} /* end ResumeThreadList */


jvmtiError
JvmtiEnv::ResumeAllVirtualThreads(jint except_count, const jthread* except_list) {
  jvmtiError err = JvmtiEnvBase::check_thread_list(except_count, except_list);
  if (err != JVMTI_ERROR_NONE) {
    return err;
  }
  if (!JvmtiExport::can_support_virtual_threads()) {
    return JVMTI_ERROR_MUST_POSSESS_CAPABILITY;
  }
  ResourceMark rm;
  JvmtiVTMTDisabler vtmt_disabler;
  GrowableArray<jthread>* elist = new GrowableArray<jthread>(except_count);

  // Collect threads from except_list which suspended status must be restored.
  for (int idx = 0; idx < except_count; idx++) {
    jthread thread = except_list[idx];
    oop thread_oop = JNIHandles::resolve_external_guard(thread);
    if (JvmtiVTSuspender::is_vthread_suspended(thread_oop)) {
      // is suspended, so its suspended status must be restored
      elist->append(except_list[idx]);
    }
  }

  for (JavaThreadIteratorWithHandle jtiwh; JavaThread *java_thread = jtiwh.next(); ) {
    oop jt_oop = java_thread->threadObj();
    if (jt_oop == NULL || java_thread->is_exiting() ||
        !java_lang_Thread::is_alive(jt_oop) ||
        java_thread->is_jvmti_agent_thread() ||
        java_thread->is_hidden_from_external_view() ||
        is_in_thread_list(except_count, except_list, jt_oop)) {
      continue;
    }
    oop thread_oop = java_thread->mounted_vthread();
    // resume suspended vthreads only
    if (java_lang_VirtualThread::is_instance(thread_oop) &&
        JvmtiVTSuspender::is_vthread_suspended(thread_oop)) {
      resume_thread(thread_oop, java_thread, false); // suspend all
    }
  }
  JvmtiVTSuspender::register_all_vthreads_resume();

  // Restore suspended state for threads from except list that were suspended before.
  for (int idx = 0; idx < elist->length(); idx++) {
    jthread thread = elist->at(idx);
    oop thread_oop = JNIHandles::resolve_external_guard(thread);
    if (!JvmtiVTSuspender::is_vthread_suspended(thread_oop)) {
      JvmtiVTSuspender::register_vthread_suspend(thread_oop);
    }
  }
  return JVMTI_ERROR_NONE;
} /* end ResumeAllVirtualThreads */


// java_thread - protected by ThreadsListHandle and pre-checked
jvmtiError
JvmtiEnv::StopThread(JavaThread* java_thread, jobject exception) {
  oop e = JNIHandles::resolve_external_guard(exception);
  NULL_CHECK(e, JVMTI_ERROR_NULL_POINTER);

  JavaThread::send_async_exception(java_thread->threadObj(), e);

  return JVMTI_ERROR_NONE;

} /* end StopThread */


jvmtiError
JvmtiEnv::InterruptThread(jthread thread) {
  JavaThread* current_thread  = JavaThread::current();
  JavaThread* java_thread = NULL;
  oop thread_obj = NULL;
  HandleMark hm(current_thread);

  JvmtiVTMTDisabler vtmt_disabler;
  ThreadsListHandle tlh(current_thread);

  jvmtiError err = get_threadOop_and_JavaThread(tlh.list(), thread, &java_thread, &thread_obj);
  if (err != JVMTI_ERROR_NONE) {
    return err;
  }

  // Support for virtual threads
  if (java_lang_VirtualThread::is_instance(thread_obj)) {
#if 0
    return JVMTI_ERROR_INVALID_THREAD;
#else
    Handle obj(current_thread, thread_obj);
    JavaValue result(T_VOID);
    JavaCalls::call_virtual(&result,
                            obj,
                            vmClasses::Thread_klass(),
                            vmSymbols::interrupt_method_name(),
                            vmSymbols::void_method_signature(),
                            current_thread);

    return JVMTI_ERROR_NONE;
#endif
  }

  // Really this should be a Java call to Thread.interrupt to ensure the same
  // semantics, however historically this has not been done for some reason.
  // So we continue with that (which means we don't interact with any Java-level
  // Interruptible object) but we must set the Java-level interrupted state.
  java_lang_Thread::set_interrupted(thread_obj, true);
  java_thread->interrupt();

  return JVMTI_ERROR_NONE;
} /* end InterruptThread */


// info_ptr - pre-checked for NULL
jvmtiError
JvmtiEnv::GetThreadInfo(jthread thread, jvmtiThreadInfo* info_ptr) {
  JavaThread* current_thread = JavaThread::current();
  ResourceMark rm(current_thread);
  HandleMark hm(current_thread);
  JavaThread* java_thread = NULL;
  oop thread_oop = NULL;

  ThreadsListHandle tlh(current_thread);

  // if thread is NULL the current thread is used
  if (thread == NULL) {
    java_thread = JavaThread::current();
    thread_oop = get_vthread_or_thread_oop(java_thread);
    if (thread_oop == NULL || !thread_oop->is_a(vmClasses::Thread_klass())) {
      return JVMTI_ERROR_INVALID_THREAD;
    }
  } else {
    jvmtiError err = JvmtiExport::cv_external_thread_to_JavaThread(tlh.list(), thread, &java_thread, &thread_oop);
    if (err != JVMTI_ERROR_NONE) {
      // We got an error code so we don't have a JavaThread *, but
      // only return an error from here if we didn't get a valid
      // thread_oop.
      // In the virtual thread case the cv_external_thread_to_JavaThread is expected to correctly set
      // the thread_oop and return JVMTI_ERROR_INVALID_THREAD which we ignore here.
      if (thread_oop == NULL) {
        return err;
      }
    }
  }
  // We have a valid thread_oop so we can return some thread info.

  Handle thread_obj(current_thread, thread_oop);
  Handle name;
  ThreadPriority priority;
  Handle     thread_group;
  Handle context_class_loader;
  bool          is_daemon;

  name = Handle(current_thread, java_lang_Thread::name(thread_obj()));

  // Support for virtual threads
  if (java_lang_VirtualThread::is_instance(thread_obj())) {
    priority = (ThreadPriority)JVMTI_THREAD_NORM_PRIORITY;
    is_daemon = true;
    if (java_lang_VirtualThread::state(thread_obj()) == java_lang_VirtualThread::TERMINATED) {
      thread_group = Handle(current_thread, NULL);
    } else {
      thread_group = Handle(current_thread, java_lang_Thread_VirtualThreads::get_THREAD_GROUP());
    }
  } else {
    priority = java_lang_Thread::priority(thread_obj());
    is_daemon = java_lang_Thread::is_daemon(thread_obj());
    if (java_lang_Thread::get_thread_status(thread_obj()) == JavaThreadStatus::TERMINATED) {
      thread_group = Handle(current_thread, NULL);
    } else {
      thread_group = Handle(current_thread, java_lang_Thread::threadGroup(thread_obj()));
    }
  }

  oop loader = java_lang_Thread::context_class_loader(thread_obj());
  if (loader == java_lang_Thread_ClassLoaders::get_NOT_SUPPORTED())
    loader = NULL;
  context_class_loader = Handle(current_thread, loader);

  { const char *n;

    if (name() != NULL) {
      n = java_lang_String::as_utf8_string(name());
    } else {
      int utf8_length = 0;
      n = UNICODE::as_utf8((jchar*) NULL, utf8_length);
    }

    info_ptr->name = (char *) jvmtiMalloc(strlen(n)+1);
    if (info_ptr->name == NULL)
      return JVMTI_ERROR_OUT_OF_MEMORY;

    strcpy(info_ptr->name, n);
  }
  info_ptr->is_daemon = is_daemon;
  info_ptr->priority  = priority;

  info_ptr->context_class_loader = (context_class_loader.is_null()) ? NULL :
                                    jni_reference(context_class_loader);
  info_ptr->thread_group = jni_reference(thread_group);

  return JVMTI_ERROR_NONE;
} /* end GetThreadInfo */


// Threads_lock NOT held
// owned_monitor_count_ptr - pre-checked for NULL
// owned_monitors_ptr - pre-checked for NULL
jvmtiError
JvmtiEnv::GetOwnedMonitorInfo(jthread thread, jint* owned_monitor_count_ptr, jobject** owned_monitors_ptr) {
  jvmtiError err = JVMTI_ERROR_NONE;
  JavaThread* calling_thread = JavaThread::current();
  JavaThread* java_thread = NULL;
  HandleMark hm(calling_thread);
  oop thread_oop = NULL;

  // growable array of jvmti monitors info on the C-heap
  GrowableArray<jvmtiMonitorStackDepthInfo*> *owned_monitors_list =
      new (ResourceObj::C_HEAP, mtServiceability) GrowableArray<jvmtiMonitorStackDepthInfo*>(1, mtServiceability);


  JvmtiVTMTDisabler vtmt_disabler;
  ThreadsListHandle tlh(calling_thread);

  err = get_threadOop_and_JavaThread(tlh.list(), thread, &java_thread, &thread_oop);
  if (err != JVMTI_ERROR_NONE) {
    return err;
  }

  // Support for virtual threads
  if (java_lang_VirtualThread::is_instance(thread_oop)) {
    // there is no monitor info to collect if target virtual thread is unmounted
    if (java_thread != NULL) {
      VThreadGetOwnedMonitorInfoClosure op(this,
                                           Handle(calling_thread, thread_oop),
                                           owned_monitors_list);
      Handshake::execute(&op, java_thread);
      err = op.result();
    }
  } else {
    EscapeBarrier eb(true, calling_thread, java_thread);
    if (!eb.deoptimize_objects(MaxJavaStackTraceDepth)) {
      return JVMTI_ERROR_OUT_OF_MEMORY;
    }

    if (JvmtiEnvBase::cthread_with_continuation(java_thread)) {
      // Carrier thread with a mounted continuation case.
      // No contended monitor can be owned by carrier thread in this case.
    } else if (java_thread == calling_thread) {
      // It is only safe to make a direct call on the current thread.
      // All other usage needs to use a direct handshake for safety.
      err = get_owned_monitors(calling_thread, java_thread, owned_monitors_list);
    } else {
      // get owned monitors info with handshake
      GetOwnedMonitorInfoClosure op(calling_thread, this, owned_monitors_list);
      Handshake::execute(&op, java_thread);
      err = op.result();
    }
  }

  jint owned_monitor_count = owned_monitors_list->length();
  if (err == JVMTI_ERROR_NONE) {
    if ((err = allocate(owned_monitor_count * sizeof(jobject *),
                      (unsigned char**)owned_monitors_ptr)) == JVMTI_ERROR_NONE) {
      // copy into the returned array
      for (int i = 0; i < owned_monitor_count; i++) {
        (*owned_monitors_ptr)[i] =
          ((jvmtiMonitorStackDepthInfo*)owned_monitors_list->at(i))->monitor;
      }
      *owned_monitor_count_ptr = owned_monitor_count;
    }
  }
  // clean up.
  for (int i = 0; i < owned_monitor_count; i++) {
    deallocate((unsigned char*)owned_monitors_list->at(i));
  }
  delete owned_monitors_list;

  return err;
} /* end GetOwnedMonitorInfo */


// Threads_lock NOT held
// monitor_info_count_ptr - pre-checked for NULL
// monitor_info_ptr - pre-checked for NULL
jvmtiError
JvmtiEnv::GetOwnedMonitorStackDepthInfo(jthread thread, jint* monitor_info_count_ptr, jvmtiMonitorStackDepthInfo** monitor_info_ptr) {
  jvmtiError err = JVMTI_ERROR_NONE;
  JavaThread* calling_thread = JavaThread::current();
  JavaThread* java_thread = NULL;
  HandleMark hm(calling_thread);
  oop thread_oop = NULL;

  // growable array of jvmti monitors info on the C-heap
  GrowableArray<jvmtiMonitorStackDepthInfo*> *owned_monitors_list =
         new (ResourceObj::C_HEAP, mtServiceability) GrowableArray<jvmtiMonitorStackDepthInfo*>(1, mtServiceability);

  JvmtiVTMTDisabler vtmt_disabler;
  ThreadsListHandle tlh(calling_thread);

  err = get_threadOop_and_JavaThread(tlh.list(), thread, &java_thread, &thread_oop);
  if (err != JVMTI_ERROR_NONE) {
    return err;
  }

  // Support for virtual threads
  if (java_lang_VirtualThread::is_instance(thread_oop)) {
    // there is no monitor info to collect if target virtual thread is unmounted
    if (java_thread != NULL) {
      VThreadGetOwnedMonitorInfoClosure op(this,
                                           Handle(calling_thread, thread_oop),
                                           owned_monitors_list);
      Handshake::execute(&op, java_thread);
      err = op.result();
    }
  } else {
    EscapeBarrier eb(true, calling_thread, java_thread);
    if (!eb.deoptimize_objects(MaxJavaStackTraceDepth)) {
      return JVMTI_ERROR_OUT_OF_MEMORY;
    }

    if (JvmtiEnvBase::cthread_with_continuation(java_thread)) {
      // Carrier thread with a mounted continuation case.
      // No contended monitor can be owned by carrier thread in this case.
    } else if (java_thread == calling_thread) {
      // It is only safe to make a direct call on the current thread.
      // All other usage needs to use a direct handshake for safety.
      err = get_owned_monitors(calling_thread, java_thread, owned_monitors_list);
    } else {
      // get owned monitors info with handshake
      GetOwnedMonitorInfoClosure op(calling_thread, this, owned_monitors_list);
      Handshake::execute(&op, java_thread);
      err = op.result();
    }
  }
  jint owned_monitor_count = owned_monitors_list->length();
  if (err == JVMTI_ERROR_NONE) {
    if ((err = allocate(owned_monitor_count * sizeof(jvmtiMonitorStackDepthInfo),
                        (unsigned char**)monitor_info_ptr)) == JVMTI_ERROR_NONE) {
      // copy to output array.
      for (int i = 0; i < owned_monitor_count; i++) {
        (*monitor_info_ptr)[i].monitor =
          ((jvmtiMonitorStackDepthInfo*)owned_monitors_list->at(i))->monitor;
        (*monitor_info_ptr)[i].stack_depth =
          ((jvmtiMonitorStackDepthInfo*)owned_monitors_list->at(i))->stack_depth;
      }
    }
    *monitor_info_count_ptr = owned_monitor_count;
  }

  // clean up.
  for (int i = 0; i < owned_monitor_count; i++) {
    deallocate((unsigned char*)owned_monitors_list->at(i));
  }
  delete owned_monitors_list;

  return err;
} /* end GetOwnedMonitorStackDepthInfo */


// Threads_lock NOT held
// monitor_ptr - pre-checked for NULL
jvmtiError
JvmtiEnv::GetCurrentContendedMonitor(jthread thread, jobject* monitor_ptr) {
  jvmtiError err = JVMTI_ERROR_NONE;
  JavaThread* calling_thread = JavaThread::current();
  JavaThread* java_thread = NULL;
  HandleMark hm(calling_thread);
  oop thread_oop = NULL;

  JvmtiVTMTDisabler vtmt_disabler;
  ThreadsListHandle tlh(calling_thread);

  err = get_threadOop_and_JavaThread(tlh.list(), thread, &java_thread, &thread_oop);
  if (err != JVMTI_ERROR_NONE) {
    return err;
  }

  // Support for virtual threads
  if (java_lang_VirtualThread::is_instance(thread_oop)) {
    // there is no monitor info to collect if target virtual thread is unmounted
    if (java_thread != NULL) {
      VThreadGetCurrentContendedMonitorClosure op(this,
                                                  Handle(calling_thread, thread_oop),
                                                  monitor_ptr);
      Handshake::execute(&op, java_thread);
      err = op.result();
    } else {
      *monitor_ptr = NULL;
    }
    return err;
  }
  if (JvmtiEnvBase::cthread_with_continuation(java_thread)) {
    // Carrier thread with a mounted continuation case.
    // No contended monitor can be owned by carrier thread in this case.
    *monitor_ptr = NULL;
  } else if (java_thread == calling_thread) {
    // It is only safe to make a direct call on the current thread.
    // All other usage needs to use a direct handshake for safety.
    err = get_current_contended_monitor(calling_thread, java_thread, monitor_ptr);
  } else {
    // get contended monitor information with handshake
    GetCurrentContendedMonitorClosure op(calling_thread, this, monitor_ptr);
    Handshake::execute(&op, java_thread);
    err = op.result();
  }
  return err;
} /* end GetCurrentContendedMonitor */


// proc - pre-checked for NULL
// arg - NULL is a valid value, must be checked
jvmtiError
JvmtiEnv::RunAgentThread(jthread thread, jvmtiStartFunction proc, const void* arg, jint priority) {
  JavaThread* current_thread = JavaThread::current();

  JavaThread* java_thread = NULL;
  oop thread_oop = NULL;
  ThreadsListHandle tlh(current_thread);
  jvmtiError err = JvmtiExport::cv_external_thread_to_JavaThread(tlh.list(), thread, &java_thread, &thread_oop);
  if (err != JVMTI_ERROR_NONE) {
    // We got an error code so we don't have a JavaThread *, but
    // only return an error from here if we didn't get a valid
    // thread_oop.
    if (thread_oop == NULL) {
      return err;
    }
    // We have a valid thread_oop.
  }

  if (java_thread != NULL) {
    // 'thread' refers to an existing JavaThread.
    return JVMTI_ERROR_INVALID_THREAD;
  }
  if (java_lang_VirtualThread::is_instance(thread_oop)) {
    return JVMTI_ERROR_INVALID_THREAD;
  }

  if (priority < JVMTI_THREAD_MIN_PRIORITY || priority > JVMTI_THREAD_MAX_PRIORITY) {
    return JVMTI_ERROR_INVALID_PRIORITY;
  }

  Handle thread_hndl(current_thread, thread_oop);

  JvmtiAgentThread* new_thread = new JvmtiAgentThread(this, proc, arg);

  // At this point it may be possible that no osthread was created for the
  // JavaThread due to lack of resources.
  if (new_thread->osthread() == NULL) {
    // The new thread is not known to Thread-SMR yet so we can just delete.
    delete new_thread;
    return JVMTI_ERROR_OUT_OF_MEMORY;
  }

<<<<<<< HEAD
    new_thread->set_threadOopHandles(thread_hndl());
    Threads::add(new_thread);
    Thread::start(new_thread);
  } // unlock Threads_lock
=======
  JavaThread::start_internal_daemon(current_thread, new_thread, thread_hndl,
                                    (ThreadPriority)priority);
>>>>>>> c0d4efff

  return JVMTI_ERROR_NONE;
} /* end RunAgentThread */

  //
  // Thread Group functions
  //

// group_count_ptr - pre-checked for NULL
// groups_ptr - pre-checked for NULL
jvmtiError
JvmtiEnv::GetTopThreadGroups(jint* group_count_ptr, jthreadGroup** groups_ptr) {
  JavaThread* current_thread = JavaThread::current();

  // Only one top level thread group now.
  *group_count_ptr = 1;

  // Allocate memory to store global-refs to the thread groups.
  // Assume this area is freed by caller.
  *groups_ptr = (jthreadGroup *) jvmtiMalloc((sizeof(jthreadGroup)) * (*group_count_ptr));

  NULL_CHECK(*groups_ptr, JVMTI_ERROR_OUT_OF_MEMORY);

  // Convert oop to Handle, then convert Handle to global-ref.
  {
    HandleMark hm(current_thread);
    Handle system_thread_group(current_thread, Universe::system_thread_group());
    *groups_ptr[0] = jni_reference(system_thread_group);
  }

  return JVMTI_ERROR_NONE;
} /* end GetTopThreadGroups */


// info_ptr - pre-checked for NULL
jvmtiError
JvmtiEnv::GetThreadGroupInfo(jthreadGroup group, jvmtiThreadGroupInfo* info_ptr) {
  Thread* current_thread = Thread::current();
  ResourceMark rm(current_thread);
  HandleMark hm(current_thread);

  Handle group_obj (current_thread, JNIHandles::resolve_external_guard(group));
  NULL_CHECK(group_obj(), JVMTI_ERROR_INVALID_THREAD_GROUP);

  const char* name;
  Handle parent_group;
  ThreadPriority max_priority;

  name         = java_lang_ThreadGroup::name(group_obj());
  parent_group = Handle(current_thread, java_lang_ThreadGroup::parent(group_obj()));
  max_priority = java_lang_ThreadGroup::maxPriority(group_obj());

  if (name != NULL) {
    info_ptr->name = (char*)jvmtiMalloc(strlen(name)+1);
    NULL_CHECK(info_ptr->name, JVMTI_ERROR_OUT_OF_MEMORY);
    strcpy(info_ptr->name, name);
  } else {
    info_ptr->name = NULL;
  }

  info_ptr->parent       = jni_reference(parent_group);
  info_ptr->max_priority = max_priority;
  info_ptr->is_daemon    = JNI_FALSE;

  return JVMTI_ERROR_NONE;
} /* end GetThreadGroupInfo */

// thread_count_ptr - pre-checked for NULL
// threads_ptr - pre-checked for NULL
// group_count_ptr - pre-checked for NULL
// groups_ptr - pre-checked for NULL
jvmtiError
JvmtiEnv::GetThreadGroupChildren(jthreadGroup group, jint* thread_count_ptr, jthread** threads_ptr, jint* group_count_ptr, jthreadGroup** groups_ptr) {
  JavaThread* current_thread = JavaThread::current();
  oop group_obj = JNIHandles::resolve_external_guard(group);
  NULL_CHECK(group_obj, JVMTI_ERROR_INVALID_THREAD_GROUP);

  Handle *thread_objs = NULL;
  Handle *group_objs  = NULL;
  int nthreads = 0;
  int ngroups = 0;
  int hidden_threads = 0;

  ResourceMark rm(current_thread);
  HandleMark hm(current_thread);

  Handle group_hdl(current_thread, group_obj);

  nthreads = get_live_threads(current_thread, group_hdl, &thread_objs);
  ngroups = get_subgroups(current_thread, group_hdl, &group_objs);

  *group_count_ptr  = ngroups;
  *thread_count_ptr = nthreads;
  *threads_ptr     = new_jthreadArray(nthreads, thread_objs);
  *groups_ptr      = new_jthreadGroupArray(ngroups, group_objs);
  if ((nthreads > 0) && (*threads_ptr == NULL)) {
    return JVMTI_ERROR_OUT_OF_MEMORY;
  }
  if ((ngroups > 0) && (*groups_ptr == NULL)) {
    return JVMTI_ERROR_OUT_OF_MEMORY;
  }

  return JVMTI_ERROR_NONE;
} /* end GetThreadGroupChildren */


  //
  // Stack Frame functions
  //

// Threads_lock NOT held
// max_frame_count - pre-checked to be greater than or equal to 0
// frame_buffer - pre-checked for NULL
// count_ptr - pre-checked for NULL
jvmtiError
JvmtiEnv::GetStackTrace(jthread thread, jint start_depth, jint max_frame_count, jvmtiFrameInfo* frame_buffer, jint* count_ptr) {
  jvmtiError err = JVMTI_ERROR_NONE;
  JavaThread* java_thread = NULL;
  JavaThread* current_thread = JavaThread::current();
  HandleMark hm(current_thread);
  oop thread_obj = NULL;

  JvmtiVTMTDisabler vtmt_disabler;
  ThreadsListHandle tlh(current_thread);

  err = get_threadOop_and_JavaThread(tlh.list(), thread, &java_thread, &thread_obj);
  if (err != JVMTI_ERROR_NONE) {
    return err;
  }

  // Support for virtual threads
  if (java_lang_VirtualThread::is_instance(thread_obj)) {
    if (java_thread == NULL) { // target virtual thread is unmounted
      ResourceMark rm(current_thread);

      VM_VThreadGetStackTrace op(this, Handle(current_thread, thread_obj),
                                 start_depth, max_frame_count,
                                 frame_buffer, count_ptr);
      VMThread::execute(&op);
      return op.result();
    }
    VThreadGetStackTraceClosure op(this, Handle(current_thread, thread_obj),
                                   start_depth, max_frame_count, frame_buffer, count_ptr);
    Handshake::execute(&op, java_thread);
    return op.result();
  }

  // It is only safe to perform the direct operation on the current
  // thread. All other usage needs to use a direct handshake for safety.
  if (java_thread == JavaThread::current()) {
    err = get_stack_trace(java_thread, start_depth, max_frame_count, frame_buffer, count_ptr);
  } else {
    // Get stack trace with handshake.
    GetStackTraceClosure op(this, start_depth, max_frame_count, frame_buffer, count_ptr);
    Handshake::execute(&op, java_thread);
    err = op.result();
  }

  return err;
} /* end GetStackTrace */


// max_frame_count - pre-checked to be greater than or equal to 0
// stack_info_ptr - pre-checked for NULL
// thread_count_ptr - pre-checked for NULL
jvmtiError
JvmtiEnv::GetAllStackTraces(jint max_frame_count, jvmtiStackInfo** stack_info_ptr, jint* thread_count_ptr) {
  jvmtiError err = JVMTI_ERROR_NONE;
  JavaThread* calling_thread = JavaThread::current();

  // JVMTI get stack traces at safepoint.
  VM_GetAllStackTraces op(this, calling_thread, max_frame_count);
  VMThread::execute(&op);
  *thread_count_ptr = op.final_thread_count();
  *stack_info_ptr = op.stack_info();
  err = op.result();
  return err;
} /* end GetAllStackTraces */


// thread_count - pre-checked to be greater than or equal to 0
// thread_list - pre-checked for NULL
// max_frame_count - pre-checked to be greater than or equal to 0
// stack_info_ptr - pre-checked for NULL
jvmtiError
JvmtiEnv::GetThreadListStackTraces(jint thread_count, const jthread* thread_list, jint max_frame_count, jvmtiStackInfo** stack_info_ptr) {
  jvmtiError err = JVMTI_ERROR_NONE;

  if (thread_count == 1) {
    JvmtiVTMTDisabler vtmt_disabler;

    // Use direct handshake if we need to get only one stack trace.
    JavaThread *current_thread = JavaThread::current();
    ThreadsListHandle tlh(current_thread);
    jthread thread = thread_list[0];
    JavaThread *java_thread;
    oop thread_obj = NULL;
    err = get_threadOop_and_JavaThread(tlh.list(), thread, &java_thread, &thread_obj);
    if (err != JVMTI_ERROR_NONE) {
      return err;
    }

    // Support for virtual threads
    if (java_lang_VirtualThread::is_instance(thread_obj)) {
      if (java_thread == NULL) { // target virtual thread is unmounted
        ResourceMark rm(current_thread);
        MultipleStackTracesCollector collector(this, max_frame_count);
        collector.fill_frames(thread, java_thread, thread_obj);
        collector.allocate_and_fill_stacks(1);
        *stack_info_ptr = collector.stack_info();
        return collector.result();
      }
    }

    GetSingleStackTraceClosure op(this, current_thread, thread, max_frame_count);
    Handshake::execute(&op, java_thread);
    err = op.result();
    if (err == JVMTI_ERROR_NONE) {
      *stack_info_ptr = op.stack_info();
    }
  } else {
    // JVMTI get stack traces at safepoint.
    VM_GetThreadListStackTraces op(this, thread_count, thread_list, max_frame_count);
    VMThread::execute(&op);
    err = op.result();
    if (err == JVMTI_ERROR_NONE) {
      *stack_info_ptr = op.stack_info();
    }
  }
  return err;
} /* end GetThreadListStackTraces */


// Threads_lock NOT held
// count_ptr - pre-checked for NULL
jvmtiError
JvmtiEnv::GetFrameCount(jthread thread, jint* count_ptr) {
  jvmtiError err = JVMTI_ERROR_NONE;
  JavaThread* java_thread = NULL;
  JavaThread* current_thread = JavaThread::current();
  HandleMark hm(current_thread);
  oop thread_obj = NULL;

  JvmtiVTMTDisabler vtmt_disabler;
  ThreadsListHandle tlh(current_thread);

  err = get_threadOop_and_JavaThread(tlh.list(), thread, &java_thread, &thread_obj);
  if (err != JVMTI_ERROR_NONE) {
    return err;
  }

  // Support for virtual threads
  if (java_lang_VirtualThread::is_instance(thread_obj)) {
    if (java_thread == NULL) { // target virtual thread is unmounted
      VM_VThreadGetFrameCount op(this, Handle(current_thread, thread_obj),  count_ptr);
      VMThread::execute(&op);
      return op.result();
    }
    VThreadGetFrameCountClosure op(this, Handle(current_thread, thread_obj), count_ptr);
    Handshake::execute(&op, java_thread);
    return op.result();
  }

  // It is only safe to perform the direct operation on the current
  // thread. All other usage needs to use a direct handshake for safety.
  if (java_thread == JavaThread::current()) {
    err = get_frame_count(java_thread, count_ptr);
  } else {
    // get java stack frame count with handshake.
    GetFrameCountClosure op(this, count_ptr);
    Handshake::execute(&op, java_thread);
    err = op.result();
  }
  return err;
} /* end GetFrameCount */


// java_thread - protected by ThreadsListHandle and pre-checked
jvmtiError
JvmtiEnv::PopFrame(JavaThread* java_thread) {
  // retrieve or create the state
  JvmtiThreadState* state = JvmtiThreadState::state_for(java_thread);
  if (state == NULL) {
    return JVMTI_ERROR_THREAD_NOT_ALIVE;
  }

  // Eagerly reallocate scalar replaced objects.
  JavaThread* current_thread = JavaThread::current();
  EscapeBarrier eb(true, current_thread, java_thread);
  if (!eb.deoptimize_objects(1)) {
    // Reallocation of scalar replaced objects failed -> return with error
    return JVMTI_ERROR_OUT_OF_MEMORY;
  }

  MutexLocker mu(JvmtiThreadState_lock);
  UpdateForPopTopFrameClosure op(state);
  if (java_thread == current_thread) {
    op.doit(java_thread, true /* self */);
  } else {
    Handshake::execute(&op, java_thread);
  }
  return op.result();
} /* end PopFrame */


// Threads_lock NOT held
// depth - pre-checked as non-negative
// method_ptr - pre-checked for NULL
// location_ptr - pre-checked for NULL
jvmtiError
JvmtiEnv::GetFrameLocation(jthread thread, jint depth, jmethodID* method_ptr, jlocation* location_ptr) {
  jvmtiError err = JVMTI_ERROR_NONE;
  JavaThread* java_thread = NULL;
  JavaThread* current_thread = JavaThread::current();
  HandleMark hm(current_thread);
  oop thread_obj = NULL;

  JvmtiVTMTDisabler vtmt_disabler;
  ThreadsListHandle tlh(current_thread);

  err = get_threadOop_and_JavaThread(tlh.list(), thread, &java_thread, &thread_obj);
  if (err != JVMTI_ERROR_NONE) {
    return err;
  }

  // Support for virtual threads
  if (java_lang_VirtualThread::is_instance(thread_obj)) {
    if (java_thread == NULL) { // target virtual thread is unmounted
      err = get_frame_location(thread_obj, depth, method_ptr, location_ptr);
      return err;
    }
    VThreadGetFrameLocationClosure op(this, Handle(current_thread, thread_obj),
                                      depth, method_ptr, location_ptr);
    Handshake::execute(&op, java_thread);
    return op.result();
  }

  // It is only safe to perform the direct operation on the current
  // thread. All other usage needs to use a direct handshake for safety.
  if (java_thread == JavaThread::current()) {
    err = get_frame_location(java_thread, depth, method_ptr, location_ptr);
  } else {
    // JVMTI get java stack frame location via direct handshake.
    GetFrameLocationClosure op(this, depth, method_ptr, location_ptr);
    Handshake::execute(&op, java_thread);
    err = op.result();
  }
  return err;
} /* end GetFrameLocation */


// Threads_lock NOT held, java_thread not protected by lock
// depth - pre-checked as non-negative
jvmtiError
JvmtiEnv::NotifyFramePop(jthread thread, jint depth) {
  jvmtiError err = JVMTI_ERROR_NONE;
  ResourceMark rm;
  JavaThread* java_thread = NULL;
  oop thread_obj = NULL;
  ThreadsListHandle tlh;
  JvmtiVTMTDisabler vtmt_disabler;

  err = get_threadOop_and_JavaThread(tlh.list(), thread, &java_thread, &thread_obj);
  if (err != JVMTI_ERROR_NONE) {
    return err;
  }

  // Support for virtual threads
  if (java_lang_VirtualThread::is_instance(thread_obj)) {
    if (java_thread == NULL) {
      // java_thread is NULL if virtual thread is unmounted
      JvmtiThreadState *state = JvmtiThreadState::state_for(java_thread, thread_obj);
      if (state == NULL) {
        return JVMTI_ERROR_THREAD_NOT_ALIVE;
      }
      MutexLocker mu(JvmtiThreadState_lock);
      int frame_number = state->count_frames() - depth;
      state->env_thread_state(this)->set_frame_pop(frame_number);
      return JVMTI_ERROR_NONE;
    }
  }

  JvmtiThreadState *state = JvmtiThreadState::state_for(java_thread, thread_obj);
  if (state == NULL) {
    return JVMTI_ERROR_THREAD_NOT_ALIVE;
  }

  SetFramePopClosure op(this, state, depth);
  MutexLocker mu(JvmtiThreadState_lock);
  if (java_thread == JavaThread::current()) {
    op.doit(java_thread, true /* self */);
  } else {
    Handshake::execute(&op, java_thread);
  }
  return op.result();
} /* end NotifyFramePop */


  //
  // Force Early Return functions
  //

// java_thread - protected by ThreadsListHandle and pre-checked
jvmtiError
JvmtiEnv::ForceEarlyReturnObject(JavaThread* java_thread, jobject value) {
  jvalue val;
  val.l = value;
  return force_early_return(java_thread, val, atos);
} /* end ForceEarlyReturnObject */


// java_thread - protected by ThreadsListHandle and pre-checked
jvmtiError
JvmtiEnv::ForceEarlyReturnInt(JavaThread* java_thread, jint value) {
  jvalue val;
  val.i = value;
  return force_early_return(java_thread, val, itos);
} /* end ForceEarlyReturnInt */


// java_thread - protected by ThreadsListHandle and pre-checked
jvmtiError
JvmtiEnv::ForceEarlyReturnLong(JavaThread* java_thread, jlong value) {
  jvalue val;
  val.j = value;
  return force_early_return(java_thread, val, ltos);
} /* end ForceEarlyReturnLong */


// java_thread - protected by ThreadsListHandle and pre-checked
jvmtiError
JvmtiEnv::ForceEarlyReturnFloat(JavaThread* java_thread, jfloat value) {
  jvalue val;
  val.f = value;
  return force_early_return(java_thread, val, ftos);
} /* end ForceEarlyReturnFloat */


// java_thread - protected by ThreadsListHandle and pre-checked
jvmtiError
JvmtiEnv::ForceEarlyReturnDouble(JavaThread* java_thread, jdouble value) {
  jvalue val;
  val.d = value;
  return force_early_return(java_thread, val, dtos);
} /* end ForceEarlyReturnDouble */


// java_thread - protected by ThreadsListHandle and pre-checked
jvmtiError
JvmtiEnv::ForceEarlyReturnVoid(JavaThread* java_thread) {
  jvalue val;
  val.j = 0L;
  return force_early_return(java_thread, val, vtos);
} /* end ForceEarlyReturnVoid */


  //
  // Heap functions
  //

// klass - NULL is a valid value, must be checked
// initial_object - NULL is a valid value, must be checked
// callbacks - pre-checked for NULL
// user_data - NULL is a valid value, must be checked
jvmtiError
JvmtiEnv::FollowReferences(jint heap_filter, jclass klass, jobject initial_object, const jvmtiHeapCallbacks* callbacks, const void* user_data) {
  // check klass if provided
  Klass* k = NULL;
  if (klass != NULL) {
    oop k_mirror = JNIHandles::resolve_external_guard(klass);
    if (k_mirror == NULL) {
      return JVMTI_ERROR_INVALID_CLASS;
    }
    if (java_lang_Class::is_primitive(k_mirror)) {
      return JVMTI_ERROR_NONE;
    }
    k = java_lang_Class::as_Klass(k_mirror);
    if (klass == NULL) {
      return JVMTI_ERROR_INVALID_CLASS;
    }
  }

  if (initial_object != NULL) {
    oop init_obj = JNIHandles::resolve_external_guard(initial_object);
    if (init_obj == NULL) {
      return JVMTI_ERROR_INVALID_OBJECT;
    }
  }

  Thread *thread = Thread::current();
  HandleMark hm(thread);

  TraceTime t("FollowReferences", TRACETIME_LOG(Debug, jvmti, objecttagging));
  JvmtiTagMap::tag_map_for(this)->follow_references(heap_filter, k, initial_object, callbacks, user_data);
  return JVMTI_ERROR_NONE;
} /* end FollowReferences */


// klass - NULL is a valid value, must be checked
// callbacks - pre-checked for NULL
// user_data - NULL is a valid value, must be checked
jvmtiError
JvmtiEnv::IterateThroughHeap(jint heap_filter, jclass klass, const jvmtiHeapCallbacks* callbacks, const void* user_data) {
  // check klass if provided
  Klass* k = NULL;
  if (klass != NULL) {
    oop k_mirror = JNIHandles::resolve_external_guard(klass);
    if (k_mirror == NULL) {
      return JVMTI_ERROR_INVALID_CLASS;
    }
    if (java_lang_Class::is_primitive(k_mirror)) {
      return JVMTI_ERROR_NONE;
    }
    k = java_lang_Class::as_Klass(k_mirror);
    if (k == NULL) {
      return JVMTI_ERROR_INVALID_CLASS;
    }
  }

  TraceTime t("IterateThroughHeap", TRACETIME_LOG(Debug, jvmti, objecttagging));
  JvmtiTagMap::tag_map_for(this)->iterate_through_heap(heap_filter, k, callbacks, user_data);
  return JVMTI_ERROR_NONE;
} /* end IterateThroughHeap */


// tag_ptr - pre-checked for NULL
jvmtiError
JvmtiEnv::GetTag(jobject object, jlong* tag_ptr) {
  oop o = JNIHandles::resolve_external_guard(object);
  NULL_CHECK(o, JVMTI_ERROR_INVALID_OBJECT);
  *tag_ptr = JvmtiTagMap::tag_map_for(this)->get_tag(object);
  return JVMTI_ERROR_NONE;
} /* end GetTag */


jvmtiError
JvmtiEnv::SetTag(jobject object, jlong tag) {
  oop o = JNIHandles::resolve_external_guard(object);
  NULL_CHECK(o, JVMTI_ERROR_INVALID_OBJECT);
  JvmtiTagMap::tag_map_for(this)->set_tag(object, tag);
  return JVMTI_ERROR_NONE;
} /* end SetTag */


// tag_count - pre-checked to be greater than or equal to 0
// tags - pre-checked for NULL
// count_ptr - pre-checked for NULL
// object_result_ptr - NULL is a valid value, must be checked
// tag_result_ptr - NULL is a valid value, must be checked
jvmtiError
JvmtiEnv::GetObjectsWithTags(jint tag_count, const jlong* tags, jint* count_ptr, jobject** object_result_ptr, jlong** tag_result_ptr) {
  TraceTime t("GetObjectsWithTags", TRACETIME_LOG(Debug, jvmti, objecttagging));
  return JvmtiTagMap::tag_map_for(this)->get_objects_with_tags((jlong*)tags, tag_count, count_ptr, object_result_ptr, tag_result_ptr);
} /* end GetObjectsWithTags */


jvmtiError
JvmtiEnv::ForceGarbageCollection() {
  Universe::heap()->collect(GCCause::_jvmti_force_gc);
  return JVMTI_ERROR_NONE;
} /* end ForceGarbageCollection */


  //
  // Heap (1.0) functions
  //

// object_reference_callback - pre-checked for NULL
// user_data - NULL is a valid value, must be checked
jvmtiError
JvmtiEnv::IterateOverObjectsReachableFromObject(jobject object, jvmtiObjectReferenceCallback object_reference_callback, const void* user_data) {
  oop o = JNIHandles::resolve_external_guard(object);
  NULL_CHECK(o, JVMTI_ERROR_INVALID_OBJECT);
  JvmtiTagMap::tag_map_for(this)->iterate_over_objects_reachable_from_object(object, object_reference_callback, user_data);
  return JVMTI_ERROR_NONE;
} /* end IterateOverObjectsReachableFromObject */


// heap_root_callback - NULL is a valid value, must be checked
// stack_ref_callback - NULL is a valid value, must be checked
// object_ref_callback - NULL is a valid value, must be checked
// user_data - NULL is a valid value, must be checked
jvmtiError
JvmtiEnv::IterateOverReachableObjects(jvmtiHeapRootCallback heap_root_callback, jvmtiStackReferenceCallback stack_ref_callback, jvmtiObjectReferenceCallback object_ref_callback, const void* user_data) {
  TraceTime t("IterateOverReachableObjects", TRACETIME_LOG(Debug, jvmti, objecttagging));
  JvmtiTagMap::tag_map_for(this)->iterate_over_reachable_objects(heap_root_callback, stack_ref_callback, object_ref_callback, user_data);
  return JVMTI_ERROR_NONE;
} /* end IterateOverReachableObjects */


// heap_object_callback - pre-checked for NULL
// user_data - NULL is a valid value, must be checked
jvmtiError
JvmtiEnv::IterateOverHeap(jvmtiHeapObjectFilter object_filter, jvmtiHeapObjectCallback heap_object_callback, const void* user_data) {
  TraceTime t("IterateOverHeap", TRACETIME_LOG(Debug, jvmti, objecttagging));
  Thread *thread = Thread::current();
  HandleMark hm(thread);
  JvmtiTagMap::tag_map_for(this)->iterate_over_heap(object_filter, NULL, heap_object_callback, user_data);
  return JVMTI_ERROR_NONE;
} /* end IterateOverHeap */


// k_mirror - may be primitive, this must be checked
// heap_object_callback - pre-checked for NULL
// user_data - NULL is a valid value, must be checked
jvmtiError
JvmtiEnv::IterateOverInstancesOfClass(oop k_mirror, jvmtiHeapObjectFilter object_filter, jvmtiHeapObjectCallback heap_object_callback, const void* user_data) {
  if (java_lang_Class::is_primitive(k_mirror)) {
    // DO PRIMITIVE CLASS PROCESSING
    return JVMTI_ERROR_NONE;
  }
  Klass* klass = java_lang_Class::as_Klass(k_mirror);
  if (klass == NULL) {
    return JVMTI_ERROR_INVALID_CLASS;
  }
  TraceTime t("IterateOverInstancesOfClass", TRACETIME_LOG(Debug, jvmti, objecttagging));
  JvmtiTagMap::tag_map_for(this)->iterate_over_heap(object_filter, klass, heap_object_callback, user_data);
  return JVMTI_ERROR_NONE;
} /* end IterateOverInstancesOfClass */


  //
  // Local Variable functions
  //

// Threads_lock NOT held
// depth - pre-checked as non-negative
// value_ptr - pre-checked for NULL
jvmtiError
JvmtiEnv::GetLocalObject(jthread thread, jint depth, jint slot, jobject* value_ptr) {
  jvmtiError err = JVMTI_ERROR_NONE;
  JavaThread* java_thread = NULL;
  JavaThread* current_thread = JavaThread::current();
  // rm object is created to clean up the javaVFrame created in
  // doit_prologue(), but after doit() is finished with it.
  ResourceMark rm(current_thread);
  HandleMark hm(current_thread);
  oop thread_obj = JNIHandles::resolve_external_guard(thread);

  if (java_lang_VirtualThread::is_instance(thread_obj)) {
    // Support for virtual threads
    VM_VirtualThreadGetOrSetLocal op(this, Handle(current_thread, thread_obj),
                                   current_thread, depth, slot);
    VMThread::execute(&op);
    err = op.result();
    if (err == JVMTI_ERROR_NONE) {
      *value_ptr = op.value().l;
    }
  } else {
    // Support for ordinary threads
    ThreadsListHandle tlh(current_thread);
    err = get_JavaThread(tlh.list(), thread, &java_thread);
    if (err != JVMTI_ERROR_NONE) {
      return err;
    }
    VM_GetOrSetLocal op(java_thread, current_thread, depth, slot);
    VMThread::execute(&op);
    err = op.result();
    if (err == JVMTI_ERROR_NONE) {
      *value_ptr = op.value().l;
    }
  }
  return err;
} /* end GetLocalObject */

// Threads_lock NOT held
// depth - pre-checked as non-negative
// value - pre-checked for NULL
jvmtiError
JvmtiEnv::GetLocalInstance(jthread thread, jint depth, jobject* value_ptr){
  jvmtiError err = JVMTI_ERROR_NONE;
  JavaThread* java_thread = NULL;
  JavaThread* current_thread = JavaThread::current();
  // rm object is created to clean up the javaVFrame created in
  // doit_prologue(), but after doit() is finished with it.
  ResourceMark rm(current_thread);
  HandleMark hm(current_thread);
  oop thread_obj = JNIHandles::resolve_external_guard(thread);

  if (java_lang_VirtualThread::is_instance(thread_obj)) {
    // Support for virtual threads
    VM_VirtualThreadGetReceiver op(this, Handle(current_thread, thread_obj),
                                 current_thread, depth);
    VMThread::execute(&op);
    err = op.result();
    if (err == JVMTI_ERROR_NONE) {
      *value_ptr = op.value().l;
    }
  } else {
    // Support for ordinary threads
    ThreadsListHandle tlh(current_thread);
    err = get_JavaThread(tlh.list(), thread, &java_thread);
    if (err != JVMTI_ERROR_NONE) {
      return err;
    }
    VM_GetReceiver op(java_thread, current_thread, depth);
    VMThread::execute(&op);
    err = op.result();
    if (err == JVMTI_ERROR_NONE) {
      *value_ptr = op.value().l;
    }
  }
  return err;
} /* end GetLocalInstance */


// Threads_lock NOT held
// depth - pre-checked as non-negative
// value_ptr - pre-checked for NULL
jvmtiError
JvmtiEnv::GetLocalInt(jthread thread, jint depth, jint slot, jint* value_ptr) {
  jvmtiError err = JVMTI_ERROR_NONE;
  JavaThread* java_thread = NULL;
  JavaThread* current_thread = JavaThread::current();
  // rm object is created to clean up the javaVFrame created in
  // doit_prologue(), but after doit() is finished with it.
  ResourceMark rm(current_thread);
  HandleMark hm(current_thread);
  oop thread_obj = JNIHandles::resolve_external_guard(thread);

  if (java_lang_VirtualThread::is_instance(thread_obj)) {
    // Support for virtual threads
    VM_VirtualThreadGetOrSetLocal op(this, Handle(current_thread, thread_obj),
                                   depth, slot, T_INT);
    VMThread::execute(&op);
    err = op.result();
    if (err == JVMTI_ERROR_NONE) {
      *value_ptr = op.value().i;
    }
  } else {
    // Support for ordinary threads
    ThreadsListHandle tlh(current_thread);
    err = get_JavaThread(tlh.list(), thread, &java_thread);
    if (err != JVMTI_ERROR_NONE) {
      return err;
    }
    VM_GetOrSetLocal op(java_thread, depth, slot, T_INT);
    VMThread::execute(&op);
    err = op.result();
    if (err == JVMTI_ERROR_NONE) {
      *value_ptr = op.value().i;
    }
  }
  return err;
} /* end GetLocalInt */


// Threads_lock NOT held
// depth - pre-checked as non-negative
// value_ptr - pre-checked for NULL
jvmtiError
JvmtiEnv::GetLocalLong(jthread thread, jint depth, jint slot, jlong* value_ptr) {
  jvmtiError err = JVMTI_ERROR_NONE;
  JavaThread* java_thread = NULL;
  JavaThread* current_thread = JavaThread::current();
  // rm object is created to clean up the javaVFrame created in
  // doit_prologue(), but after doit() is finished with it.
  ResourceMark rm(current_thread);
  HandleMark hm(current_thread);
  oop thread_obj = JNIHandles::resolve_external_guard(thread);

  if (java_lang_VirtualThread::is_instance(thread_obj)) {
    // Support for virtual threads
    VM_VirtualThreadGetOrSetLocal op(this, Handle(current_thread, thread_obj),
                                   depth, slot, T_LONG);
    VMThread::execute(&op);
    err = op.result();
    if (err == JVMTI_ERROR_NONE) {
      *value_ptr = op.value().j;
    }
  } else {
    // Support for ordinary threads
    ThreadsListHandle tlh(current_thread);
    err = get_JavaThread(tlh.list(), thread, &java_thread);
    if (err != JVMTI_ERROR_NONE) {
      return err;
    }
    VM_GetOrSetLocal op(java_thread, depth, slot, T_LONG);
    VMThread::execute(&op);
    err = op.result();
    if (err == JVMTI_ERROR_NONE) {
      *value_ptr = op.value().j;
    }
  }
  return err;
} /* end GetLocalLong */


// Threads_lock NOT held
// depth - pre-checked as non-negative
// value_ptr - pre-checked for NULL
jvmtiError
JvmtiEnv::GetLocalFloat(jthread thread, jint depth, jint slot, jfloat* value_ptr) {
  jvmtiError err = JVMTI_ERROR_NONE;
  JavaThread* java_thread = NULL;
  JavaThread* current_thread = JavaThread::current();
  // rm object is created to clean up the javaVFrame created in
  // doit_prologue(), but after doit() is finished with it.
  ResourceMark rm(current_thread);
  HandleMark hm(current_thread);
  oop thread_obj = JNIHandles::resolve_external_guard(thread);

  if (java_lang_VirtualThread::is_instance(thread_obj)) {
    // Support for virtual threads
    VM_VirtualThreadGetOrSetLocal op(this, Handle(current_thread, thread_obj),
                                   depth, slot, T_FLOAT);
    VMThread::execute(&op);
    err = op.result();
    if (err == JVMTI_ERROR_NONE) {
      *value_ptr = op.value().f;
    }
  } else {
    // Support for ordinary threads
    ThreadsListHandle tlh(current_thread);
    err = get_JavaThread(tlh.list(), thread, &java_thread);
    if (err != JVMTI_ERROR_NONE) {
      return err;
    }
    VM_GetOrSetLocal op(java_thread, depth, slot, T_FLOAT);
    VMThread::execute(&op);
    err = op.result();
    if (err == JVMTI_ERROR_NONE) {
      *value_ptr = op.value().f;
    }
  }
  return err;
} /* end GetLocalFloat */


// Threads_lock NOT held
// depth - pre-checked as non-negative
// value_ptr - pre-checked for NULL
jvmtiError
JvmtiEnv::GetLocalDouble(jthread thread, jint depth, jint slot, jdouble* value_ptr) {
  jvmtiError err = JVMTI_ERROR_NONE;
  JavaThread* java_thread = NULL;
  JavaThread* current_thread = JavaThread::current();
  // rm object is created to clean up the javaVFrame created in
  // doit_prologue(), but after doit() is finished with it.
  ResourceMark rm(current_thread);
  HandleMark hm(current_thread);
  oop thread_obj = JNIHandles::resolve_external_guard(thread);

  if (java_lang_VirtualThread::is_instance(thread_obj)) {
    // Support for virtual threads
    VM_VirtualThreadGetOrSetLocal op(this, Handle(current_thread, thread_obj),
                                   depth, slot, T_DOUBLE);
    VMThread::execute(&op);
    err = op.result();
    if (err == JVMTI_ERROR_NONE) {
      *value_ptr = op.value().d;
    }
  } else {
    // Support for ordinary threads
    ThreadsListHandle tlh(current_thread);
    err = get_JavaThread(tlh.list(), thread, &java_thread);
    if (err != JVMTI_ERROR_NONE) {
      return err;
    }
    VM_GetOrSetLocal op(java_thread, depth, slot, T_DOUBLE);
    VMThread::execute(&op);
    err = op.result();
    if (err == JVMTI_ERROR_NONE) {
      *value_ptr = op.value().d;
    }
  }
  return err;
} /* end GetLocalDouble */


// java_thread - protected by ThreadsListHandle and pre-checked
// depth - pre-checked as non-negative
jvmtiError
JvmtiEnv::SetLocalObject(JavaThread* java_thread, jint depth, jint slot, jobject value) {
  // rm object is created to clean up the javaVFrame created in
  // doit_prologue(), but after doit() is finished with it.
  ResourceMark rm;
  jvalue val;
  val.l = value;
  VM_GetOrSetLocal op(java_thread, depth, slot, T_OBJECT, val);
  VMThread::execute(&op);
  return op.result();
} /* end SetLocalObject */


// java_thread - protected by ThreadsListHandle and pre-checked
// depth - pre-checked as non-negative
jvmtiError
JvmtiEnv::SetLocalInt(JavaThread* java_thread, jint depth, jint slot, jint value) {
  // rm object is created to clean up the javaVFrame created in
  // doit_prologue(), but after doit() is finished with it.
  ResourceMark rm;
  jvalue val;
  val.i = value;
  VM_GetOrSetLocal op(java_thread, depth, slot, T_INT, val);
  VMThread::execute(&op);
  return op.result();
} /* end SetLocalInt */


// java_thread - protected by ThreadsListHandle and pre-checked
// depth - pre-checked as non-negative
jvmtiError
JvmtiEnv::SetLocalLong(JavaThread* java_thread, jint depth, jint slot, jlong value) {
  // rm object is created to clean up the javaVFrame created in
  // doit_prologue(), but after doit() is finished with it.
  ResourceMark rm;
  jvalue val;
  val.j = value;
  VM_GetOrSetLocal op(java_thread, depth, slot, T_LONG, val);
  VMThread::execute(&op);
  return op.result();
} /* end SetLocalLong */


// java_thread - protected by ThreadsListHandle and pre-checked
// depth - pre-checked as non-negative
jvmtiError
JvmtiEnv::SetLocalFloat(JavaThread* java_thread, jint depth, jint slot, jfloat value) {
  // rm object is created to clean up the javaVFrame created in
  // doit_prologue(), but after doit() is finished with it.
  ResourceMark rm;
  jvalue val;
  val.f = value;
  VM_GetOrSetLocal op(java_thread, depth, slot, T_FLOAT, val);
  VMThread::execute(&op);
  return op.result();
} /* end SetLocalFloat */


// java_thread - protected by ThreadsListHandle and pre-checked
// depth - pre-checked as non-negative
jvmtiError
JvmtiEnv::SetLocalDouble(JavaThread* java_thread, jint depth, jint slot, jdouble value) {
  // rm object is created to clean up the javaVFrame created in
  // doit_prologue(), but after doit() is finished with it.
  ResourceMark rm;
  jvalue val;
  val.d = value;
  VM_GetOrSetLocal op(java_thread, depth, slot, T_DOUBLE, val);
  VMThread::execute(&op);
  return op.result();
} /* end SetLocalDouble */


  //
  // Breakpoint functions
  //

// method - pre-checked for validity, but may be NULL meaning obsolete method
jvmtiError
JvmtiEnv::SetBreakpoint(Method* method, jlocation location) {
  NULL_CHECK(method, JVMTI_ERROR_INVALID_METHODID);
  if (location < 0) {   // simple invalid location check first
    return JVMTI_ERROR_INVALID_LOCATION;
  }
  // verify that the breakpoint is not past the end of the method
  if (location >= (jlocation) method->code_size()) {
    return JVMTI_ERROR_INVALID_LOCATION;
  }

  ResourceMark rm;
  JvmtiBreakpoint bp(method, location);
  JvmtiBreakpoints& jvmti_breakpoints = JvmtiCurrentBreakpoints::get_jvmti_breakpoints();
  if (jvmti_breakpoints.set(bp) == JVMTI_ERROR_DUPLICATE)
    return JVMTI_ERROR_DUPLICATE;

  if (TraceJVMTICalls) {
    jvmti_breakpoints.print();
  }

  return JVMTI_ERROR_NONE;
} /* end SetBreakpoint */


// method - pre-checked for validity, but may be NULL meaning obsolete method
jvmtiError
JvmtiEnv::ClearBreakpoint(Method* method, jlocation location) {
  NULL_CHECK(method, JVMTI_ERROR_INVALID_METHODID);

  if (location < 0) {   // simple invalid location check first
    return JVMTI_ERROR_INVALID_LOCATION;
  }

  // verify that the breakpoint is not past the end of the method
  if (location >= (jlocation) method->code_size()) {
    return JVMTI_ERROR_INVALID_LOCATION;
  }

  JvmtiBreakpoint bp(method, location);

  JvmtiBreakpoints& jvmti_breakpoints = JvmtiCurrentBreakpoints::get_jvmti_breakpoints();
  if (jvmti_breakpoints.clear(bp) == JVMTI_ERROR_NOT_FOUND)
    return JVMTI_ERROR_NOT_FOUND;

  if (TraceJVMTICalls) {
    jvmti_breakpoints.print();
  }

  return JVMTI_ERROR_NONE;
} /* end ClearBreakpoint */


  //
  // Watched Field functions
  //

jvmtiError
JvmtiEnv::SetFieldAccessWatch(fieldDescriptor* fdesc_ptr) {
  // make sure we haven't set this watch before
  if (fdesc_ptr->is_field_access_watched()) return JVMTI_ERROR_DUPLICATE;
  fdesc_ptr->set_is_field_access_watched(true);

  JvmtiEventController::change_field_watch(JVMTI_EVENT_FIELD_ACCESS, true);

  return JVMTI_ERROR_NONE;
} /* end SetFieldAccessWatch */


jvmtiError
JvmtiEnv::ClearFieldAccessWatch(fieldDescriptor* fdesc_ptr) {
  // make sure we have a watch to clear
  if (!fdesc_ptr->is_field_access_watched()) return JVMTI_ERROR_NOT_FOUND;
  fdesc_ptr->set_is_field_access_watched(false);

  JvmtiEventController::change_field_watch(JVMTI_EVENT_FIELD_ACCESS, false);

  return JVMTI_ERROR_NONE;
} /* end ClearFieldAccessWatch */


jvmtiError
JvmtiEnv::SetFieldModificationWatch(fieldDescriptor* fdesc_ptr) {
  // make sure we haven't set this watch before
  if (fdesc_ptr->is_field_modification_watched()) return JVMTI_ERROR_DUPLICATE;
  fdesc_ptr->set_is_field_modification_watched(true);

  JvmtiEventController::change_field_watch(JVMTI_EVENT_FIELD_MODIFICATION, true);

  return JVMTI_ERROR_NONE;
} /* end SetFieldModificationWatch */


jvmtiError
JvmtiEnv::ClearFieldModificationWatch(fieldDescriptor* fdesc_ptr) {
   // make sure we have a watch to clear
  if (!fdesc_ptr->is_field_modification_watched()) return JVMTI_ERROR_NOT_FOUND;
  fdesc_ptr->set_is_field_modification_watched(false);

  JvmtiEventController::change_field_watch(JVMTI_EVENT_FIELD_MODIFICATION, false);

  return JVMTI_ERROR_NONE;
} /* end ClearFieldModificationWatch */

  //
  // Class functions
  //


// k_mirror - may be primitive, this must be checked
// signature_ptr - NULL is a valid value, must be checked
// generic_ptr - NULL is a valid value, must be checked
jvmtiError
JvmtiEnv::GetClassSignature(oop k_mirror, char** signature_ptr, char** generic_ptr) {
  ResourceMark rm;
  bool isPrimitive = java_lang_Class::is_primitive(k_mirror);
  Klass* k = NULL;
  if (!isPrimitive) {
    k = java_lang_Class::as_Klass(k_mirror);
    NULL_CHECK(k, JVMTI_ERROR_INVALID_CLASS);
  }
  if (signature_ptr != NULL) {
    char* result = NULL;
    if (isPrimitive) {
      char tchar = type2char(java_lang_Class::primitive_type(k_mirror));
      result = (char*) jvmtiMalloc(2);
      result[0] = tchar;
      result[1] = '\0';
    } else {
      const char* class_sig = k->signature_name();
      result = (char *) jvmtiMalloc(strlen(class_sig)+1);
      strcpy(result, class_sig);
    }
    *signature_ptr = result;
  }
  if (generic_ptr != NULL) {
    *generic_ptr = NULL;
    if (!isPrimitive && k->is_instance_klass()) {
      Symbol* soo = InstanceKlass::cast(k)->generic_signature();
      if (soo != NULL) {
        const char *gen_sig = soo->as_C_string();
        if (gen_sig != NULL) {
          char* gen_result;
          jvmtiError err = allocate(strlen(gen_sig) + 1,
                                    (unsigned char **)&gen_result);
          if (err != JVMTI_ERROR_NONE) {
            return err;
          }
          strcpy(gen_result, gen_sig);
          *generic_ptr = gen_result;
        }
      }
    }
  }
  return JVMTI_ERROR_NONE;
} /* end GetClassSignature */


// k_mirror - may be primitive, this must be checked
// status_ptr - pre-checked for NULL
jvmtiError
JvmtiEnv::GetClassStatus(oop k_mirror, jint* status_ptr) {
  jint result = 0;
  if (java_lang_Class::is_primitive(k_mirror)) {
    result |= JVMTI_CLASS_STATUS_PRIMITIVE;
  } else {
    Klass* k = java_lang_Class::as_Klass(k_mirror);
    NULL_CHECK(k, JVMTI_ERROR_INVALID_CLASS);
    result = k->jvmti_class_status();
  }
  *status_ptr = result;

  return JVMTI_ERROR_NONE;
} /* end GetClassStatus */


// k_mirror - may be primitive, this must be checked
// source_name_ptr - pre-checked for NULL
jvmtiError
JvmtiEnv::GetSourceFileName(oop k_mirror, char** source_name_ptr) {
  if (java_lang_Class::is_primitive(k_mirror)) {
     return JVMTI_ERROR_ABSENT_INFORMATION;
  }
  Klass* k_klass = java_lang_Class::as_Klass(k_mirror);
  NULL_CHECK(k_klass, JVMTI_ERROR_INVALID_CLASS);

  if (!k_klass->is_instance_klass()) {
    return JVMTI_ERROR_ABSENT_INFORMATION;
  }

  Symbol* sfnOop = InstanceKlass::cast(k_klass)->source_file_name();
  NULL_CHECK(sfnOop, JVMTI_ERROR_ABSENT_INFORMATION);
  {
    JavaThread* current_thread  = JavaThread::current();
    ResourceMark rm(current_thread);
    const char* sfncp = (const char*) sfnOop->as_C_string();
    *source_name_ptr = (char *) jvmtiMalloc(strlen(sfncp)+1);
    strcpy(*source_name_ptr, sfncp);
  }

  return JVMTI_ERROR_NONE;
} /* end GetSourceFileName */


// k_mirror - may be primitive, this must be checked
// modifiers_ptr - pre-checked for NULL
jvmtiError
JvmtiEnv::GetClassModifiers(oop k_mirror, jint* modifiers_ptr) {
  JavaThread* current_thread  = JavaThread::current();
  jint result = 0;
  if (!java_lang_Class::is_primitive(k_mirror)) {
    Klass* k = java_lang_Class::as_Klass(k_mirror);
    NULL_CHECK(k, JVMTI_ERROR_INVALID_CLASS);
    result = k->compute_modifier_flags();

    // Reset the deleted  ACC_SUPER bit (deleted in compute_modifier_flags()).
    if (k->is_super()) {
      result |= JVM_ACC_SUPER;
    }
  } else {
    result = (JVM_ACC_ABSTRACT | JVM_ACC_FINAL | JVM_ACC_PUBLIC);
  }
  *modifiers_ptr = result;

  return JVMTI_ERROR_NONE;
} /* end GetClassModifiers */


// k_mirror - may be primitive, this must be checked
// method_count_ptr - pre-checked for NULL
// methods_ptr - pre-checked for NULL
jvmtiError
JvmtiEnv::GetClassMethods(oop k_mirror, jint* method_count_ptr, jmethodID** methods_ptr) {
  JavaThread* current_thread  = JavaThread::current();
  HandleMark hm(current_thread);

  if (java_lang_Class::is_primitive(k_mirror)) {
    *method_count_ptr = 0;
    *methods_ptr = (jmethodID*) jvmtiMalloc(0 * sizeof(jmethodID));
    return JVMTI_ERROR_NONE;
  }
  Klass* k = java_lang_Class::as_Klass(k_mirror);
  NULL_CHECK(k, JVMTI_ERROR_INVALID_CLASS);

  // Return CLASS_NOT_PREPARED error as per JVMTI spec.
  if (!(k->jvmti_class_status() & (JVMTI_CLASS_STATUS_PREPARED|JVMTI_CLASS_STATUS_ARRAY) )) {
    return JVMTI_ERROR_CLASS_NOT_PREPARED;
  }

  if (!k->is_instance_klass()) {
    *method_count_ptr = 0;
    *methods_ptr = (jmethodID*) jvmtiMalloc(0 * sizeof(jmethodID));
    return JVMTI_ERROR_NONE;
  }
  InstanceKlass* ik = InstanceKlass::cast(k);
  // Allocate the result and fill it in
  int result_length = ik->methods()->length();
  jmethodID* result_list = (jmethodID*)jvmtiMalloc(result_length * sizeof(jmethodID));
  int index;
  bool jmethodids_found = true;
  int skipped = 0;  // skip overpass methods

  for (index = 0; index < result_length; index++) {
    Method* m = ik->methods()->at(index);
    // Depending on can_maintain_original_method_order capability use the original
    // method ordering indices stored in the class, so we can emit jmethodIDs in
    // the order they appeared in the class file or just copy in current order.
    int result_index = JvmtiExport::can_maintain_original_method_order() ? ik->method_ordering()->at(index) : index;
    assert(result_index >= 0 && result_index < result_length, "invalid original method index");
    if (m->is_overpass()) {
      result_list[result_index] = NULL;
      skipped++;
      continue;
    }
    jmethodID id;
    if (jmethodids_found) {
      id = m->find_jmethod_id_or_null();
      if (id == NULL) {
        // If we find an uninitialized value, make sure there is
        // enough space for all the uninitialized values we might
        // find.
        ik->ensure_space_for_methodids(index);
        jmethodids_found = false;
        id = m->jmethod_id();
      }
    } else {
      id = m->jmethod_id();
    }
    result_list[result_index] = id;
  }

  // Fill in return value.
  if (skipped > 0) {
    // copy results skipping NULL methodIDs
    *methods_ptr = (jmethodID*)jvmtiMalloc((result_length - skipped) * sizeof(jmethodID));
    *method_count_ptr = result_length - skipped;
    for (index = 0, skipped = 0; index < result_length; index++) {
      if (result_list[index] == NULL) {
        skipped++;
      } else {
        (*methods_ptr)[index - skipped] = result_list[index];
      }
    }
    deallocate((unsigned char *)result_list);
  } else {
    *method_count_ptr = result_length;
    *methods_ptr = result_list;
  }

  return JVMTI_ERROR_NONE;
} /* end GetClassMethods */


// k_mirror - may be primitive, this must be checked
// field_count_ptr - pre-checked for NULL
// fields_ptr - pre-checked for NULL
jvmtiError
JvmtiEnv::GetClassFields(oop k_mirror, jint* field_count_ptr, jfieldID** fields_ptr) {
  if (java_lang_Class::is_primitive(k_mirror)) {
    *field_count_ptr = 0;
    *fields_ptr = (jfieldID*) jvmtiMalloc(0 * sizeof(jfieldID));
    return JVMTI_ERROR_NONE;
  }
  JavaThread* current_thread = JavaThread::current();
  HandleMark hm(current_thread);
  Klass* k = java_lang_Class::as_Klass(k_mirror);
  NULL_CHECK(k, JVMTI_ERROR_INVALID_CLASS);

  // Return CLASS_NOT_PREPARED error as per JVMTI spec.
  if (!(k->jvmti_class_status() & (JVMTI_CLASS_STATUS_PREPARED|JVMTI_CLASS_STATUS_ARRAY) )) {
    return JVMTI_ERROR_CLASS_NOT_PREPARED;
  }

  if (!k->is_instance_klass()) {
    *field_count_ptr = 0;
    *fields_ptr = (jfieldID*) jvmtiMalloc(0 * sizeof(jfieldID));
    return JVMTI_ERROR_NONE;
  }


  InstanceKlass* ik = InstanceKlass::cast(k);

  int result_count = 0;
  // First, count the fields.
  FilteredFieldStream flds(ik, true, true);
  result_count = flds.field_count();

  // Allocate the result and fill it in
  jfieldID* result_list = (jfieldID*) jvmtiMalloc(result_count * sizeof(jfieldID));
  // The JVMTI spec requires fields in the order they occur in the class file,
  // this is the reverse order of what FieldStream hands out.
  int id_index = (result_count - 1);

  for (FilteredFieldStream src_st(ik, true, true); !src_st.eos(); src_st.next()) {
    result_list[id_index--] = jfieldIDWorkaround::to_jfieldID(
                                            ik, src_st.offset(),
                                            src_st.access_flags().is_static());
  }
  assert(id_index == -1, "just checking");
  // Fill in the results
  *field_count_ptr = result_count;
  *fields_ptr = result_list;

  return JVMTI_ERROR_NONE;
} /* end GetClassFields */


// k_mirror - may be primitive, this must be checked
// interface_count_ptr - pre-checked for NULL
// interfaces_ptr - pre-checked for NULL
jvmtiError
JvmtiEnv::GetImplementedInterfaces(oop k_mirror, jint* interface_count_ptr, jclass** interfaces_ptr) {
  {
    if (java_lang_Class::is_primitive(k_mirror)) {
      *interface_count_ptr = 0;
      *interfaces_ptr = (jclass*) jvmtiMalloc(0 * sizeof(jclass));
      return JVMTI_ERROR_NONE;
    }
    JavaThread* current_thread = JavaThread::current();
    HandleMark hm(current_thread);
    Klass* k = java_lang_Class::as_Klass(k_mirror);
    NULL_CHECK(k, JVMTI_ERROR_INVALID_CLASS);

    // Return CLASS_NOT_PREPARED error as per JVMTI spec.
    if (!(k->jvmti_class_status() & (JVMTI_CLASS_STATUS_PREPARED|JVMTI_CLASS_STATUS_ARRAY) ))
      return JVMTI_ERROR_CLASS_NOT_PREPARED;

    if (!k->is_instance_klass()) {
      *interface_count_ptr = 0;
      *interfaces_ptr = (jclass*) jvmtiMalloc(0 * sizeof(jclass));
      return JVMTI_ERROR_NONE;
    }

    Array<InstanceKlass*>* interface_list = InstanceKlass::cast(k)->local_interfaces();
    const int result_length = (interface_list == NULL ? 0 : interface_list->length());
    jclass* result_list = (jclass*) jvmtiMalloc(result_length * sizeof(jclass));
    for (int i_index = 0; i_index < result_length; i_index += 1) {
      InstanceKlass* klass_at = interface_list->at(i_index);
      assert(klass_at->is_klass(), "interfaces must be Klass*s");
      assert(klass_at->is_interface(), "interfaces must be interfaces");
      oop mirror_at = klass_at->java_mirror();
      Handle handle_at = Handle(current_thread, mirror_at);
      result_list[i_index] = (jclass) jni_reference(handle_at);
    }
    *interface_count_ptr = result_length;
    *interfaces_ptr = result_list;
  }

  return JVMTI_ERROR_NONE;
} /* end GetImplementedInterfaces */


// k_mirror - may be primitive, this must be checked
// minor_version_ptr - pre-checked for NULL
// major_version_ptr - pre-checked for NULL
jvmtiError
JvmtiEnv::GetClassVersionNumbers(oop k_mirror, jint* minor_version_ptr, jint* major_version_ptr) {
  if (java_lang_Class::is_primitive(k_mirror)) {
    return JVMTI_ERROR_ABSENT_INFORMATION;
  }
  Klass* klass = java_lang_Class::as_Klass(k_mirror);

  jint status = klass->jvmti_class_status();
  if (status & (JVMTI_CLASS_STATUS_ERROR)) {
    return JVMTI_ERROR_INVALID_CLASS;
  }
  if (status & (JVMTI_CLASS_STATUS_ARRAY)) {
    return JVMTI_ERROR_ABSENT_INFORMATION;
  }

  InstanceKlass* ik = InstanceKlass::cast(klass);
  *minor_version_ptr = ik->minor_version();
  *major_version_ptr = ik->major_version();

  return JVMTI_ERROR_NONE;
} /* end GetClassVersionNumbers */


// k_mirror - may be primitive, this must be checked
// constant_pool_count_ptr - pre-checked for NULL
// constant_pool_byte_count_ptr - pre-checked for NULL
// constant_pool_bytes_ptr - pre-checked for NULL
jvmtiError
JvmtiEnv::GetConstantPool(oop k_mirror, jint* constant_pool_count_ptr, jint* constant_pool_byte_count_ptr, unsigned char** constant_pool_bytes_ptr) {
  if (java_lang_Class::is_primitive(k_mirror)) {
    return JVMTI_ERROR_ABSENT_INFORMATION;
  }

  Klass* klass = java_lang_Class::as_Klass(k_mirror);
  Thread *thread = Thread::current();
  ResourceMark rm(thread);

  jint status = klass->jvmti_class_status();
  if (status & (JVMTI_CLASS_STATUS_ERROR)) {
    return JVMTI_ERROR_INVALID_CLASS;
  }
  if (status & (JVMTI_CLASS_STATUS_ARRAY)) {
    return JVMTI_ERROR_ABSENT_INFORMATION;
  }

  InstanceKlass* ik = InstanceKlass::cast(klass);
  JvmtiConstantPoolReconstituter reconstituter(ik);
  if (reconstituter.get_error() != JVMTI_ERROR_NONE) {
    return reconstituter.get_error();
  }

  unsigned char *cpool_bytes;
  int cpool_size = reconstituter.cpool_size();
  if (reconstituter.get_error() != JVMTI_ERROR_NONE) {
    return reconstituter.get_error();
  }
  jvmtiError res = allocate(cpool_size, &cpool_bytes);
  if (res != JVMTI_ERROR_NONE) {
    return res;
  }
  reconstituter.copy_cpool_bytes(cpool_bytes);
  if (reconstituter.get_error() != JVMTI_ERROR_NONE) {
    return reconstituter.get_error();
  }

  constantPoolHandle  constants(thread, ik->constants());
  *constant_pool_count_ptr      = constants->length();
  *constant_pool_byte_count_ptr = cpool_size;
  *constant_pool_bytes_ptr      = cpool_bytes;

  return JVMTI_ERROR_NONE;
} /* end GetConstantPool */


// k_mirror - may be primitive, this must be checked
// is_interface_ptr - pre-checked for NULL
jvmtiError
JvmtiEnv::IsInterface(oop k_mirror, jboolean* is_interface_ptr) {
  {
    bool result = false;
    if (!java_lang_Class::is_primitive(k_mirror)) {
      Klass* k = java_lang_Class::as_Klass(k_mirror);
      if (k != NULL && k->is_interface()) {
        result = true;
      }
    }
    *is_interface_ptr = result;
  }

  return JVMTI_ERROR_NONE;
} /* end IsInterface */


// k_mirror - may be primitive, this must be checked
// is_array_class_ptr - pre-checked for NULL
jvmtiError
JvmtiEnv::IsArrayClass(oop k_mirror, jboolean* is_array_class_ptr) {
  {
    bool result = false;
    if (!java_lang_Class::is_primitive(k_mirror)) {
      Klass* k = java_lang_Class::as_Klass(k_mirror);
      if (k != NULL && k->is_array_klass()) {
        result = true;
      }
    }
    *is_array_class_ptr = result;
  }

  return JVMTI_ERROR_NONE;
} /* end IsArrayClass */


// k_mirror - may be primitive, this must be checked
// classloader_ptr - pre-checked for NULL
jvmtiError
JvmtiEnv::GetClassLoader(oop k_mirror, jobject* classloader_ptr) {
  {
    if (java_lang_Class::is_primitive(k_mirror)) {
      *classloader_ptr = (jclass) jni_reference(Handle());
      return JVMTI_ERROR_NONE;
    }
    JavaThread* current_thread = JavaThread::current();
    HandleMark hm(current_thread);
    Klass* k = java_lang_Class::as_Klass(k_mirror);
    NULL_CHECK(k, JVMTI_ERROR_INVALID_CLASS);

    oop result_oop = k->class_loader();
    if (result_oop == NULL) {
      *classloader_ptr = (jclass) jni_reference(Handle());
      return JVMTI_ERROR_NONE;
    }
    Handle result_handle = Handle(current_thread, result_oop);
    jclass result_jnihandle = (jclass) jni_reference(result_handle);
    *classloader_ptr = result_jnihandle;
  }
  return JVMTI_ERROR_NONE;
} /* end GetClassLoader */


// k_mirror - may be primitive, this must be checked
// source_debug_extension_ptr - pre-checked for NULL
jvmtiError
JvmtiEnv::GetSourceDebugExtension(oop k_mirror, char** source_debug_extension_ptr) {
  {
    if (java_lang_Class::is_primitive(k_mirror)) {
      return JVMTI_ERROR_ABSENT_INFORMATION;
    }
    Klass* k = java_lang_Class::as_Klass(k_mirror);
    NULL_CHECK(k, JVMTI_ERROR_INVALID_CLASS);
    if (!k->is_instance_klass()) {
      return JVMTI_ERROR_ABSENT_INFORMATION;
    }
    const char* sde = InstanceKlass::cast(k)->source_debug_extension();
    NULL_CHECK(sde, JVMTI_ERROR_ABSENT_INFORMATION);

    {
      *source_debug_extension_ptr = (char *) jvmtiMalloc(strlen(sde)+1);
      strcpy(*source_debug_extension_ptr, sde);
    }
  }

  return JVMTI_ERROR_NONE;
} /* end GetSourceDebugExtension */

  //
  // Object functions
  //

// hash_code_ptr - pre-checked for NULL
jvmtiError
JvmtiEnv::GetObjectHashCode(jobject object, jint* hash_code_ptr) {
  oop mirror = JNIHandles::resolve_external_guard(object);
  NULL_CHECK(mirror, JVMTI_ERROR_INVALID_OBJECT);
  NULL_CHECK(hash_code_ptr, JVMTI_ERROR_NULL_POINTER);

  {
    jint result = (jint) mirror->identity_hash();
    *hash_code_ptr = result;
  }
  return JVMTI_ERROR_NONE;
} /* end GetObjectHashCode */


// info_ptr - pre-checked for NULL
jvmtiError
JvmtiEnv::GetObjectMonitorUsage(jobject object, jvmtiMonitorUsage* info_ptr) {
  // This needs to be performed at a safepoint to gather stable data
  // because monitor owner / waiters might not be suspended.
  VM_GetObjectMonitorUsage op(this, JavaThread::current(), object, info_ptr);
  VMThread::execute(&op);
  return op.result();
} /* end GetObjectMonitorUsage */


  //
  // Field functions
  //

// name_ptr - NULL is a valid value, must be checked
// signature_ptr - NULL is a valid value, must be checked
// generic_ptr - NULL is a valid value, must be checked
jvmtiError
JvmtiEnv::GetFieldName(fieldDescriptor* fdesc_ptr, char** name_ptr, char** signature_ptr, char** generic_ptr) {
  JavaThread* current_thread  = JavaThread::current();
  ResourceMark rm(current_thread);
  if (name_ptr == NULL) {
    // just don't return the name
  } else {
    const char* fieldName = fdesc_ptr->name()->as_C_string();
    *name_ptr =  (char*) jvmtiMalloc(strlen(fieldName) + 1);
    if (*name_ptr == NULL)
      return JVMTI_ERROR_OUT_OF_MEMORY;
    strcpy(*name_ptr, fieldName);
  }
  if (signature_ptr== NULL) {
    // just don't return the signature
  } else {
    const char* fieldSignature = fdesc_ptr->signature()->as_C_string();
    *signature_ptr = (char*) jvmtiMalloc(strlen(fieldSignature) + 1);
    if (*signature_ptr == NULL)
      return JVMTI_ERROR_OUT_OF_MEMORY;
    strcpy(*signature_ptr, fieldSignature);
  }
  if (generic_ptr != NULL) {
    *generic_ptr = NULL;
    Symbol* soop = fdesc_ptr->generic_signature();
    if (soop != NULL) {
      const char* gen_sig = soop->as_C_string();
      if (gen_sig != NULL) {
        jvmtiError err = allocate(strlen(gen_sig) + 1, (unsigned char **)generic_ptr);
        if (err != JVMTI_ERROR_NONE) {
          return err;
        }
        strcpy(*generic_ptr, gen_sig);
      }
    }
  }
  return JVMTI_ERROR_NONE;
} /* end GetFieldName */


// declaring_class_ptr - pre-checked for NULL
jvmtiError
JvmtiEnv::GetFieldDeclaringClass(fieldDescriptor* fdesc_ptr, jclass* declaring_class_ptr) {

  *declaring_class_ptr = get_jni_class_non_null(fdesc_ptr->field_holder());
  return JVMTI_ERROR_NONE;
} /* end GetFieldDeclaringClass */


// modifiers_ptr - pre-checked for NULL
jvmtiError
JvmtiEnv::GetFieldModifiers(fieldDescriptor* fdesc_ptr, jint* modifiers_ptr) {

  AccessFlags resultFlags = fdesc_ptr->access_flags();
  jint result = resultFlags.as_int();
  *modifiers_ptr = result;

  return JVMTI_ERROR_NONE;
} /* end GetFieldModifiers */


// is_synthetic_ptr - pre-checked for NULL
jvmtiError
JvmtiEnv::IsFieldSynthetic(fieldDescriptor* fdesc_ptr, jboolean* is_synthetic_ptr) {
  *is_synthetic_ptr = fdesc_ptr->is_synthetic();
  return JVMTI_ERROR_NONE;
} /* end IsFieldSynthetic */


  //
  // Method functions
  //

// method - pre-checked for validity, but may be NULL meaning obsolete method
// name_ptr - NULL is a valid value, must be checked
// signature_ptr - NULL is a valid value, must be checked
// generic_ptr - NULL is a valid value, must be checked
jvmtiError
JvmtiEnv::GetMethodName(Method* method, char** name_ptr, char** signature_ptr, char** generic_ptr) {
  NULL_CHECK(method, JVMTI_ERROR_INVALID_METHODID);
  JavaThread* current_thread  = JavaThread::current();

  ResourceMark rm(current_thread); // get the utf8 name and signature
  if (name_ptr == NULL) {
    // just don't return the name
  } else {
    const char* utf8_name = (const char *) method->name()->as_utf8();
    *name_ptr = (char *) jvmtiMalloc(strlen(utf8_name)+1);
    strcpy(*name_ptr, utf8_name);
  }
  if (signature_ptr == NULL) {
    // just don't return the signature
  } else {
    const char* utf8_signature = (const char *) method->signature()->as_utf8();
    *signature_ptr = (char *) jvmtiMalloc(strlen(utf8_signature) + 1);
    strcpy(*signature_ptr, utf8_signature);
  }

  if (generic_ptr != NULL) {
    *generic_ptr = NULL;
    Symbol* soop = method->generic_signature();
    if (soop != NULL) {
      const char* gen_sig = soop->as_C_string();
      if (gen_sig != NULL) {
        jvmtiError err = allocate(strlen(gen_sig) + 1, (unsigned char **)generic_ptr);
        if (err != JVMTI_ERROR_NONE) {
          return err;
        }
        strcpy(*generic_ptr, gen_sig);
      }
    }
  }
  return JVMTI_ERROR_NONE;
} /* end GetMethodName */


// method - pre-checked for validity, but may be NULL meaning obsolete method
// declaring_class_ptr - pre-checked for NULL
jvmtiError
JvmtiEnv::GetMethodDeclaringClass(Method* method, jclass* declaring_class_ptr) {
  NULL_CHECK(method, JVMTI_ERROR_INVALID_METHODID);
  (*declaring_class_ptr) = get_jni_class_non_null(method->method_holder());
  return JVMTI_ERROR_NONE;
} /* end GetMethodDeclaringClass */


// method - pre-checked for validity, but may be NULL meaning obsolete method
// modifiers_ptr - pre-checked for NULL
jvmtiError
JvmtiEnv::GetMethodModifiers(Method* method, jint* modifiers_ptr) {
  NULL_CHECK(method, JVMTI_ERROR_INVALID_METHODID);
  (*modifiers_ptr) = method->access_flags().as_int() & JVM_RECOGNIZED_METHOD_MODIFIERS;
  return JVMTI_ERROR_NONE;
} /* end GetMethodModifiers */


// method - pre-checked for validity, but may be NULL meaning obsolete method
// max_ptr - pre-checked for NULL
jvmtiError
JvmtiEnv::GetMaxLocals(Method* method, jint* max_ptr) {
  NULL_CHECK(method, JVMTI_ERROR_INVALID_METHODID);
  // get max stack
  (*max_ptr) = method->max_locals();
  return JVMTI_ERROR_NONE;
} /* end GetMaxLocals */


// method - pre-checked for validity, but may be NULL meaning obsolete method
// size_ptr - pre-checked for NULL
jvmtiError
JvmtiEnv::GetArgumentsSize(Method* method, jint* size_ptr) {
  NULL_CHECK(method, JVMTI_ERROR_INVALID_METHODID);
  // get size of arguments

  (*size_ptr) = method->size_of_parameters();
  return JVMTI_ERROR_NONE;
} /* end GetArgumentsSize */


// method - pre-checked for validity, but may be NULL meaning obsolete method
// entry_count_ptr - pre-checked for NULL
// table_ptr - pre-checked for NULL
jvmtiError
JvmtiEnv::GetLineNumberTable(Method* method, jint* entry_count_ptr, jvmtiLineNumberEntry** table_ptr) {
  NULL_CHECK(method, JVMTI_ERROR_INVALID_METHODID);
  if (!method->has_linenumber_table()) {
    return (JVMTI_ERROR_ABSENT_INFORMATION);
  }

  // The line number table is compressed so we don't know how big it is until decompressed.
  // Decompression is really fast so we just do it twice.

  // Compute size of table
  jint num_entries = 0;
  CompressedLineNumberReadStream stream(method->compressed_linenumber_table());
  while (stream.read_pair()) {
    num_entries++;
  }
  jvmtiLineNumberEntry *jvmti_table =
            (jvmtiLineNumberEntry *)jvmtiMalloc(num_entries * (sizeof(jvmtiLineNumberEntry)));

  // Fill jvmti table
  if (num_entries > 0) {
    int index = 0;
    CompressedLineNumberReadStream stream(method->compressed_linenumber_table());
    while (stream.read_pair()) {
      jvmti_table[index].start_location = (jlocation) stream.bci();
      jvmti_table[index].line_number = (jint) stream.line();
      index++;
    }
    assert(index == num_entries, "sanity check");
  }

  // Set up results
  (*entry_count_ptr) = num_entries;
  (*table_ptr) = jvmti_table;

  return JVMTI_ERROR_NONE;
} /* end GetLineNumberTable */


// method - pre-checked for validity, but may be NULL meaning obsolete method
// start_location_ptr - pre-checked for NULL
// end_location_ptr - pre-checked for NULL
jvmtiError
JvmtiEnv::GetMethodLocation(Method* method, jlocation* start_location_ptr, jlocation* end_location_ptr) {

  NULL_CHECK(method, JVMTI_ERROR_INVALID_METHODID);
  // get start and end location
  (*end_location_ptr) = (jlocation) (method->code_size() - 1);
  if (method->code_size() == 0) {
    // there is no code so there is no start location
    (*start_location_ptr) = (jlocation)(-1);
  } else {
    (*start_location_ptr) = (jlocation)(0);
  }

  return JVMTI_ERROR_NONE;
} /* end GetMethodLocation */


// method - pre-checked for validity, but may be NULL meaning obsolete method
// entry_count_ptr - pre-checked for NULL
// table_ptr - pre-checked for NULL
jvmtiError
JvmtiEnv::GetLocalVariableTable(Method* method, jint* entry_count_ptr, jvmtiLocalVariableEntry** table_ptr) {

  NULL_CHECK(method, JVMTI_ERROR_INVALID_METHODID);
  JavaThread* current_thread  = JavaThread::current();

  // does the klass have any local variable information?
  InstanceKlass* ik = method->method_holder();
  if (!ik->access_flags().has_localvariable_table()) {
    return (JVMTI_ERROR_ABSENT_INFORMATION);
  }

  ConstantPool* constants = method->constants();
  NULL_CHECK(constants, JVMTI_ERROR_ABSENT_INFORMATION);

  // in the vm localvariable table representation, 6 consecutive elements in the table
  // represent a 6-tuple of shorts
  // [start_pc, length, name_index, descriptor_index, signature_index, index]
  jint num_entries = method->localvariable_table_length();
  jvmtiLocalVariableEntry *jvmti_table = (jvmtiLocalVariableEntry *)
                jvmtiMalloc(num_entries * (sizeof(jvmtiLocalVariableEntry)));

  if (num_entries > 0) {
    LocalVariableTableElement* table = method->localvariable_table_start();
    for (int i = 0; i < num_entries; i++) {
      // get the 5 tuple information from the vm table
      jlocation start_location = (jlocation) table[i].start_bci;
      jint length = (jint) table[i].length;
      int name_index = (int) table[i].name_cp_index;
      int signature_index = (int) table[i].descriptor_cp_index;
      int generic_signature_index = (int) table[i].signature_cp_index;
      jint slot = (jint) table[i].slot;

      // get utf8 name and signature
      char *name_buf = NULL;
      char *sig_buf = NULL;
      char *gen_sig_buf = NULL;
      {
        ResourceMark rm(current_thread);

        const char *utf8_name = (const char *) constants->symbol_at(name_index)->as_utf8();
        name_buf = (char *) jvmtiMalloc(strlen(utf8_name)+1);
        strcpy(name_buf, utf8_name);

        const char *utf8_signature = (const char *) constants->symbol_at(signature_index)->as_utf8();
        sig_buf = (char *) jvmtiMalloc(strlen(utf8_signature)+1);
        strcpy(sig_buf, utf8_signature);

        if (generic_signature_index > 0) {
          const char *utf8_gen_sign = (const char *)
                                       constants->symbol_at(generic_signature_index)->as_utf8();
          gen_sig_buf = (char *) jvmtiMalloc(strlen(utf8_gen_sign)+1);
          strcpy(gen_sig_buf, utf8_gen_sign);
        }
      }

      // fill in the jvmti local variable table
      jvmti_table[i].start_location = start_location;
      jvmti_table[i].length = length;
      jvmti_table[i].name = name_buf;
      jvmti_table[i].signature = sig_buf;
      jvmti_table[i].generic_signature = gen_sig_buf;
      jvmti_table[i].slot = slot;
    }
  }

  // set results
  (*entry_count_ptr) = num_entries;
  (*table_ptr) = jvmti_table;

  return JVMTI_ERROR_NONE;
} /* end GetLocalVariableTable */


// method - pre-checked for validity, but may be NULL meaning obsolete method
// bytecode_count_ptr - pre-checked for NULL
// bytecodes_ptr - pre-checked for NULL
jvmtiError
JvmtiEnv::GetBytecodes(Method* method, jint* bytecode_count_ptr, unsigned char** bytecodes_ptr) {
  NULL_CHECK(method, JVMTI_ERROR_INVALID_METHODID);

  methodHandle mh(Thread::current(), method);
  jint size = (jint)mh->code_size();
  jvmtiError err = allocate(size, bytecodes_ptr);
  if (err != JVMTI_ERROR_NONE) {
    return err;
  }

  (*bytecode_count_ptr) = size;
  // get byte codes
  JvmtiClassFileReconstituter::copy_bytecodes(mh, *bytecodes_ptr);

  return JVMTI_ERROR_NONE;
} /* end GetBytecodes */


// method - pre-checked for validity, but may be NULL meaning obsolete method
// is_native_ptr - pre-checked for NULL
jvmtiError
JvmtiEnv::IsMethodNative(Method* method, jboolean* is_native_ptr) {
  NULL_CHECK(method, JVMTI_ERROR_INVALID_METHODID);
  (*is_native_ptr) = method->is_native();
  return JVMTI_ERROR_NONE;
} /* end IsMethodNative */


// method - pre-checked for validity, but may be NULL meaning obsolete method
// is_synthetic_ptr - pre-checked for NULL
jvmtiError
JvmtiEnv::IsMethodSynthetic(Method* method, jboolean* is_synthetic_ptr) {
  NULL_CHECK(method, JVMTI_ERROR_INVALID_METHODID);
  (*is_synthetic_ptr) = method->is_synthetic();
  return JVMTI_ERROR_NONE;
} /* end IsMethodSynthetic */


// method - pre-checked for validity, but may be NULL meaning obsolete method
// is_obsolete_ptr - pre-checked for NULL
jvmtiError
JvmtiEnv::IsMethodObsolete(Method* method, jboolean* is_obsolete_ptr) {
  if (use_version_1_0_semantics() &&
      get_capabilities()->can_redefine_classes == 0) {
    // This JvmtiEnv requested version 1.0 semantics and this function
    // requires the can_redefine_classes capability in version 1.0 so
    // we need to return an error here.
    return JVMTI_ERROR_MUST_POSSESS_CAPABILITY;
  }

  if (method == NULL || method->is_obsolete()) {
    *is_obsolete_ptr = true;
  } else {
    *is_obsolete_ptr = false;
  }
  return JVMTI_ERROR_NONE;
} /* end IsMethodObsolete */

  //
  // Raw Monitor functions
  //

// name - pre-checked for NULL
// monitor_ptr - pre-checked for NULL
jvmtiError
JvmtiEnv::CreateRawMonitor(const char* name, jrawMonitorID* monitor_ptr) {
  JvmtiRawMonitor* rmonitor = new JvmtiRawMonitor(name);
  NULL_CHECK(rmonitor, JVMTI_ERROR_OUT_OF_MEMORY);

  *monitor_ptr = (jrawMonitorID)rmonitor;

  return JVMTI_ERROR_NONE;
} /* end CreateRawMonitor */


// rmonitor - pre-checked for validity
jvmtiError
JvmtiEnv::DestroyRawMonitor(JvmtiRawMonitor * rmonitor) {
  if (Threads::number_of_threads() == 0) {
    // Remove this monitor from pending raw monitors list
    // if it has entered in onload or start phase.
    JvmtiPendingMonitors::destroy(rmonitor);
  } else {
    Thread* thread  = Thread::current();
    if (rmonitor->owner() == thread) {
      // The caller owns this monitor which we are about to destroy.
      // We exit the underlying synchronization object so that the
      // "delete monitor" call below can work without an assertion
      // failure on systems that don't like destroying synchronization
      // objects that are locked.
      int r;
      int recursion = rmonitor->recursions();
      for (int i = 0; i <= recursion; i++) {
        r = rmonitor->raw_exit(thread);
        assert(r == JvmtiRawMonitor::M_OK, "raw_exit should have worked");
        if (r != JvmtiRawMonitor::M_OK) {  // robustness
          return JVMTI_ERROR_INTERNAL;
        }
      }
    }
    if (rmonitor->owner() != NULL) {
      // The caller is trying to destroy a monitor that is locked by
      // someone else. While this is not forbidden by the JVMTI
      // spec, it will cause an assertion failure on systems that don't
      // like destroying synchronization objects that are locked.
      // We indicate a problem with the error return (and leak the
      // monitor's memory).
      return JVMTI_ERROR_NOT_MONITOR_OWNER;
    }
  }

  delete rmonitor;

  return JVMTI_ERROR_NONE;
} /* end DestroyRawMonitor */


// rmonitor - pre-checked for validity
jvmtiError
JvmtiEnv::RawMonitorEnter(JvmtiRawMonitor * rmonitor) {
  if (Threads::number_of_threads() == 0) {
    // No JavaThreads exist so JvmtiRawMonitor enter cannot be
    // used, add this raw monitor to the pending list.
    // The pending monitors will be actually entered when
    // the VM is setup.
    // See transition_pending_raw_monitors in create_vm()
    // in thread.cpp.
    JvmtiPendingMonitors::enter(rmonitor);
  } else {
    rmonitor->raw_enter(Thread::current());
  }
  return JVMTI_ERROR_NONE;
} /* end RawMonitorEnter */


// rmonitor - pre-checked for validity
jvmtiError
JvmtiEnv::RawMonitorExit(JvmtiRawMonitor * rmonitor) {
  jvmtiError err = JVMTI_ERROR_NONE;

  if (Threads::number_of_threads() == 0) {
    // No JavaThreads exist so just remove this monitor from the pending list.
    // Bool value from exit is false if rmonitor is not in the list.
    if (!JvmtiPendingMonitors::exit(rmonitor)) {
      err = JVMTI_ERROR_NOT_MONITOR_OWNER;
    }
  } else {
    Thread* thread = Thread::current();
    int r = rmonitor->raw_exit(thread);
    if (r == JvmtiRawMonitor::M_ILLEGAL_MONITOR_STATE) {
      err = JVMTI_ERROR_NOT_MONITOR_OWNER;
    }
  }
  return err;
} /* end RawMonitorExit */


// rmonitor - pre-checked for validity
jvmtiError
JvmtiEnv::RawMonitorWait(JvmtiRawMonitor * rmonitor, jlong millis) {
  Thread* thread = Thread::current();
  int r = rmonitor->raw_wait(millis, thread);

  switch (r) {
  case JvmtiRawMonitor::M_INTERRUPTED:
    return JVMTI_ERROR_INTERRUPT;
  case JvmtiRawMonitor::M_ILLEGAL_MONITOR_STATE:
    return JVMTI_ERROR_NOT_MONITOR_OWNER;
  default:
    return JVMTI_ERROR_NONE;
  }
} /* end RawMonitorWait */


// rmonitor - pre-checked for validity
jvmtiError
JvmtiEnv::RawMonitorNotify(JvmtiRawMonitor * rmonitor) {
  Thread* thread = Thread::current();
  int r = rmonitor->raw_notify(thread);

  if (r == JvmtiRawMonitor::M_ILLEGAL_MONITOR_STATE) {
    return JVMTI_ERROR_NOT_MONITOR_OWNER;
  }
  return JVMTI_ERROR_NONE;
} /* end RawMonitorNotify */


// rmonitor - pre-checked for validity
jvmtiError
JvmtiEnv::RawMonitorNotifyAll(JvmtiRawMonitor * rmonitor) {
  Thread* thread = Thread::current();
  int r = rmonitor->raw_notifyAll(thread);

  if (r == JvmtiRawMonitor::M_ILLEGAL_MONITOR_STATE) {
    return JVMTI_ERROR_NOT_MONITOR_OWNER;
  }
  return JVMTI_ERROR_NONE;
} /* end RawMonitorNotifyAll */


  //
  // JNI Function Interception functions
  //


// function_table - pre-checked for NULL
jvmtiError
JvmtiEnv::SetJNIFunctionTable(const jniNativeInterface* function_table) {
  // Copy jni function table at safepoint.
  VM_JNIFunctionTableCopier copier(function_table);
  VMThread::execute(&copier);

  return JVMTI_ERROR_NONE;
} /* end SetJNIFunctionTable */


// function_table - pre-checked for NULL
jvmtiError
JvmtiEnv::GetJNIFunctionTable(jniNativeInterface** function_table) {
  *function_table=(jniNativeInterface*)jvmtiMalloc(sizeof(jniNativeInterface));
  if (*function_table == NULL)
    return JVMTI_ERROR_OUT_OF_MEMORY;
  memcpy(*function_table,(JavaThread::current())->get_jni_functions(),sizeof(jniNativeInterface));
  return JVMTI_ERROR_NONE;
} /* end GetJNIFunctionTable */


  //
  // Event Management functions
  //

jvmtiError
JvmtiEnv::GenerateEvents(jvmtiEvent event_type) {
  // can only generate two event types
  if (event_type != JVMTI_EVENT_COMPILED_METHOD_LOAD &&
      event_type != JVMTI_EVENT_DYNAMIC_CODE_GENERATED) {
    return JVMTI_ERROR_ILLEGAL_ARGUMENT;
  }

  // for compiled_method_load events we must check that the environment
  // has the can_generate_compiled_method_load_events capability.
  if (event_type == JVMTI_EVENT_COMPILED_METHOD_LOAD) {
    if (get_capabilities()->can_generate_compiled_method_load_events == 0) {
      return JVMTI_ERROR_MUST_POSSESS_CAPABILITY;
    }
    return JvmtiCodeBlobEvents::generate_compiled_method_load_events(this);
  } else {
    return JvmtiCodeBlobEvents::generate_dynamic_code_events(this);
  }

} /* end GenerateEvents */


  //
  // Extension Mechanism functions
  //

// extension_count_ptr - pre-checked for NULL
// extensions - pre-checked for NULL
jvmtiError
JvmtiEnv::GetExtensionFunctions(jint* extension_count_ptr, jvmtiExtensionFunctionInfo** extensions) {
  return JvmtiExtensions::get_functions(this, extension_count_ptr, extensions);
} /* end GetExtensionFunctions */


// extension_count_ptr - pre-checked for NULL
// extensions - pre-checked for NULL
jvmtiError
JvmtiEnv::GetExtensionEvents(jint* extension_count_ptr, jvmtiExtensionEventInfo** extensions) {
  return JvmtiExtensions::get_events(this, extension_count_ptr, extensions);
} /* end GetExtensionEvents */


// callback - NULL is a valid value, must be checked
jvmtiError
JvmtiEnv::SetExtensionEventCallback(jint extension_event_index, jvmtiExtensionEvent callback) {
  return JvmtiExtensions::set_event_callback(this, extension_event_index, callback);
} /* end SetExtensionEventCallback */

  //
  // Timers functions
  //

// info_ptr - pre-checked for NULL
jvmtiError
JvmtiEnv::GetCurrentThreadCpuTimerInfo(jvmtiTimerInfo* info_ptr) {
  os::current_thread_cpu_time_info(info_ptr);
  return JVMTI_ERROR_NONE;
} /* end GetCurrentThreadCpuTimerInfo */


// nanos_ptr - pre-checked for NULL
jvmtiError
JvmtiEnv::GetCurrentThreadCpuTime(jlong* nanos_ptr) {
  Thread* thread = Thread::current();

  // Surprizingly the GetCurrentThreadCpuTime is used by non-JavaThread's.
  if (thread->is_Java_thread()) {
    oop thread_obj = get_vthread_or_thread_oop(JavaThread::cast(thread));

    if (java_lang_VirtualThread::is_instance(thread_obj)) {
      return JVMTI_ERROR_INVALID_THREAD;
    }
  }
  *nanos_ptr = os::current_thread_cpu_time();
  return JVMTI_ERROR_NONE;
} /* end GetCurrentThreadCpuTime */


// info_ptr - pre-checked for NULL
jvmtiError
JvmtiEnv::GetThreadCpuTimerInfo(jvmtiTimerInfo* info_ptr) {
  os::thread_cpu_time_info(info_ptr);
  return JVMTI_ERROR_NONE;
} /* end GetThreadCpuTimerInfo */


// java_thread - protected by ThreadsListHandle and pre-checked
// nanos_ptr - pre-checked for NULL
jvmtiError
JvmtiEnv::GetThreadCpuTime(JavaThread* java_thread, jlong* nanos_ptr) {
  *nanos_ptr = os::thread_cpu_time(java_thread);
  return JVMTI_ERROR_NONE;
} /* end GetThreadCpuTime */


// info_ptr - pre-checked for NULL
jvmtiError
JvmtiEnv::GetTimerInfo(jvmtiTimerInfo* info_ptr) {
  os::javaTimeNanos_info(info_ptr);
  return JVMTI_ERROR_NONE;
} /* end GetTimerInfo */


// nanos_ptr - pre-checked for NULL
jvmtiError
JvmtiEnv::GetTime(jlong* nanos_ptr) {
  *nanos_ptr = os::javaTimeNanos();
  return JVMTI_ERROR_NONE;
} /* end GetTime */


// processor_count_ptr - pre-checked for NULL
jvmtiError
JvmtiEnv::GetAvailableProcessors(jint* processor_count_ptr) {
  *processor_count_ptr = os::active_processor_count();
  return JVMTI_ERROR_NONE;
} /* end GetAvailableProcessors */

jvmtiError
JvmtiEnv::SetHeapSamplingInterval(jint sampling_interval) {
  if (sampling_interval < 0) {
    return JVMTI_ERROR_ILLEGAL_ARGUMENT;
  }
  ThreadHeapSampler::set_sampling_interval(sampling_interval);
  return JVMTI_ERROR_NONE;
} /* end SetHeapSamplingInterval */

  //
  // System Properties functions
  //

// count_ptr - pre-checked for NULL
// property_ptr - pre-checked for NULL
jvmtiError
JvmtiEnv::GetSystemProperties(jint* count_ptr, char*** property_ptr) {
  jvmtiError err = JVMTI_ERROR_NONE;

  // Get the number of readable properties.
  *count_ptr = Arguments::PropertyList_readable_count(Arguments::system_properties());

  // Allocate memory to hold the exact number of readable properties.
  err = allocate(*count_ptr * sizeof(char *), (unsigned char **)property_ptr);
  if (err != JVMTI_ERROR_NONE) {
    return err;
  }
  int readable_count = 0;
  // Loop through the system properties until all the readable properties are found.
  for (SystemProperty* p = Arguments::system_properties(); p != NULL && readable_count < *count_ptr; p = p->next()) {
    if (p->is_readable()) {
      const char *key = p->key();
      char **tmp_value = *property_ptr+readable_count;
      readable_count++;
      err = allocate((strlen(key)+1) * sizeof(char), (unsigned char**)tmp_value);
      if (err == JVMTI_ERROR_NONE) {
        strcpy(*tmp_value, key);
      } else {
        // clean up previously allocated memory.
        for (int j = 0; j < readable_count; j++) {
          Deallocate((unsigned char*)*property_ptr+j);
        }
        Deallocate((unsigned char*)property_ptr);
        break;
      }
    }
  }
  assert(err != JVMTI_ERROR_NONE || readable_count == *count_ptr, "Bad readable property count");
  return err;
} /* end GetSystemProperties */


// property - pre-checked for NULL
// value_ptr - pre-checked for NULL
jvmtiError
JvmtiEnv::GetSystemProperty(const char* property, char** value_ptr) {
  jvmtiError err = JVMTI_ERROR_NONE;
  const char *value;

  // Return JVMTI_ERROR_NOT_AVAILABLE if property is not readable or doesn't exist.
  value = Arguments::PropertyList_get_readable_value(Arguments::system_properties(), property);
  if (value == NULL) {
    err =  JVMTI_ERROR_NOT_AVAILABLE;
  } else {
    err = allocate((strlen(value)+1) * sizeof(char), (unsigned char **)value_ptr);
    if (err == JVMTI_ERROR_NONE) {
      strcpy(*value_ptr, value);
    }
  }
  return err;
} /* end GetSystemProperty */


// property - pre-checked for NULL
// value - NULL is a valid value, must be checked
jvmtiError
JvmtiEnv::SetSystemProperty(const char* property, const char* value_ptr) {
  jvmtiError err =JVMTI_ERROR_NOT_AVAILABLE;

  for (SystemProperty* p = Arguments::system_properties(); p != NULL; p = p->next()) {
    if (strcmp(property, p->key()) == 0) {
      if (p->set_writeable_value(value_ptr)) {
        err =  JVMTI_ERROR_NONE;
      }
    }
  }
  return err;
} /* end SetSystemProperty */<|MERGE_RESOLUTION|>--- conflicted
+++ resolved
@@ -1587,15 +1587,8 @@
     return JVMTI_ERROR_OUT_OF_MEMORY;
   }
 
-<<<<<<< HEAD
-    new_thread->set_threadOopHandles(thread_hndl());
-    Threads::add(new_thread);
-    Thread::start(new_thread);
-  } // unlock Threads_lock
-=======
   JavaThread::start_internal_daemon(current_thread, new_thread, thread_hndl,
                                     (ThreadPriority)priority);
->>>>>>> c0d4efff
 
   return JVMTI_ERROR_NONE;
 } /* end RunAgentThread */
