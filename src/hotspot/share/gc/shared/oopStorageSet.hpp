--- conflicted
+++ resolved
@@ -96,15 +96,13 @@
   static OopStorage* resolved_method_table_weak() {
     return storage(resolved_method_table_weak_index);
   }
-
-<<<<<<< HEAD
+    
   static OopStorage* nmethod_keepalive_weak() {
     return storage(nmethod_keepalive_weak_index);
   }
-=======
+
   template <typename Closure>
   static void strong_oops_do(Closure* cl);
->>>>>>> 1550fd88
 };
 
 class OopStorageSet::Iterator {
