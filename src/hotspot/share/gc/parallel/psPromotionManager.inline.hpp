/*
 * Copyright (c) 2002, 2021, Oracle and/or its affiliates. All rights reserved.
 * DO NOT ALTER OR REMOVE COPYRIGHT NOTICES OR THIS FILE HEADER.
 *
 * This code is free software; you can redistribute it and/or modify it
 * under the terms of the GNU General Public License version 2 only, as
 * published by the Free Software Foundation.
 *
 * This code is distributed in the hope that it will be useful, but WITHOUT
 * ANY WARRANTY; without even the implied warranty of MERCHANTABILITY or
 * FITNESS FOR A PARTICULAR PURPOSE.  See the GNU General Public License
 * version 2 for more details (a copy is included in the LICENSE file that
 * accompanied this code).
 *
 * You should have received a copy of the GNU General Public License version
 * 2 along with this work; if not, write to the Free Software Foundation,
 * Inc., 51 Franklin St, Fifth Floor, Boston, MA 02110-1301 USA.
 *
 * Please contact Oracle, 500 Oracle Parkway, Redwood Shores, CA 94065 USA
 * or visit www.oracle.com if you need additional information or have any
 * questions.
 *
 */

#ifndef SHARE_GC_PARALLEL_PSPROMOTIONMANAGER_INLINE_HPP
#define SHARE_GC_PARALLEL_PSPROMOTIONMANAGER_INLINE_HPP

#include "gc/parallel/psPromotionManager.hpp"

#include "gc/parallel/parallelScavengeHeap.hpp"
#include "gc/parallel/parMarkBitMap.inline.hpp"
#include "gc/parallel/psOldGen.hpp"
#include "gc/parallel/psPromotionLAB.inline.hpp"
#include "gc/parallel/psScavenge.inline.hpp"
#include "gc/shared/taskqueue.inline.hpp"
#include "gc/shared/tlab_globals.hpp"
#include "logging/log.hpp"
#include "memory/iterator.inline.hpp"
#include "oops/access.inline.hpp"
#include "oops/oop.inline.hpp"
#include "runtime/orderAccess.hpp"
#include "runtime/prefetch.inline.hpp"

inline PSPromotionManager* PSPromotionManager::manager_array(uint index) {
  assert(_manager_array != NULL, "access of NULL manager_array");
  assert(index <= ParallelGCThreads, "out of range manager_array access");
  return &_manager_array[index];
}

inline void PSPromotionManager::push_depth(ScannerTask task) {
  claimed_stack_depth()->push(task);
}

template <class T>
inline void PSPromotionManager::claim_or_forward_depth(T* p) {
  assert(should_scavenge(p, true), "revisiting object?");
  assert(ParallelScavengeHeap::heap()->is_in(p), "pointer outside heap");
  oop obj = RawAccess<IS_NOT_NULL>::oop_load(p);
  Prefetch::write(obj->mark_addr(), 0);
  push_depth(ScannerTask(p));
}

inline void PSPromotionManager::promotion_trace_event(oop new_obj, oop old_obj,
                                                      size_t obj_size,
                                                      uint age, bool tenured,
                                                      const PSPromotionLAB* lab) {
  // Skip if memory allocation failed
  if (new_obj != NULL) {
    const ParallelScavengeTracer* gc_tracer = PSScavenge::gc_tracer();

    if (lab != NULL) {
      // Promotion of object through newly allocated PLAB
      if (gc_tracer->should_report_promotion_in_new_plab_event()) {
        size_t obj_bytes = obj_size * HeapWordSize;
        size_t lab_size = lab->capacity();
        gc_tracer->report_promotion_in_new_plab_event(old_obj->klass(), obj_bytes,
                                                      age, tenured, lab_size);
      }
    } else {
      // Promotion of object directly to heap
      if (gc_tracer->should_report_promotion_outside_plab_event()) {
        size_t obj_bytes = obj_size * HeapWordSize;
        gc_tracer->report_promotion_outside_plab_event(old_obj->klass(), obj_bytes,
                                                       age, tenured);
      }
    }
  }
}

class PSPushContentsClosure: public BasicOopIterateClosure {
  PSPromotionManager* _pm;
 public:
  PSPushContentsClosure(PSPromotionManager* pm) : BasicOopIterateClosure(PSScavenge::reference_processor()), _pm(pm) {}

  template <typename T> void do_oop_nv(T* p) {
    if (PSScavenge::should_scavenge(p)) {
      _pm->claim_or_forward_depth(p);
    }
  }

  virtual void do_oop(oop* p)       { do_oop_nv(p); }
  virtual void do_oop(narrowOop* p) { do_oop_nv(p); }
};

//
// This closure specialization will override the one that is defined in
// instanceRefKlass.inline.cpp. It swaps the order of oop_oop_iterate and
// oop_oop_iterate_ref_processing. Unfortunately G1 and Parallel behaves
// significantly better (especially in the Derby benchmark) using opposite
// order of these function calls.
//
template <>
inline void InstanceRefKlass::oop_oop_iterate_reverse<oop, PSPushContentsClosure>(oop obj, PSPushContentsClosure* closure) {
  oop_oop_iterate_ref_processing<oop>(obj, closure);
  InstanceKlass::oop_oop_iterate_reverse<oop>(obj, closure);
}

template <>
inline void InstanceRefKlass::oop_oop_iterate_reverse<narrowOop, PSPushContentsClosure>(oop obj, PSPushContentsClosure* closure) {
  oop_oop_iterate_ref_processing<narrowOop>(obj, closure);
  InstanceKlass::oop_oop_iterate_reverse<narrowOop>(obj, closure);
}

inline void PSPromotionManager::push_contents(oop obj) {
  if (!obj->klass()->is_typeArray_klass()) {
    PSPushContentsClosure pcc(this);
    obj->oop_iterate_backwards(&pcc);
  }
}

template<bool promote_immediately>
inline oop PSPromotionManager::copy_to_survivor_space(oop o) {
  assert(should_scavenge(&o), "Sanity");

  // NOTE! We must be very careful with any methods that access the mark
  // in o. There may be multiple threads racing on it, and it may be forwarded
  // at any time.
  markWord m = o->mark();
  if (!m.is_marked()) {
    return copy_unmarked_to_survivor_space<promote_immediately>(o, m);
  } else {
    // Ensure any loads from the forwardee follow all changes that precede
    // the release-cmpxchg that performed the forwarding, possibly in some
    // other thread.
    OrderAccess::acquire();
    // Return the already installed forwardee.
    return cast_to_oop(m.decode_pointer());
  }
}

//
// This method is pretty bulky. It would be nice to split it up
// into smaller submethods, but we need to be careful not to hurt
// performance.
//
template<bool promote_immediately>
inline oop PSPromotionManager::copy_unmarked_to_survivor_space(oop o,
                                                               markWord test_mark) {
  assert(should_scavenge(&o), "Sanity");

  oop new_obj = NULL;
  bool new_obj_is_tenured = false;
  size_t new_obj_size = o->size();

<<<<<<< HEAD
  // NOTE! We must be very careful with any methods that access the mark
  // in o. There may be multiple threads racing on it, and it may be forwarded
  // at any time. Do not use oop methods for accessing the mark!
  markWord test_mark = o->mark();

  // The same test as "o->is_forwarded()"
  if (!test_mark.is_marked()) {
    bool new_obj_is_tenured = false;
    size_t new_obj_size = o->compact_size();

    // Find the objects age, MT safe.
    uint age = (test_mark.has_displaced_mark_helper() /* o->has_displaced_mark() */) ?
=======
  // Find the objects age, MT safe.
  uint age = (test_mark.has_displaced_mark_helper() /* o->has_displaced_mark() */) ?
>>>>>>> 72b3b0af
      test_mark.displaced_mark_helper().age() : test_mark.age();

  if (!promote_immediately) {
    // Try allocating obj in to-space (unless too old)
    if (age < PSScavenge::tenuring_threshold()) {
      new_obj = cast_to_oop(_young_lab.allocate(new_obj_size));
      if (new_obj == NULL && !_young_gen_is_full) {
        // Do we allocate directly, or flush and refill?
        if (new_obj_size > (YoungPLABSize / 2)) {
          // Allocate this object directly
          new_obj = cast_to_oop(young_space()->cas_allocate(new_obj_size));
          promotion_trace_event(new_obj, o, new_obj_size, age, false, NULL);
        } else {
          // Flush and fill
          _young_lab.flush();

          HeapWord* lab_base = young_space()->cas_allocate(YoungPLABSize);
          if (lab_base != NULL) {
            _young_lab.initialize(MemRegion(lab_base, YoungPLABSize));
            // Try the young lab allocation again.
            new_obj = cast_to_oop(_young_lab.allocate(new_obj_size));
            promotion_trace_event(new_obj, o, new_obj_size, age, false, &_young_lab);
          } else {
            _young_gen_is_full = true;
          }
        }
      }
    }
  }

  // Otherwise try allocating obj tenured
  if (new_obj == NULL) {
#ifndef PRODUCT
    if (ParallelScavengeHeap::heap()->promotion_should_fail()) {
      return oop_promotion_failed(o, test_mark);
    }
#endif  // #ifndef PRODUCT

    new_obj = cast_to_oop(_old_lab.allocate(new_obj_size));
    new_obj_is_tenured = true;

    if (new_obj == NULL) {
      if (!_old_gen_is_full) {
        // Do we allocate directly, or flush and refill?
        if (new_obj_size > (OldPLABSize / 2)) {
          // Allocate this object directly
          new_obj = cast_to_oop(old_gen()->allocate(new_obj_size));
          promotion_trace_event(new_obj, o, new_obj_size, age, true, NULL);
        } else {
          // Flush and fill
          _old_lab.flush();

          HeapWord* lab_base = old_gen()->allocate(OldPLABSize);
          if(lab_base != NULL) {
#ifdef ASSERT
            // Delay the initialization of the promotion lab (plab).
            // This exposes uninitialized plabs to card table processing.
            if (GCWorkerDelayMillis > 0) {
              os::naked_sleep(GCWorkerDelayMillis);
            }
#endif
            _old_lab.initialize(MemRegion(lab_base, OldPLABSize));
            // Try the old lab allocation again.
            new_obj = cast_to_oop(_old_lab.allocate(new_obj_size));
            promotion_trace_event(new_obj, o, new_obj_size, age, true, &_old_lab);
          }
        }
      }

      // This is the promotion failed test, and code handling.
      // The code belongs here for two reasons. It is slightly
      // different than the code below, and cannot share the
      // CAS testing code. Keeping the code here also minimizes
      // the impact on the common case fast path code.

      if (new_obj == NULL) {
        _old_gen_is_full = true;
        return oop_promotion_failed(o, test_mark);
      }
    }
  }

  assert(new_obj != NULL, "allocation should have succeeded");

<<<<<<< HEAD
    // Copy obj
    o->copy_disjoint_compact(cast_from_oop<HeapWord*>(new_obj), new_obj_size);
=======
  // Copy obj
  Copy::aligned_disjoint_words(cast_from_oop<HeapWord*>(o), cast_from_oop<HeapWord*>(new_obj), new_obj_size);
>>>>>>> 72b3b0af

  // Now we have to CAS in the header.
  // Make copy visible to threads reading the forwardee.
  oop forwardee = o->forward_to_atomic(new_obj, test_mark, memory_order_release);
  if (forwardee == NULL) {  // forwardee is NULL when forwarding is successful
    // We won any races, we "own" this object.
    assert(new_obj == o->forwardee(), "Sanity");

    // Increment age if obj still in new generation. Now that
    // we're dealing with a markWord that cannot change, it is
    // okay to use the non mt safe oop methods.
    if (!new_obj_is_tenured) {
      new_obj->incr_age();
      assert(young_space()->contains(new_obj), "Attempt to push non-promoted obj");
    }

    log_develop_trace(gc, scavenge)("{%s %s " PTR_FORMAT " -> " PTR_FORMAT " (%d)}",
                                    new_obj_is_tenured ? "copying" : "tenuring",
                                    new_obj->klass()->internal_name(),
                                    p2i((void *)o), p2i((void *)new_obj), new_obj->size());

    // Do the size comparison first with new_obj_size, which we
    // already have. Hopefully, only a few objects are larger than
    // _min_array_size_for_chunking, and most of them will be arrays.
    // So, the is->objArray() test would be very infrequent.
    if (new_obj_size > _min_array_size_for_chunking &&
        new_obj->is_objArray() &&
        PSChunkLargeArrays) {
      // we'll chunk it
      push_depth(ScannerTask(PartialArrayScanTask(o)));
      TASKQUEUE_STATS_ONLY(++_arrays_chunked; ++_array_chunk_pushes);
    } else {
      // we'll just push its contents
      push_contents(new_obj);
    }
    return new_obj;
  } else {
    // We lost, someone else "owns" this object.
    // Ensure loads from the forwardee follow all changes that preceeded the
    // release-cmpxchg that performed the forwarding in another thread.
    OrderAccess::acquire();

    assert(o->is_forwarded(), "Object must be forwarded if the cas failed.");
    assert(o->forwardee() == forwardee, "invariant");

    // Try to deallocate the space.  If it was directly allocated we cannot
    // deallocate it, so we have to test.  If the deallocation fails,
    // overwrite with a filler object.
    if (new_obj_is_tenured) {
      if (!_old_lab.unallocate_object(cast_from_oop<HeapWord*>(new_obj), new_obj_size)) {
        CollectedHeap::fill_with_object(cast_from_oop<HeapWord*>(new_obj), new_obj_size);
      }
    } else if (!_young_lab.unallocate_object(cast_from_oop<HeapWord*>(new_obj), new_obj_size)) {
      CollectedHeap::fill_with_object(cast_from_oop<HeapWord*>(new_obj), new_obj_size);
    }
    return forwardee;
  }
}

// Attempt to "claim" oop at p via CAS, push the new obj if successful
// This version tests the oop* to make sure it is within the heap before
// attempting marking.
template <bool promote_immediately, class T>
inline void PSPromotionManager::copy_and_push_safe_barrier(T* p) {
  assert(should_scavenge(p, true), "revisiting object?");

  oop o = RawAccess<IS_NOT_NULL>::oop_load(p);
  oop new_obj = copy_to_survivor_space<promote_immediately>(o);
  RawAccess<IS_NOT_NULL>::oop_store(p, new_obj);

  // We cannot mark without test, as some code passes us pointers
  // that are outside the heap. These pointers are either from roots
  // or from metadata.
  if ((!PSScavenge::is_obj_in_young((HeapWord*)p)) &&
      ParallelScavengeHeap::heap()->is_in_reserved(p)) {
    if (PSScavenge::is_obj_in_young(new_obj)) {
      PSScavenge::card_table()->inline_write_ref_field_gc(p, new_obj);
    }
  }
}

inline void PSPromotionManager::process_popped_location_depth(ScannerTask task) {
  if (task.is_partial_array_task()) {
    assert(PSChunkLargeArrays, "invariant");
    process_array_chunk(task.to_partial_array_task());
  } else {
    if (task.is_narrow_oop_ptr()) {
      assert(UseCompressedOops, "Error");
      copy_and_push_safe_barrier</*promote_immediately=*/false>(task.to_narrow_oop_ptr());
    } else {
      copy_and_push_safe_barrier</*promote_immediately=*/false>(task.to_oop_ptr());
    }
  }
}

inline bool PSPromotionManager::steal_depth(int queue_num, ScannerTask& t) {
  return stack_array_depth()->steal(queue_num, t);
}

#if TASKQUEUE_STATS
void PSPromotionManager::record_steal(ScannerTask task) {
  if (task.is_partial_array_task()) {
    ++_array_chunk_steals;
  }
}
#endif // TASKQUEUE_STATS

#endif // SHARE_GC_PARALLEL_PSPROMOTIONMANAGER_INLINE_HPP<|MERGE_RESOLUTION|>--- conflicted
+++ resolved
@@ -160,25 +160,10 @@
 
   oop new_obj = NULL;
   bool new_obj_is_tenured = false;
-  size_t new_obj_size = o->size();
-
-<<<<<<< HEAD
-  // NOTE! We must be very careful with any methods that access the mark
-  // in o. There may be multiple threads racing on it, and it may be forwarded
-  // at any time. Do not use oop methods for accessing the mark!
-  markWord test_mark = o->mark();
-
-  // The same test as "o->is_forwarded()"
-  if (!test_mark.is_marked()) {
-    bool new_obj_is_tenured = false;
-    size_t new_obj_size = o->compact_size();
-
-    // Find the objects age, MT safe.
-    uint age = (test_mark.has_displaced_mark_helper() /* o->has_displaced_mark() */) ?
-=======
+  size_t new_obj_size = o->compact_size();
+
   // Find the objects age, MT safe.
   uint age = (test_mark.has_displaced_mark_helper() /* o->has_displaced_mark() */) ?
->>>>>>> 72b3b0af
       test_mark.displaced_mark_helper().age() : test_mark.age();
 
   if (!promote_immediately) {
@@ -263,13 +248,8 @@
 
   assert(new_obj != NULL, "allocation should have succeeded");
 
-<<<<<<< HEAD
-    // Copy obj
-    o->copy_disjoint_compact(cast_from_oop<HeapWord*>(new_obj), new_obj_size);
-=======
   // Copy obj
-  Copy::aligned_disjoint_words(cast_from_oop<HeapWord*>(o), cast_from_oop<HeapWord*>(new_obj), new_obj_size);
->>>>>>> 72b3b0af
+  o->copy_disjoint_compact(cast_from_oop<HeapWord*>(new_obj), new_obj_size);
 
   // Now we have to CAS in the header.
   // Make copy visible to threads reading the forwardee.
