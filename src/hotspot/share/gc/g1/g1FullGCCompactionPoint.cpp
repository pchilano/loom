/*
 * Copyright (c) 2017, 2021, Oracle and/or its affiliates. All rights reserved.
 * DO NOT ALTER OR REMOVE COPYRIGHT NOTICES OR THIS FILE HEADER.
 *
 * This code is free software; you can redistribute it and/or modify it
 * under the terms of the GNU General Public License version 2 only, as
 * published by the Free Software Foundation.
 *
 * This code is distributed in the hope that it will be useful, but WITHOUT
 * ANY WARRANTY; without even the implied warranty of MERCHANTABILITY or
 * FITNESS FOR A PARTICULAR PURPOSE.  See the GNU General Public License
 * version 2 for more details (a copy is included in the LICENSE file that
 * accompanied this code).
 *
 * You should have received a copy of the GNU General Public License version
 * 2 along with this work; if not, write to the Free Software Foundation,
 * Inc., 51 Franklin St, Fifth Floor, Boston, MA 02110-1301 USA.
 *
 * Please contact Oracle, 500 Oracle Parkway, Redwood Shores, CA 94065 USA
 * or visit www.oracle.com if you need additional information or have any
 * questions.
 *
 */

#include "precompiled.hpp"
#include "gc/g1/g1FullGCCompactionPoint.hpp"
#include "gc/g1/heapRegion.hpp"
#include "oops/oop.inline.hpp"
#include "utilities/debug.hpp"

G1FullGCCompactionPoint::G1FullGCCompactionPoint() :
    _current_region(NULL),
    _compaction_top(NULL) {
  _compaction_regions = new (ResourceObj::C_HEAP, mtGC) GrowableArray<HeapRegion*>(32, mtGC);
  _compaction_region_iterator = _compaction_regions->begin();
}

G1FullGCCompactionPoint::~G1FullGCCompactionPoint() {
  delete _compaction_regions;
}

void G1FullGCCompactionPoint::update() {
  if (is_initialized()) {
    _current_region->set_compaction_top(_compaction_top);
  }
}

void G1FullGCCompactionPoint::initialize_values(bool init_threshold) {
  _compaction_top = _current_region->compaction_top();
  if (init_threshold) {
    _current_region->initialize_bot_threshold();
  }
}

bool G1FullGCCompactionPoint::has_regions() {
  return !_compaction_regions->is_empty();
}

bool G1FullGCCompactionPoint::is_initialized() {
  return _current_region != NULL;
}

void G1FullGCCompactionPoint::initialize(HeapRegion* hr, bool init_threshold) {
  _current_region = hr;
  initialize_values(init_threshold);
}

HeapRegion* G1FullGCCompactionPoint::current_region() {
  return *_compaction_region_iterator;
}

HeapRegion* G1FullGCCompactionPoint::next_region() {
  HeapRegion* next = *(++_compaction_region_iterator);
  assert(next != NULL, "Must return valid region");
  return next;
}

GrowableArray<HeapRegion*>* G1FullGCCompactionPoint::regions() {
  return _compaction_regions;
}

bool G1FullGCCompactionPoint::object_will_fit(size_t size) {
  size_t space_left = pointer_delta(_current_region->end(), _compaction_top);
  return size <= space_left;
}

void G1FullGCCompactionPoint::switch_region() {
  // Save compaction top in the region.
  _current_region->set_compaction_top(_compaction_top);
  // Get the next region and re-initialize the values.
  _current_region = next_region();
  initialize_values(true);
}

void G1FullGCCompactionPoint::forward(oop object, size_t size) {
  assert(_current_region != NULL, "Must have been initialized");

  size_t csize = object->compact_size((int)size); // TODO LOOM TRICKY; CONSIDER

  // Ensure the object fit in the current region.
  while (!object_will_fit(csize)) {
    switch_region();
  }

  // Store a forwarding pointer if the object should be moved or compacted in place.
  if (cast_from_oop<HeapWord*>(object) != _compaction_top || csize < size) {
    object->forward_to(cast_to_oop(_compaction_top));
<<<<<<< HEAD
    size = csize;
=======
    assert(object->is_forwarded(), "must be forwarded");
>>>>>>> 8683de5e
  } else {
    assert(!object->is_forwarded(), "must not be forwarded");
  }

  // Update compaction values.
  _compaction_top += size;
  _current_region->alloc_block_in_bot(_compaction_top - size, _compaction_top);
}

void G1FullGCCompactionPoint::add(HeapRegion* hr) {
  _compaction_regions->append(hr);
}

HeapRegion* G1FullGCCompactionPoint::remove_last() {
  return _compaction_regions->pop();
}<|MERGE_RESOLUTION|>--- conflicted
+++ resolved
@@ -105,11 +105,8 @@
   // Store a forwarding pointer if the object should be moved or compacted in place.
   if (cast_from_oop<HeapWord*>(object) != _compaction_top || csize < size) {
     object->forward_to(cast_to_oop(_compaction_top));
-<<<<<<< HEAD
+    assert(object->is_forwarded(), "must be forwarded");
     size = csize;
-=======
-    assert(object->is_forwarded(), "must be forwarded");
->>>>>>> 8683de5e
   } else {
     assert(!object->is_forwarded(), "must not be forwarded");
   }
