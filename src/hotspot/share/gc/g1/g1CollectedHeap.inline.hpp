/*
 * Copyright (c) 2001, 2020, Oracle and/or its affiliates. All rights reserved.
 * DO NOT ALTER OR REMOVE COPYRIGHT NOTICES OR THIS FILE HEADER.
 *
 * This code is free software; you can redistribute it and/or modify it
 * under the terms of the GNU General Public License version 2 only, as
 * published by the Free Software Foundation.
 *
 * This code is distributed in the hope that it will be useful, but WITHOUT
 * ANY WARRANTY; without even the implied warranty of MERCHANTABILITY or
 * FITNESS FOR A PARTICULAR PURPOSE.  See the GNU General Public License
 * version 2 for more details (a copy is included in the LICENSE file that
 * accompanied this code).
 *
 * You should have received a copy of the GNU General Public License version
 * 2 along with this work; if not, write to the Free Software Foundation,
 * Inc., 51 Franklin St, Fifth Floor, Boston, MA 02110-1301 USA.
 *
 * Please contact Oracle, 500 Oracle Parkway, Redwood Shores, CA 94065 USA
 * or visit www.oracle.com if you need additional information or have any
 * questions.
 *
 */

#ifndef SHARE_GC_G1_G1COLLECTEDHEAP_INLINE_HPP
#define SHARE_GC_G1_G1COLLECTEDHEAP_INLINE_HPP

#include "gc/g1/g1CollectedHeap.hpp"

#include "gc/g1/g1BarrierSet.hpp"
#include "gc/g1/g1CardSetContainers.hpp"
#include "gc/g1/g1CollectorState.hpp"
#include "gc/g1/g1Policy.hpp"
#include "gc/g1/g1RemSet.hpp"
#include "gc/g1/heapRegionManager.inline.hpp"
#include "gc/g1/heapRegionRemSet.hpp"
#include "gc/g1/heapRegionSet.inline.hpp"
#include "gc/shared/markBitMap.inline.hpp"
#include "gc/shared/taskqueue.inline.hpp"
#include "runtime/atomic.hpp"
#include "utilities/bitMap.inline.hpp"

G1GCPhaseTimes* G1CollectedHeap::phase_times() const {
  return _policy->phase_times();
}

G1EvacStats* G1CollectedHeap::alloc_buffer_stats(G1HeapRegionAttr dest) {
  switch (dest.type()) {
    case G1HeapRegionAttr::Young:
      return &_survivor_evac_stats;
    case G1HeapRegionAttr::Old:
      return &_old_evac_stats;
    default:
      ShouldNotReachHere();
      return NULL; // Keep some compilers happy
  }
}

size_t G1CollectedHeap::desired_plab_sz(G1HeapRegionAttr dest) {
  size_t gclab_word_size = alloc_buffer_stats(dest)->desired_plab_sz(workers()->active_workers());
  // Prevent humongous PLAB sizes for two reasons:
  // * PLABs are allocated using a similar paths as oops, but should
  //   never be in a humongous region
  // * Allowing humongous PLABs needlessly churns the region free lists
  return MIN2(_humongous_object_threshold_in_words, gclab_word_size);
}

// Inline functions for G1CollectedHeap

// Return the region with the given index. It assumes the index is valid.
inline HeapRegion* G1CollectedHeap::region_at(uint index) const { return _hrm.at(index); }

// Return the region with the given index, or NULL if unmapped. It assumes the index is valid.
inline HeapRegion* G1CollectedHeap::region_at_or_null(uint index) const { return _hrm.at_or_null(index); }

inline HeapRegion* G1CollectedHeap::next_region_in_humongous(HeapRegion* hr) const {
  return _hrm.next_region_in_humongous(hr);
}

inline uint G1CollectedHeap::addr_to_region(HeapWord* addr) const {
  assert(is_in_reserved(addr),
         "Cannot calculate region index for address " PTR_FORMAT " that is outside of the heap [" PTR_FORMAT ", " PTR_FORMAT ")",
         p2i(addr), p2i(reserved().start()), p2i(reserved().end()));
  return (uint)(pointer_delta(addr, reserved().start(), sizeof(uint8_t)) >> HeapRegion::LogOfHRGrainBytes);
}

inline HeapWord* G1CollectedHeap::bottom_addr_for_region(uint index) const {
  return _hrm.reserved().start() + index * HeapRegion::GrainWords;
}

template <class T>
inline HeapRegion* G1CollectedHeap::heap_region_containing(const T addr) const {
  assert(addr != NULL, "invariant");
  assert(is_in_reserved((const void*) addr),
         "Address " PTR_FORMAT " is outside of the heap ranging from [" PTR_FORMAT " to " PTR_FORMAT ")",
         p2i((void*)addr), p2i(reserved().start()), p2i(reserved().end()));
  return _hrm.addr_to_region((HeapWord*)(void*) addr);
}

template <class T>
inline HeapRegion* G1CollectedHeap::heap_region_containing_or_null(const T addr) const {
  assert(addr != NULL, "invariant");
  assert(is_in_reserved((const void*) addr),
         "Address " PTR_FORMAT " is outside of the heap ranging from [" PTR_FORMAT " to " PTR_FORMAT ")",
         p2i((void*)addr), p2i(reserved().start()), p2i(reserved().end()));
  uint const region_idx = addr_to_region(addr);
  return region_at_or_null(region_idx);
}

inline void G1CollectedHeap::old_set_add(HeapRegion* hr) {
  _old_set.add(hr);
}

inline void G1CollectedHeap::old_set_remove(HeapRegion* hr) {
  _old_set.remove(hr);
}

inline void G1CollectedHeap::archive_set_add(HeapRegion* hr) {
  _archive_set.add(hr);
}

// It dirties the cards that cover the block so that the post
// write barrier never queues anything when updating objects on this
// block. It is assumed (and in fact we assert) that the block
// belongs to a young region.
inline void
G1CollectedHeap::dirty_young_block(HeapWord* start, size_t word_size) {
  assert_heap_not_locked();

  // Assign the containing region to containing_hr so that we don't
  // have to keep calling heap_region_containing() in the
  // asserts below.
  DEBUG_ONLY(HeapRegion* containing_hr = heap_region_containing(start);)
  assert(word_size > 0, "pre-condition");
  assert(containing_hr->is_in(start), "it should contain start");
  assert(containing_hr->is_young(), "it should be young");
  assert(!containing_hr->is_humongous(), "it should not be humongous");

  HeapWord* end = start + word_size;
  assert(containing_hr->is_in(end - 1), "it should also contain end - 1");

  MemRegion mr(start, end);
  card_table()->g1_mark_as_young(mr);
}

inline G1ScannerTasksQueue* G1CollectedHeap::task_queue(uint i) const {
  return _task_queues->queue(i);
}

inline bool G1CollectedHeap::is_marked_next(oop obj) const {
  return _cm->next_mark_bitmap()->is_marked(obj);
}

inline bool G1CollectedHeap::is_in_cset(oop obj) {
  return is_in_cset(cast_from_oop<HeapWord*>(obj));
}

inline bool G1CollectedHeap::is_in_cset(HeapWord* addr) {
  return _region_attr.is_in_cset(addr);
}

bool G1CollectedHeap::is_in_cset(const HeapRegion* hr) {
  return _region_attr.is_in_cset(hr);
}

bool G1CollectedHeap::is_in_cset_or_humongous(const oop obj) {
  return _region_attr.is_in_cset_or_humongous(cast_from_oop<HeapWord*>(obj));
}

G1HeapRegionAttr G1CollectedHeap::region_attr(const void* addr) const {
  return _region_attr.at((HeapWord*)addr);
}

G1HeapRegionAttr G1CollectedHeap::region_attr(uint idx) const {
  return _region_attr.get_by_index(idx);
}

void G1CollectedHeap::register_humongous_region_with_region_attr(uint index) {
  _region_attr.set_humongous(index, region_at(index)->rem_set()->is_tracked());
}

void G1CollectedHeap::register_region_with_region_attr(HeapRegion* r) {
  _region_attr.set_has_remset(r->hrm_index(), r->rem_set()->is_tracked());
}

void G1CollectedHeap::register_old_region_with_region_attr(HeapRegion* r) {
  _region_attr.set_in_old(r->hrm_index(), r->rem_set()->is_tracked());
  _rem_set->exclude_region_from_scan(r->hrm_index());
}

void G1CollectedHeap::register_optional_region_with_region_attr(HeapRegion* r) {
  _region_attr.set_optional(r->hrm_index(), r->rem_set()->is_tracked());
}

bool G1CollectedHeap::evacuation_failed() const {
  return num_regions_failed_evacuation() > 0;
}

bool G1CollectedHeap::evacuation_failed(uint region_idx) const {
  return _regions_failed_evacuation.par_at(region_idx, memory_order_relaxed);
}

uint G1CollectedHeap::num_regions_failed_evacuation() const {
  return Atomic::load(&_num_regions_failed_evacuation);
}

bool G1CollectedHeap::notify_region_failed_evacuation(uint const region_idx) {
  bool result = _regions_failed_evacuation.par_set_bit(region_idx, memory_order_relaxed);
  if (result) {
    Atomic::inc(&_num_regions_failed_evacuation, memory_order_relaxed);
  }
  return result;
}

<<<<<<< HEAD
#ifndef PRODUCT
// Support for G1EvacuationFailureALot

inline bool
G1CollectedHeap::evacuation_failure_alot_for_gc_type(bool for_young_gc,
                                                     bool during_concurrent_start,
                                                     bool mark_or_rebuild_in_progress) {
  bool res = false;
  if (mark_or_rebuild_in_progress) {
    res |= G1EvacuationFailureALotDuringConcMark;
  }
  if (during_concurrent_start) {
    res |= G1EvacuationFailureALotDuringConcurrentStart;
  }
  if (for_young_gc) {
    res |= G1EvacuationFailureALotDuringYoungGC;
  } else {
    // GCs are mixed
    res |= G1EvacuationFailureALotDuringMixedGC;
  }
  return res;
}

inline void
G1CollectedHeap::set_evacuation_failure_alot_for_current_gc() {
  if (G1EvacuationFailureALot) {
    // Note we can't assert that _evacuation_failure_alot_for_current_gc
    // is clear here. It may have been set during a previous GC but that GC
    // did not copy enough objects (i.e. G1EvacuationFailureALotCount) to
    // trigger an evacuation failure and clear the flags and and counts.

    // Check if we have gone over the interval.
    const size_t gc_num = total_collections();
    const size_t elapsed_gcs = gc_num - _evacuation_failure_alot_gc_number;

    _evacuation_failure_alot_for_current_gc = (elapsed_gcs >= G1EvacuationFailureALotInterval);

    // Now check if G1EvacuationFailureALot is enabled for the current GC type.
    const bool in_young_only_phase = collector_state()->in_young_only_phase();
    const bool in_concurrent_start_gc = collector_state()->in_concurrent_start_gc();
    const bool mark_or_rebuild_in_progress = collector_state()->mark_or_rebuild_in_progress();

    _evacuation_failure_alot_for_current_gc &=
      evacuation_failure_alot_for_gc_type(in_young_only_phase,
                                          in_concurrent_start_gc,
                                          mark_or_rebuild_in_progress);
  }
}

inline bool G1CollectedHeap::evacuation_should_fail() {
  if (!G1EvacuationFailureALot || !_evacuation_failure_alot_for_current_gc) {
    return false;
  }
  // G1EvacuationFailureALot is in effect for current GC
  // Access to _evacuation_failure_alot_count is not atomic;
  // the value does not have to be exact.
  if (++_evacuation_failure_alot_count < G1EvacuationFailureALotCount) {
    return false;
  }
  _evacuation_failure_alot_count = 0;
  return true;
}

inline void G1CollectedHeap::reset_evacuation_should_fail() {
  if (G1EvacuationFailureALot) {
    _evacuation_failure_alot_gc_number = total_collections();
    _evacuation_failure_alot_count = 0;
    _evacuation_failure_alot_for_current_gc = false;
  }
}
#endif  // #ifndef PRODUCT

inline bool G1CollectedHeap::is_in_young(const oop obj) const {
=======
inline bool G1CollectedHeap::is_in_young(const oop obj) {
>>>>>>> 02822e13
  if (obj == NULL) {
    return false;
  }
  return heap_region_containing(obj)->is_young();
}

inline bool G1CollectedHeap::is_obj_dead(const oop obj) const {
  if (obj == NULL) {
    return false;
  }
  return is_obj_dead(obj, heap_region_containing(obj));
}

inline bool G1CollectedHeap::is_obj_ill(const oop obj) const {
  if (obj == NULL) {
    return false;
  }
  return is_obj_ill(obj, heap_region_containing(obj));
}

inline bool G1CollectedHeap::is_obj_dead_full(const oop obj, const HeapRegion* hr) const {
   return !is_marked_next(obj) && !hr->is_closed_archive();
}

inline bool G1CollectedHeap::is_obj_dead_full(const oop obj) const {
    return is_obj_dead_full(obj, heap_region_containing(obj));
}

inline void G1CollectedHeap::set_humongous_reclaim_candidate(uint region, bool value) {
  assert(_hrm.at(region)->is_starts_humongous(), "Must start a humongous object");
  _humongous_reclaim_candidates.set_candidate(region, value);
}

inline bool G1CollectedHeap::is_humongous_reclaim_candidate(uint region) {
  assert(_hrm.at(region)->is_starts_humongous(), "Must start a humongous object");
  return _humongous_reclaim_candidates.is_candidate(region);
}

inline void G1CollectedHeap::set_humongous_is_live(oop obj) {
  uint region = addr_to_region(cast_from_oop<HeapWord*>(obj));
  // Clear the flag in the humongous_reclaim_candidates table.  Also
  // reset the entry in the region attribute table so that subsequent references
  // to the same humongous object do not go into the slow path again.
  // This is racy, as multiple threads may at the same time enter here, but this
  // is benign.
  // During collection we only ever clear the "candidate" flag, and only ever clear the
  // entry in the in_cset_fast_table.
  // We only ever evaluate the contents of these tables (in the VM thread) after
  // having synchronized the worker threads with the VM thread, or in the same
  // thread (i.e. within the VM thread).
  if (is_humongous_reclaim_candidate(region)) {
    set_humongous_reclaim_candidate(region, false);
    _region_attr.clear_humongous(region);
  }
}

inline bool G1CollectedHeap::requires_barriers(oop obj) const {
  assert (obj != NULL, "");
  return !heap_region_containing(obj)->is_young(); // is_in_young does an unnecessary NULL check
}

#endif // SHARE_GC_G1_G1COLLECTEDHEAP_INLINE_HPP<|MERGE_RESOLUTION|>--- conflicted
+++ resolved
@@ -212,83 +212,7 @@
   return result;
 }
 
-<<<<<<< HEAD
-#ifndef PRODUCT
-// Support for G1EvacuationFailureALot
-
-inline bool
-G1CollectedHeap::evacuation_failure_alot_for_gc_type(bool for_young_gc,
-                                                     bool during_concurrent_start,
-                                                     bool mark_or_rebuild_in_progress) {
-  bool res = false;
-  if (mark_or_rebuild_in_progress) {
-    res |= G1EvacuationFailureALotDuringConcMark;
-  }
-  if (during_concurrent_start) {
-    res |= G1EvacuationFailureALotDuringConcurrentStart;
-  }
-  if (for_young_gc) {
-    res |= G1EvacuationFailureALotDuringYoungGC;
-  } else {
-    // GCs are mixed
-    res |= G1EvacuationFailureALotDuringMixedGC;
-  }
-  return res;
-}
-
-inline void
-G1CollectedHeap::set_evacuation_failure_alot_for_current_gc() {
-  if (G1EvacuationFailureALot) {
-    // Note we can't assert that _evacuation_failure_alot_for_current_gc
-    // is clear here. It may have been set during a previous GC but that GC
-    // did not copy enough objects (i.e. G1EvacuationFailureALotCount) to
-    // trigger an evacuation failure and clear the flags and and counts.
-
-    // Check if we have gone over the interval.
-    const size_t gc_num = total_collections();
-    const size_t elapsed_gcs = gc_num - _evacuation_failure_alot_gc_number;
-
-    _evacuation_failure_alot_for_current_gc = (elapsed_gcs >= G1EvacuationFailureALotInterval);
-
-    // Now check if G1EvacuationFailureALot is enabled for the current GC type.
-    const bool in_young_only_phase = collector_state()->in_young_only_phase();
-    const bool in_concurrent_start_gc = collector_state()->in_concurrent_start_gc();
-    const bool mark_or_rebuild_in_progress = collector_state()->mark_or_rebuild_in_progress();
-
-    _evacuation_failure_alot_for_current_gc &=
-      evacuation_failure_alot_for_gc_type(in_young_only_phase,
-                                          in_concurrent_start_gc,
-                                          mark_or_rebuild_in_progress);
-  }
-}
-
-inline bool G1CollectedHeap::evacuation_should_fail() {
-  if (!G1EvacuationFailureALot || !_evacuation_failure_alot_for_current_gc) {
-    return false;
-  }
-  // G1EvacuationFailureALot is in effect for current GC
-  // Access to _evacuation_failure_alot_count is not atomic;
-  // the value does not have to be exact.
-  if (++_evacuation_failure_alot_count < G1EvacuationFailureALotCount) {
-    return false;
-  }
-  _evacuation_failure_alot_count = 0;
-  return true;
-}
-
-inline void G1CollectedHeap::reset_evacuation_should_fail() {
-  if (G1EvacuationFailureALot) {
-    _evacuation_failure_alot_gc_number = total_collections();
-    _evacuation_failure_alot_count = 0;
-    _evacuation_failure_alot_for_current_gc = false;
-  }
-}
-#endif  // #ifndef PRODUCT
-
 inline bool G1CollectedHeap::is_in_young(const oop obj) const {
-=======
-inline bool G1CollectedHeap::is_in_young(const oop obj) {
->>>>>>> 02822e13
   if (obj == NULL) {
     return false;
   }
