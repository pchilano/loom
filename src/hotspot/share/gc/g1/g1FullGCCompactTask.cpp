--- conflicted
+++ resolved
@@ -62,15 +62,9 @@
   // copy object and reinit its mark
   HeapWord* obj_addr = cast_from_oop<HeapWord*>(obj);
   assert(obj_addr != destination, "everything in this pass should be moving");
-<<<<<<< HEAD
   obj->copy_conjoint_compact(destination);
-  oop(destination)->init_mark();
-  assert(oop(destination)->klass() != NULL, "should have a class");
-=======
-  Copy::aligned_conjoint_words(obj_addr, destination, size);
   cast_to_oop(destination)->init_mark();
   assert(cast_to_oop(destination)->klass() != NULL, "should have a class");
->>>>>>> 623f0b6b
 
   return size;
 }
