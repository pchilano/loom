/*
 * Copyright (c) 1997, 2023, Oracle and/or its affiliates. All rights reserved.
 * DO NOT ALTER OR REMOVE COPYRIGHT NOTICES OR THIS FILE HEADER.
 *
 * This code is free software; you can redistribute it and/or modify it
 * under the terms of the GNU General Public License version 2 only, as
 * published by the Free Software Foundation.
 *
 * This code is distributed in the hope that it will be useful, but WITHOUT
 * ANY WARRANTY; without even the implied warranty of MERCHANTABILITY or
 * FITNESS FOR A PARTICULAR PURPOSE.  See the GNU General Public License
 * version 2 for more details (a copy is included in the LICENSE file that
 * accompanied this code).
 *
 * You should have received a copy of the GNU General Public License version
 * 2 along with this work; if not, write to the Free Software Foundation,
 * Inc., 51 Franklin St, Fifth Floor, Boston, MA 02110-1301 USA.
 *
 * Please contact Oracle, 500 Oracle Parkway, Redwood Shores, CA 94065 USA
 * or visit www.oracle.com if you need additional information or have any
 * questions.
 *
 */

#ifndef SHARE_INTERPRETER_INTERPRETER_HPP
#define SHARE_INTERPRETER_INTERPRETER_HPP

#include "code/stubs.hpp"
#include "interpreter/interp_masm.hpp"
#include "interpreter/templateInterpreter.hpp"
#include "interpreter/zero/zeroInterpreter.hpp"
#include "memory/resourceArea.hpp"
#include "utilities/align.hpp"

// This file contains the platform-independent parts
// of the interpreter and the interpreter generator.

class InterpreterMacroAssembler;

//------------------------------------------------------------------------------------------------------------------------
// An InterpreterCodelet is a piece of interpreter code. All
// interpreter code is generated into little codelets which
// contain extra information for debugging and printing purposes.

class InterpreterCodelet: public Stub {
  friend class VMStructs;
  friend class CodeCacheDumper; // possible extension [do not remove]

 public:
  enum Kind {
    codelet_other, codelet_bytecode, codelet_method_entry, codelet_safepoint_entry
  };

 private:
  NOT_PRODUCT(AsmRemarks _asm_remarks;)   // Comments for annotating assembler output.
  NOT_PRODUCT(DbgStrings _dbg_strings;)   // Debug strings used in generated code.
  const char*     _description;           // A description of the codelet, for debugging & printing
  int             _size;                  // The codelet size in bytes
  Bytecodes::Code _bytecode;              // Associated bytecode, if any
  Kind            _kind;

 public:
  // Initialization/finalization
  void    initialize(int size)                   { _size = size; }
  void    finalize()                             { ShouldNotCallThis(); }

  // General info/converters
  int     size() const                           { return _size; }
  static  int alignment()                        { return HeapWordSize; }

  // Code info
  address code_begin() const                     { return align_up((address)this + sizeof(InterpreterCodelet), CodeEntryAlignment); }
  address code_end() const                       { return (address)this + size(); }

  // Debugging
  void    verify();
  void    print_on(outputStream* st) const;
  void    print() const;

  // Interpreter-specific initialization
  void    initialize(const char* description, Kind kind, Bytecodes::Code bytecode);

  // Interpreter-specific attributes
<<<<<<< HEAD
  int         code_size() const                  { return code_end() - code_begin(); }
  Kind kind() const                              { return _kind; }
=======
  int         code_size() const                  { return (int)(code_end() - code_begin()); }
>>>>>>> f1db12e4
  const char* description() const                { return _description; }
  Bytecodes::Code bytecode() const               { return _bytecode; }
#ifndef PRODUCT
 ~InterpreterCodelet() {
    // InterpreterCodelets reside in the StubQueue and should not be deleted,
    // nor are they ever finalized (see above).
    ShouldNotCallThis();
  }
  void use_remarks(AsmRemarks &remarks) { _asm_remarks.share(remarks); }
  void use_strings(DbgStrings &strings) { _dbg_strings.share(strings); }

  void clear_remarks() { _asm_remarks.clear(); }
  void clear_strings() { _dbg_strings.clear(); }
#endif
};

// Define a prototype interface
DEF_STUB_INTERFACE(InterpreterCodelet);


//------------------------------------------------------------------------------------------------------------------------
// A CodeletMark serves as an automatic creator/initializer for Codelets
// (As a subclass of ResourceMark it automatically GC's the allocated
// code buffer and assemblers).

class CodeletMark: ResourceMark {
 private:
  InterpreterCodelet*         _clet;
  InterpreterMacroAssembler** _masm;
  CodeBuffer                  _cb;

  int codelet_size() {
    // Request the whole code buffer (minus a little for alignment).
    // The commit call below trims it back for each codelet.
    int codelet_size = AbstractInterpreter::code()->available_space() - (int)(2*K);

    // Guarantee there's a little bit of code space left.
    guarantee(codelet_size > 0 && (size_t)codelet_size > 2*K,
              "not enough space for interpreter generation");

    return codelet_size;
  }

 public:
  CodeletMark(InterpreterMacroAssembler*& masm,
              const char* description,
              InterpreterCodelet::Kind kind = InterpreterCodelet::codelet_other,
              Bytecodes::Code bytecode = Bytecodes::_illegal);
  ~CodeletMark();
};

// Wrapper typedef to use the name Interpreter to mean either
// the Zero interpreter or the template interpreter.

typedef ZERO_ONLY(ZeroInterpreter) NOT_ZERO(TemplateInterpreter) Interpreter;

#endif // SHARE_INTERPRETER_INTERPRETER_HPP<|MERGE_RESOLUTION|>--- conflicted
+++ resolved
@@ -81,12 +81,8 @@
   void    initialize(const char* description, Kind kind, Bytecodes::Code bytecode);
 
   // Interpreter-specific attributes
-<<<<<<< HEAD
   int         code_size() const                  { return code_end() - code_begin(); }
   Kind kind() const                              { return _kind; }
-=======
-  int         code_size() const                  { return (int)(code_end() - code_begin()); }
->>>>>>> f1db12e4
   const char* description() const                { return _description; }
   Bytecodes::Code bytecode() const               { return _bytecode; }
 #ifndef PRODUCT
