/*
 * Copyright (c) 1997, 2018, Oracle and/or its affiliates. All rights reserved.
 * DO NOT ALTER OR REMOVE COPYRIGHT NOTICES OR THIS FILE HEADER.
 *
 * This code is free software; you can redistribute it and/or modify it
 * under the terms of the GNU General Public License version 2 only, as
 * published by the Free Software Foundation.
 *
 * This code is distributed in the hope that it will be useful, but WITHOUT
 * ANY WARRANTY; without even the implied warranty of MERCHANTABILITY or
 * FITNESS FOR A PARTICULAR PURPOSE.  See the GNU General Public License
 * version 2 for more details (a copy is included in the LICENSE file that
 * accompanied this code).
 *
 * You should have received a copy of the GNU General Public License version
 * 2 along with this work; if not, write to the Free Software Foundation,
 * Inc., 51 Franklin St, Fifth Floor, Boston, MA 02110-1301 USA.
 *
 * Please contact Oracle, 500 Oracle Parkway, Redwood Shores, CA 94065 USA
 * or visit www.oracle.com if you need additional information or have any
 * questions.
 *
 */

#ifndef SHARE_VM_CODE_CODECACHE_HPP
#define SHARE_VM_CODE_CODECACHE_HPP

#include "code/codeBlob.hpp"
#include "code/nmethod.hpp"
#include "gc/shared/gcBehaviours.hpp"
#include "memory/allocation.hpp"
#include "memory/heap.hpp"
#include "oops/instanceKlass.hpp"
#include "oops/oopsHierarchy.hpp"
#include "runtime/mutexLocker.hpp"

// The CodeCache implements the code cache for various pieces of generated
// code, e.g., compiled java methods, runtime stubs, transition frames, etc.
// The entries in the CodeCache are all CodeBlob's.

// -- Implementation --
// The CodeCache consists of one or more CodeHeaps, each of which contains
// CodeBlobs of a specific CodeBlobType. Currently heaps for the following
// types are available:
//  - Non-nmethods: Non-nmethods like Buffers, Adapters and Runtime Stubs
//  - Profiled nmethods: nmethods that are profiled, i.e., those
//    executed at level 2 or 3
//  - Non-Profiled nmethods: nmethods that are not profiled, i.e., those
//    executed at level 1 or 4 and native methods
//  - All: Used for code of all types if code cache segmentation is disabled.
//
// In the rare case of the non-nmethod code heap getting full, non-nmethod code
// will be stored in the non-profiled code heap as a fallback solution.
//
// Depending on the availability of compilers and TieredCompilation there
// may be fewer heaps. The size of the code heaps depends on the values of
// ReservedCodeCacheSize, NonProfiledCodeHeapSize and ProfiledCodeHeapSize
// (see CodeCache::heap_available(..) and CodeCache::initialize_heaps(..)
// for details).
//
// Code cache segmentation is controlled by the flag SegmentedCodeCache.
// If turned off, all code types are stored in a single code heap. By default
// code cache segmentation is turned on if TieredCompilation is enabled and
// ReservedCodeCacheSize >= 240 MB.
//
// All methods of the CodeCache accepting a CodeBlobType only apply to
// CodeBlobs of the given type. For example, iteration over the
// CodeBlobs of a specific type can be done by using CodeCache::first_blob(..)
// and CodeCache::next_blob(..) and providing the corresponding CodeBlobType.
//
// IMPORTANT: If you add new CodeHeaps to the code cache or change the
// existing ones, make sure to adapt the dtrace scripts (jhelper.d) for
// Solaris and BSD.

class ExceptionCache;
class KlassDepChange;
class OopClosure;
<<<<<<< HEAD
class NativePostCallNop;
=======
class ShenandoahParallelCodeHeapIterator;
>>>>>>> f4f859b4

class CodeCache : AllStatic {
  friend class VMStructs;
  friend class JVMCIVMStructs;
  template <class T, class Filter> friend class CodeBlobIterator;
  friend class WhiteBox;
  friend class CodeCacheLoader;
  friend class ShenandoahParallelCodeHeapIterator;
 private:
  // CodeHeaps of the cache
  static GrowableArray<CodeHeap*>* _heaps;
  static GrowableArray<CodeHeap*>* _compiled_heaps;
  static GrowableArray<CodeHeap*>* _nmethod_heaps;
  static GrowableArray<CodeHeap*>* _allocable_heaps;

  static address _low_bound;                            // Lower bound of CodeHeap addresses
  static address _high_bound;                           // Upper bound of CodeHeap addresses
  static int _number_of_nmethods_with_dependencies;     // Total number of nmethods with dependencies
  static nmethod* _scavenge_root_nmethods;              // linked via nm->scavenge_root_link()
  static uint8_t _unloading_cycle;                      // Global state for recognizing old nmethods that need to be unloaded

  static ExceptionCache* volatile _exception_cache_purge_list;

  static void mark_scavenge_root_nmethods() PRODUCT_RETURN;
  static void verify_perm_nmethods(CodeBlobClosure* f_or_null) PRODUCT_RETURN;

  // CodeHeap management
  static void initialize_heaps();                             // Initializes the CodeHeaps
  // Check the code heap sizes set by the user via command line
  static void check_heap_sizes(size_t non_nmethod_size, size_t profiled_size, size_t non_profiled_size, size_t cache_size, bool all_set);
  // Creates a new heap with the given name and size, containing CodeBlobs of the given type
  static void add_heap(ReservedSpace rs, const char* name, int code_blob_type);
  static CodeHeap* get_code_heap_containing(void* p);         // Returns the CodeHeap containing the given pointer, or NULL
  static CodeHeap* get_code_heap(const CodeBlob* cb);         // Returns the CodeHeap for the given CodeBlob
  static CodeHeap* get_code_heap(int code_blob_type);         // Returns the CodeHeap for the given CodeBlobType
  // Returns the name of the VM option to set the size of the corresponding CodeHeap
  static const char* get_code_heap_flag_name(int code_blob_type);
  static ReservedCodeSpace reserve_heap_memory(size_t size);  // Reserves one continuous chunk of memory for the CodeHeaps

  // Iteration
  static CodeBlob* first_blob(CodeHeap* heap);                // Returns the first CodeBlob on the given CodeHeap
  static CodeBlob* first_blob(int code_blob_type);            // Returns the first CodeBlob of the given type
  static CodeBlob* next_blob(CodeHeap* heap, CodeBlob* cb);   // Returns the next CodeBlob on the given CodeHeap

  static size_t bytes_allocated_in_freelists();
  static int    allocated_segments();
  static size_t freelists_length();

  static void set_scavenge_root_nmethods(nmethod* nm) { _scavenge_root_nmethods = nm; }
  static void prune_scavenge_root_nmethods();
  static void unlink_scavenge_root_nmethod(nmethod* nm, nmethod* prev);

  // Make private to prevent unsafe calls.  Not all CodeBlob*'s are embedded in a CodeHeap.
  static bool contains(CodeBlob *p) { fatal("don't call me!"); return false; }
  static CodeBlob* patch_nop(NativePostCallNop* nop, void* pc, int& slot);

 public:
  // Initialization
  static void initialize();
  static size_t page_size(bool aligned = true, size_t min_pages = 1); // Returns the page size used by the CodeCache

  static int code_heap_compare(CodeHeap* const &lhs, CodeHeap* const &rhs);

  static void add_heap(CodeHeap* heap);
  static const GrowableArray<CodeHeap*>* heaps() { return _heaps; }
  static const GrowableArray<CodeHeap*>* compiled_heaps() { return _compiled_heaps; }
  static const GrowableArray<CodeHeap*>* nmethod_heaps() { return _nmethod_heaps; }

  // Allocation/administration
  static CodeBlob* allocate(int size, int code_blob_type, int orig_code_blob_type = CodeBlobType::All); // allocates a new CodeBlob
  static void commit(CodeBlob* cb);                        // called when the allocated CodeBlob has been filled
  static int  alignment_unit();                            // guaranteed alignment of all CodeBlobs
  static int  alignment_offset();                          // guaranteed offset of first CodeBlob byte within alignment unit (i.e., allocation header)
  static void free(CodeBlob* cb);                          // frees a CodeBlob
  static void free_unused_tail(CodeBlob* cb, size_t used); // frees the unused tail of a CodeBlob (only used by TemplateInterpreter::initialize())
  static bool contains(void *p);                           // returns whether p is included
  static bool contains(nmethod* nm);                       // returns whether nm is included
  static void blobs_do(void f(CodeBlob* cb));              // iterates over all CodeBlobs
  static void blobs_do(CodeBlobClosure* f);                // iterates over all CodeBlobs
  static void nmethods_do(void f(nmethod* nm));            // iterates over all nmethods
  static void metadata_do(void f(Metadata* m));            // iterates over metadata in alive nmethods

  // Lookup
  static CodeBlob* find_blob(void* start);              // Returns the CodeBlob containing the given address
  static CodeBlob* find_blob_unsafe(void* start);       // Same as find_blob but does not fail if looking up a zombie method
  static CodeBlob* find_blob_fast(void* start);         // Returns the CodeBlob containing the given address
  static CodeBlob* find_blob_and_oopmap(void* start, int& slot);         // Returns the CodeBlob containing the given address
  static nmethod*  find_nmethod(void* start);           // Returns the nmethod containing the given address
  static CompiledMethod* find_compiled(void* start);

  static int       blob_count();                        // Returns the total number of CodeBlobs in the cache
  static int       blob_count(int code_blob_type);
  static int       adapter_count();                     // Returns the total number of Adapters in the cache
  static int       adapter_count(int code_blob_type);
  static int       nmethod_count();                     // Returns the total number of nmethods in the cache
  static int       nmethod_count(int code_blob_type);

  // GC support
  static void gc_epilogue();
  static void gc_prologue();
  static void verify_oops();
  // If any oops are not marked this method unloads (i.e., breaks root links
  // to) any unmarked codeBlobs in the cache.  Sets "marked_for_unloading"
  // to "true" iff some code got unloaded.
  // "unloading_occurred" controls whether metadata should be cleaned because of class unloading.
  class UnloadingScope: StackObj {
    ClosureIsUnloadingBehaviour _is_unloading_behaviour;

  public:
    UnloadingScope(BoolObjectClosure* is_alive);
    ~UnloadingScope();
  };

  static void do_unloading(BoolObjectClosure* is_alive, bool unloading_occurred);
  static uint8_t unloading_cycle() { return _unloading_cycle; }
  static void increment_unloading_cycle();
  static void asserted_non_scavengable_nmethods_do(CodeBlobClosure* f = NULL) PRODUCT_RETURN;
  static void release_exception_cache(ExceptionCache* entry);
  static void purge_exception_caches();

  // Apply f to every live code blob in scavengable nmethods. Prune nmethods
  // from the list of scavengable nmethods if f->fix_relocations() and a nmethod
  // no longer has scavengable oops.  If f->fix_relocations(), then f must copy
  // objects to their new location immediately to avoid fixing nmethods on the
  // basis of the old object locations.
  static void scavenge_root_nmethods_do(CodeBlobToOopClosure* f);

  static nmethod* scavenge_root_nmethods()            { return _scavenge_root_nmethods; }
  // register_scavenge_root_nmethod() conditionally adds the nmethod to the list
  // if it is not already on the list and has a scavengeable root
  static void register_scavenge_root_nmethod(nmethod* nm);
  static void verify_scavenge_root_nmethod(nmethod* nm);
  static void add_scavenge_root_nmethod(nmethod* nm);
  static void drop_scavenge_root_nmethod(nmethod* nm);

  // Printing/debugging
  static void print();                           // prints summary
  static void print_internals();
  static void print_memory_overhead();
  static void verify();                          // verifies the code cache
  static void print_trace(const char* event, CodeBlob* cb, int size = 0) PRODUCT_RETURN;
  static void print_summary(outputStream* st, bool detailed = true); // Prints a summary of the code cache usage
  static void log_state(outputStream* st);
  static const char* get_code_heap_name(int code_blob_type)  { return (heap_available(code_blob_type) ? get_code_heap(code_blob_type)->name() : "Unused"); }
  static void report_codemem_full(int code_blob_type, bool print);

  // Dcmd (Diagnostic commands)
  static void print_codelist(outputStream* st);
  static void print_layout(outputStream* st);

  // The full limits of the codeCache
  static address low_bound()                          { return _low_bound; }
  static address low_bound(int code_blob_type);
  static address high_bound()                         { return _high_bound; }
  static address high_bound(int code_blob_type);

  // Have to use far call instructions to call this pc.
  static bool is_far_target(address pc);

  // Profiling
  static size_t capacity();
  static size_t unallocated_capacity(int code_blob_type);
  static size_t unallocated_capacity();
  static size_t max_capacity();

  static double reverse_free_ratio(int code_blob_type);

  static void clear_inline_caches();                  // clear all inline caches
  static void cleanup_inline_caches();                // clean unloaded/zombie nmethods from inline caches

  // Returns true if an own CodeHeap for the given CodeBlobType is available
  static bool heap_available(int code_blob_type);

  // Returns the CodeBlobType for the given CompiledMethod
  static int get_code_blob_type(CompiledMethod* cm) {
    return get_code_heap(cm)->code_blob_type();
  }

  static bool code_blob_type_accepts_compiled(int type) {
    bool result = type == CodeBlobType::All || type <= CodeBlobType::MethodProfiled;
    AOT_ONLY( result = result || type == CodeBlobType::AOT; )
    return result;
  }

  static bool code_blob_type_accepts_nmethod(int type) {
    return type == CodeBlobType::All || type <= CodeBlobType::MethodProfiled;
  }

  static bool code_blob_type_accepts_allocable(int type) {
    return type <= CodeBlobType::All;
  }


  // Returns the CodeBlobType for the given compilation level
  static int get_code_blob_type(int comp_level) {
    if (comp_level == CompLevel_none ||
        comp_level == CompLevel_simple ||
        comp_level == CompLevel_full_optimization) {
      // Non profiled methods
      return CodeBlobType::MethodNonProfiled;
    } else if (comp_level == CompLevel_limited_profile ||
               comp_level == CompLevel_full_profile) {
      // Profiled methods
      return CodeBlobType::MethodProfiled;
    }
    ShouldNotReachHere();
    return 0;
  }

  static void verify_clean_inline_caches();
  static void verify_icholder_relocations();

  // Deoptimization
 private:
  static int  mark_for_deoptimization(KlassDepChange& changes);
  static int  mark_for_evol_deoptimization(InstanceKlass* dependee);

 public:
  static void mark_all_nmethods_for_deoptimization();
  static int  mark_for_deoptimization(Method* dependee);
  static void make_marked_nmethods_not_entrant();

  // Flushing and deoptimization
  static void flush_dependents_on(InstanceKlass* dependee);
  // Flushing and deoptimization in case of evolution
  static void flush_evol_dependents_on(InstanceKlass* dependee);
  // Support for fullspeed debugging
  static void flush_dependents_on_method(const methodHandle& dependee);

  // tells how many nmethods have dependencies
  static int number_of_nmethods_with_dependencies();

  static int get_codemem_full_count(int code_blob_type) {
    CodeHeap* heap = get_code_heap(code_blob_type);
    return (heap != NULL) ? heap->full_count() : 0;
  }

  // CodeHeap State Analytics.
  // interface methods for CodeHeap printing, called by CompileBroker
  static void aggregate(outputStream *out, const char* granularity);
  static void discard(outputStream *out);
  static void print_usedSpace(outputStream *out);
  static void print_freeSpace(outputStream *out);
  static void print_count(outputStream *out);
  static void print_space(outputStream *out);
  static void print_age(outputStream *out);
  static void print_names(outputStream *out);
};


// Iterator to iterate over nmethods in the CodeCache.
template <class T, class Filter> class CodeBlobIterator : public StackObj {
 public:
  enum LivenessFilter { all_blobs, only_alive, only_alive_and_not_unloading };

 private:
  CodeBlob* _code_blob;   // Current CodeBlob
  GrowableArrayIterator<CodeHeap*> _heap;
  GrowableArrayIterator<CodeHeap*> _end;
  bool _only_alive;
  bool _only_not_unloading;

 public:
  CodeBlobIterator(LivenessFilter filter, T* nm = NULL)
    : _only_alive(filter == only_alive || filter == only_alive_and_not_unloading),
      _only_not_unloading(filter == only_alive_and_not_unloading)
  {
    if (Filter::heaps() == NULL) {
      return;
    }
    _heap = Filter::heaps()->begin();
    _end = Filter::heaps()->end();
    // If set to NULL, initialized by first call to next()
    _code_blob = (CodeBlob*)nm;
    if (nm != NULL) {
      while(!(*_heap)->contains_blob(_code_blob)) {
        ++_heap;
      }
      assert((*_heap)->contains_blob(_code_blob), "match not found");
    }
  }

  // Advance iterator to next blob
  bool next() {
    assert_locked_or_safepoint(CodeCache_lock);

    for (;;) {
      // Walk through heaps as required
      if (!next_blob()) {
        if (_heap == _end) {
          return false;
        }
        ++_heap;
        continue;
      }

      // Filter is_alive as required
      if (_only_alive && !_code_blob->is_alive()) {
        continue;
      }

      // Filter is_unloading as required
      if (_only_not_unloading) {
        CompiledMethod* cm = _code_blob->as_compiled_method_or_null();
        if (cm != NULL && cm->is_unloading()) {
          continue;
        }
      }

      return true;
    }
  }

  bool end()  const { return _code_blob == NULL; }
  T* method() const { return (T*)_code_blob; }

private:

  // Advance iterator to the next blob in the current code heap
  bool next_blob() {
    if (_heap == _end) {
      return false;
    }
    CodeHeap *heap = *_heap;
    // Get first method CodeBlob
    if (_code_blob == NULL) {
      _code_blob = CodeCache::first_blob(heap);
      if (_code_blob == NULL) {
        return false;
      } else if (Filter::apply(_code_blob)) {
        return true;
      }
    }
    // Search for next method CodeBlob
    _code_blob = CodeCache::next_blob(heap, _code_blob);
    while (_code_blob != NULL && !Filter::apply(_code_blob)) {
      _code_blob = CodeCache::next_blob(heap, _code_blob);
    }
    return _code_blob != NULL;
  }
};


struct CompiledMethodFilter {
  static bool apply(CodeBlob* cb) { return cb->is_compiled(); }
  static const GrowableArray<CodeHeap*>* heaps() { return CodeCache::compiled_heaps(); }
};


struct NMethodFilter {
  static bool apply(CodeBlob* cb) { return cb->is_nmethod(); }
  static const GrowableArray<CodeHeap*>* heaps() { return CodeCache::nmethod_heaps(); }
};

typedef CodeBlobIterator<CompiledMethod, CompiledMethodFilter> CompiledMethodIterator;
typedef CodeBlobIterator<nmethod, NMethodFilter> NMethodIterator;

#endif // SHARE_VM_CODE_CODECACHE_HPP<|MERGE_RESOLUTION|>--- conflicted
+++ resolved
@@ -75,11 +75,8 @@
 class ExceptionCache;
 class KlassDepChange;
 class OopClosure;
-<<<<<<< HEAD
+class ShenandoahParallelCodeHeapIterator;
 class NativePostCallNop;
-=======
-class ShenandoahParallelCodeHeapIterator;
->>>>>>> f4f859b4
 
 class CodeCache : AllStatic {
   friend class VMStructs;
