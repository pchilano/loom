/*
 * Copyright (c) 2011, 2019, Oracle and/or its affiliates. All rights reserved.
 * DO NOT ALTER OR REMOVE COPYRIGHT NOTICES OR THIS FILE HEADER.
 *
 * This code is free software; you can redistribute it and/or modify it
 * under the terms of the GNU General Public License version 2 only, as
 * published by the Free Software Foundation.
 *
 * This code is distributed in the hope that it will be useful, but WITHOUT
 * ANY WARRANTY; without even the implied warranty of MERCHANTABILITY or
 * FITNESS FOR A PARTICULAR PURPOSE.  See the GNU General Public License
 * version 2 for more details (a copy is included in the LICENSE file that
 * accompanied this code).
 *
 * You should have received a copy of the GNU General Public License version
 * 2 along with this work; if not, write to the Free Software Foundation,
 * Inc., 51 Franklin St, Fifth Floor, Boston, MA 02110-1301 USA.
 *
 * Please contact Oracle, 500 Oracle Parkway, Redwood Shores, CA 94065 USA
 * or visit www.oracle.com if you need additional information or have any
 * questions.
 */

#include "precompiled.hpp"
#include "classfile/javaClasses.inline.hpp"
#include "classfile/stringTable.hpp"
#include "classfile/symbolTable.hpp"
#include "code/scopeDesc.hpp"
#include "compiler/compileBroker.hpp"
#include "compiler/disassembler.hpp"
#include "interpreter/linkResolver.hpp"
#include "interpreter/bytecodeStream.hpp"
#include "jvmci/jvmciCompilerToVM.hpp"
#include "jvmci/jvmciCodeInstaller.hpp"
#include "jvmci/jvmciRuntime.hpp"
#include "memory/oopFactory.hpp"
#include "oops/constantPool.inline.hpp"
#include "oops/method.inline.hpp"
#include "oops/typeArrayOop.inline.hpp"
#include "prims/nativeLookup.hpp"
#include "runtime/deoptimization.hpp"
#include "runtime/fieldDescriptor.inline.hpp"
#include "runtime/frame.inline.hpp"
#include "runtime/interfaceSupport.inline.hpp"
#include "runtime/jniHandles.inline.hpp"
#include "runtime/timerTrace.hpp"
#include "runtime/vframe_hp.hpp"

JVMCIKlassHandle::JVMCIKlassHandle(Thread* thread, Klass* klass) {
  _thread = thread;
  _klass = klass;
  if (klass != NULL) {
    _holder = Handle(_thread, klass->klass_holder());
  }
}

JVMCIKlassHandle& JVMCIKlassHandle::operator=(Klass* klass) {
  _klass = klass;
  if (klass != NULL) {
    _holder = Handle(_thread, klass->klass_holder());
  }
  return *this;
}

void JNIHandleMark::push_jni_handle_block() {
  JavaThread* thread = JavaThread::current();
  if (thread != NULL) {
    // Allocate a new block for JNI handles.
    // Inlined code from jni_PushLocalFrame()
    JNIHandleBlock* java_handles = ((JavaThread*)thread)->active_handles();
    JNIHandleBlock* compile_handles = JNIHandleBlock::allocate_block(thread);
    assert(compile_handles != NULL && java_handles != NULL, "should not be NULL");
    compile_handles->set_pop_frame_link(java_handles);
    thread->set_active_handles(compile_handles);
  }
}

void JNIHandleMark::pop_jni_handle_block() {
  JavaThread* thread = JavaThread::current();
  if (thread != NULL) {
    // Release our JNI handle block
    JNIHandleBlock* compile_handles = thread->active_handles();
    JNIHandleBlock* java_handles = compile_handles->pop_frame_link();
    thread->set_active_handles(java_handles);
    compile_handles->set_pop_frame_link(NULL);
    JNIHandleBlock::release_block(compile_handles, thread); // may block
  }
}

class JVMCITraceMark : public StackObj {
  const char* _msg;
 public:
  JVMCITraceMark(const char* msg) {
    _msg = msg;
    if (JVMCITraceLevel >= 1) {
      tty->print_cr(PTR_FORMAT " JVMCITrace-1: Enter %s", p2i(JavaThread::current()), _msg);
    }
  }
  ~JVMCITraceMark() {
    if (JVMCITraceLevel >= 1) {
      tty->print_cr(PTR_FORMAT " JVMCITrace-1: Exit %s", p2i(JavaThread::current()), _msg);
    }
  }
};


Handle JavaArgumentUnboxer::next_arg(BasicType expectedType) {
  assert(_index < _args->length(), "out of bounds");
  oop arg=((objArrayOop) (_args))->obj_at(_index++);
  assert(expectedType == T_OBJECT || java_lang_boxing_object::is_instance(arg, expectedType), "arg type mismatch");
  return Handle(Thread::current(), arg);
}

// Entry to native method implementation that transitions current thread to '_thread_in_vm'.
#define C2V_VMENTRY(result_type, name, signature)        \
  JNIEXPORT result_type JNICALL c2v_ ## name signature { \
  JVMCITraceMark jtm("CompilerToVM::" #name);            \
  TRACE_CALL(result_type, jvmci_ ## name signature)      \
  JVMCI_VM_ENTRY_MARK;                                   \
  ResourceMark rm;                                       \
  JNI_JVMCIENV(env);

#define C2V_END }

jobjectArray readConfiguration0(JNIEnv *env, JVMCI_TRAPS);

C2V_VMENTRY(jobjectArray, readConfiguration, (JNIEnv* env))
  jobjectArray config = readConfiguration0(env, JVMCI_CHECK_NULL);
  return config;
}

C2V_VMENTRY(jobject, getFlagValue, (JNIEnv* env, jobject c2vm, jobject name_handle))
#define RETURN_BOXED_LONG(value) jvalue p; p.j = (jlong) (value); JVMCIObject box = JVMCIENV->create_box(T_LONG, &p, JVMCI_CHECK_NULL); return box.as_jobject();
#define RETURN_BOXED_DOUBLE(value) jvalue p; p.d = (jdouble) (value); JVMCIObject box = JVMCIENV->create_box(T_DOUBLE, &p, JVMCI_CHECK_NULL); return box.as_jobject();
  JVMCIObject name = JVMCIENV->wrap(name_handle);
  if (name.is_null()) {
    JVMCI_THROW_NULL(NullPointerException);
  }
  const char* cstring = JVMCIENV->as_utf8_string(name);
  JVMFlag* flag = JVMFlag::find_flag(cstring, strlen(cstring), /* allow_locked */ true, /* return_flag */ true);
  if (flag == NULL) {
    return c2vm;
  }
  if (flag->is_bool()) {
    jvalue prim;
    prim.z = flag->get_bool();
    JVMCIObject box = JVMCIENV->create_box(T_BOOLEAN, &prim, JVMCI_CHECK_NULL);
    return JVMCIENV->get_jobject(box);
  } else if (flag->is_ccstr()) {
    JVMCIObject value = JVMCIENV->create_string(flag->get_ccstr(), JVMCI_CHECK_NULL);
    return JVMCIENV->get_jobject(value);
  } else if (flag->is_intx()) {
    RETURN_BOXED_LONG(flag->get_intx());
  } else if (flag->is_int()) {
    RETURN_BOXED_LONG(flag->get_int());
  } else if (flag->is_uint()) {
    RETURN_BOXED_LONG(flag->get_uint());
  } else if (flag->is_uint64_t()) {
    RETURN_BOXED_LONG(flag->get_uint64_t());
  } else if (flag->is_size_t()) {
    RETURN_BOXED_LONG(flag->get_size_t());
  } else if (flag->is_uintx()) {
    RETURN_BOXED_LONG(flag->get_uintx());
  } else if (flag->is_double()) {
    RETURN_BOXED_DOUBLE(flag->get_double());
  } else {
    JVMCI_ERROR_NULL("VM flag %s has unsupported type %s", flag->_name, flag->_type);
  }
#undef RETURN_BOXED_LONG
#undef RETURN_BOXED_DOUBLE
C2V_END

C2V_VMENTRY(jobject, getObjectAtAddress, (JNIEnv* env, jobject c2vm, jlong oop_address))
  if (env != JavaThread::current()->jni_environment()) {
    JVMCI_THROW_MSG_NULL(InternalError, "Only supported when running in HotSpot");
  }
  if (oop_address == 0) {
    JVMCI_THROW_MSG_NULL(InternalError, "Handle must be non-zero");
  }
  oop obj = *((oopDesc**) oop_address);
  if (obj != NULL) {
    oopDesc::verify(obj);
  }
  return JNIHandles::make_local(obj);
C2V_END

C2V_VMENTRY(jbyteArray, getBytecode, (JNIEnv* env, jobject, jobject jvmci_method))
  methodHandle method = JVMCIENV->asMethod(jvmci_method);

  int code_size = method->code_size();
  jbyte* reconstituted_code = NEW_RESOURCE_ARRAY(jbyte, code_size);

  guarantee(method->method_holder()->is_rewritten(), "Method's holder should be rewritten");
  // iterate over all bytecodes and replace non-Java bytecodes

  for (BytecodeStream s(method); s.next() != Bytecodes::_illegal; ) {
    Bytecodes::Code code = s.code();
    Bytecodes::Code raw_code = s.raw_code();
    int bci = s.bci();
    int len = s.instruction_size();

    // Restore original byte code.
    reconstituted_code[bci] =  (jbyte) (s.is_wide()? Bytecodes::_wide : code);
    if (len > 1) {
      memcpy(reconstituted_code + (bci + 1), s.bcp()+1, len-1);
    }

    if (len > 1) {
      // Restore the big-endian constant pool indexes.
      // Cf. Rewriter::scan_method
      switch (code) {
        case Bytecodes::_getstatic:
        case Bytecodes::_putstatic:
        case Bytecodes::_getfield:
        case Bytecodes::_putfield:
        case Bytecodes::_invokevirtual:
        case Bytecodes::_invokespecial:
        case Bytecodes::_invokestatic:
        case Bytecodes::_invokeinterface:
        case Bytecodes::_invokehandle: {
          int cp_index = Bytes::get_native_u2((address) reconstituted_code + (bci + 1));
          Bytes::put_Java_u2((address) reconstituted_code + (bci + 1), (u2) cp_index);
          break;
        }

        case Bytecodes::_invokedynamic: {
          int cp_index = Bytes::get_native_u4((address) reconstituted_code + (bci + 1));
          Bytes::put_Java_u4((address) reconstituted_code + (bci + 1), (u4) cp_index);
          break;
        }

        default:
          break;
      }

      // Not all ldc byte code are rewritten.
      switch (raw_code) {
        case Bytecodes::_fast_aldc: {
          int cpc_index = reconstituted_code[bci + 1] & 0xff;
          int cp_index = method->constants()->object_to_cp_index(cpc_index);
          assert(cp_index < method->constants()->length(), "sanity check");
          reconstituted_code[bci + 1] = (jbyte) cp_index;
          break;
        }

        case Bytecodes::_fast_aldc_w: {
          int cpc_index = Bytes::get_native_u2((address) reconstituted_code + (bci + 1));
          int cp_index = method->constants()->object_to_cp_index(cpc_index);
          assert(cp_index < method->constants()->length(), "sanity check");
          Bytes::put_Java_u2((address) reconstituted_code + (bci + 1), (u2) cp_index);
          break;
        }

        default:
          break;
      }
    }
  }

  JVMCIPrimitiveArray result = JVMCIENV->new_byteArray(code_size, JVMCI_CHECK_NULL);
  JVMCIENV->copy_bytes_from(reconstituted_code, result, 0, code_size);
  return JVMCIENV->get_jbyteArray(result);
C2V_END

C2V_VMENTRY(jint, getExceptionTableLength, (JNIEnv* env, jobject, jobject jvmci_method))
  methodHandle method = JVMCIENV->asMethod(jvmci_method);
  return method->exception_table_length();
C2V_END

C2V_VMENTRY(jlong, getExceptionTableStart, (JNIEnv* env, jobject, jobject jvmci_method))
  methodHandle method = JVMCIENV->asMethod(jvmci_method);
  if (method->exception_table_length() == 0) {
    return 0L;
  }
  return (jlong) (address) method->exception_table_start();
C2V_END

C2V_VMENTRY(jobject, asResolvedJavaMethod, (JNIEnv* env, jobject, jobject executable_handle))
  if (env != JavaThread::current()->jni_environment()) {
    JVMCI_THROW_MSG_NULL(InternalError, "Only supported when running in HotSpot");
  }

  oop executable = JNIHandles::resolve(executable_handle);
  oop mirror = NULL;
  int slot = 0;

  if (executable->klass() == SystemDictionary::reflect_Constructor_klass()) {
    mirror = java_lang_reflect_Constructor::clazz(executable);
    slot = java_lang_reflect_Constructor::slot(executable);
  } else {
    assert(executable->klass() == SystemDictionary::reflect_Method_klass(), "wrong type");
    mirror = java_lang_reflect_Method::clazz(executable);
    slot = java_lang_reflect_Method::slot(executable);
  }
  Klass* holder = java_lang_Class::as_Klass(mirror);
  methodHandle method = InstanceKlass::cast(holder)->method_with_idnum(slot);
  JVMCIObject result = JVMCIENV->get_jvmci_method(method, JVMCI_CHECK_NULL);
  return JVMCIENV->get_jobject(result);
}

C2V_VMENTRY(jobject, getResolvedJavaMethod, (JNIEnv* env, jobject, jobject base, jlong offset))
  methodHandle method;
  JVMCIObject base_object = JVMCIENV->wrap(base);
  if (base_object.is_null()) {
    method = *((Method**)(offset));
  } else if (JVMCIENV->isa_HotSpotObjectConstantImpl(base_object)) {
    Handle obj = JVMCIENV->asConstant(base_object, JVMCI_CHECK_NULL);
    if (obj->is_a(SystemDictionary::ResolvedMethodName_klass())) {
      method = (Method*) (intptr_t) obj->long_field(offset);
    } else {
      JVMCI_THROW_MSG_NULL(IllegalArgumentException, err_msg("Unexpected type: %s", obj->klass()->external_name()));
    }
  } else if (JVMCIENV->isa_HotSpotResolvedJavaMethodImpl(base_object)) {
    method = JVMCIENV->asMethod(base_object);
  }
  if (method.is_null()) {
    JVMCI_THROW_MSG_NULL(IllegalArgumentException, err_msg("Unexpected type: %s", JVMCIENV->klass_name(base_object)));
  }
  assert (method.is_null() || method->is_method(), "invalid read");
  JVMCIObject result = JVMCIENV->get_jvmci_method(method, JVMCI_CHECK_NULL);
  return JVMCIENV->get_jobject(result);
}

C2V_VMENTRY(jobject, getConstantPool, (JNIEnv* env, jobject, jobject object_handle))
  constantPoolHandle cp;
  JVMCIObject object = JVMCIENV->wrap(object_handle);
  if (object.is_null()) {
    JVMCI_THROW_NULL(NullPointerException);
  }
  if (JVMCIENV->isa_HotSpotResolvedJavaMethodImpl(object)) {
    cp = JVMCIENV->asMethod(object)->constMethod()->constants();
  } else if (JVMCIENV->isa_HotSpotResolvedObjectTypeImpl(object)) {
    cp = InstanceKlass::cast(JVMCIENV->asKlass(object))->constants();
  } else {
    JVMCI_THROW_MSG_NULL(IllegalArgumentException,
                err_msg("Unexpected type: %s", JVMCIENV->klass_name(object)));
  }
  assert(!cp.is_null(), "npe");

  JVMCIObject result = JVMCIENV->get_jvmci_constant_pool(cp, JVMCI_CHECK_NULL);
  return JVMCIENV->get_jobject(result);
}

C2V_VMENTRY(jobject, getResolvedJavaType0, (JNIEnv* env, jobject, jobject base, jlong offset, jboolean compressed))
  JVMCIKlassHandle klass(THREAD);
  JVMCIObject base_object = JVMCIENV->wrap(base);
  jlong base_address = 0;
  if (base_object.is_non_null() && offset == oopDesc::klass_offset_in_bytes()) {
    // klass = JVMCIENV->unhandle(base_object)->klass();
    if (JVMCIENV->isa_HotSpotObjectConstantImpl(base_object)) {
      Handle base_oop = JVMCIENV->asConstant(base_object, JVMCI_CHECK_NULL);
      klass = base_oop->klass();
    } else {
      assert(false, "What types are we actually expecting here?");
    }
  } else if (!compressed) {
    if (base_object.is_non_null()) {
      if (JVMCIENV->isa_HotSpotResolvedJavaMethodImpl(base_object)) {
        base_address = (intptr_t) JVMCIENV->asMethod(base_object);
      } else if (JVMCIENV->isa_HotSpotConstantPool(base_object)) {
        base_address = (intptr_t) JVMCIENV->asConstantPool(base_object);
      } else if (JVMCIENV->isa_HotSpotResolvedObjectTypeImpl(base_object)) {
        base_address = (intptr_t) JVMCIENV->asKlass(base_object);
      } else if (JVMCIENV->isa_HotSpotObjectConstantImpl(base_object)) {
        Handle base_oop = JVMCIENV->asConstant(base_object, JVMCI_CHECK_NULL);
        if (base_oop->is_a(SystemDictionary::Class_klass())) {
          base_address = (jlong) (address) base_oop();
        }
      }
      if (base_address == 0) {
        JVMCI_THROW_MSG_NULL(IllegalArgumentException,
                    err_msg("Unexpected arguments: %s " JLONG_FORMAT " %s", JVMCIENV->klass_name(base_object), offset, compressed ? "true" : "false"));
      }
    }
    klass = *((Klass**) (intptr_t) (base_address + offset));
  } else {
    JVMCI_THROW_MSG_NULL(IllegalArgumentException,
                err_msg("Unexpected arguments: %s " JLONG_FORMAT " %s",
                        base_object.is_non_null() ? JVMCIENV->klass_name(base_object) : "null",
                        offset, compressed ? "true" : "false"));
  }
  assert (klass == NULL || klass->is_klass(), "invalid read");
  JVMCIObject result = JVMCIENV->get_jvmci_type(klass, JVMCI_CHECK_NULL);
  return JVMCIENV->get_jobject(result);
}

C2V_VMENTRY(jobject, findUniqueConcreteMethod, (JNIEnv* env, jobject, jobject jvmci_type, jobject jvmci_method))
  methodHandle method = JVMCIENV->asMethod(jvmci_method);
  Klass* holder = JVMCIENV->asKlass(jvmci_type);
  if (holder->is_interface()) {
    JVMCI_THROW_MSG_NULL(InternalError, err_msg("Interface %s should be handled in Java code", holder->external_name()));
  }

  methodHandle ucm;
  {
    MutexLocker locker(Compile_lock);
    ucm = Dependencies::find_unique_concrete_method(holder, method());
  }
  JVMCIObject result = JVMCIENV->get_jvmci_method(ucm, JVMCI_CHECK_NULL);
  return JVMCIENV->get_jobject(result);
C2V_END

C2V_VMENTRY(jobject, getImplementor, (JNIEnv* env, jobject, jobject jvmci_type))
  Klass* klass = JVMCIENV->asKlass(jvmci_type);
  if (!klass->is_interface()) {
    THROW_MSG_0(vmSymbols::java_lang_IllegalArgumentException(),
        err_msg("Expected interface type, got %s", klass->external_name()));
  }
  InstanceKlass* iklass = InstanceKlass::cast(klass);
  JVMCIKlassHandle handle(THREAD);
  {
    // Need Compile_lock around implementor()
    MutexLocker locker(Compile_lock);
    handle = iklass->implementor();
  }
  JVMCIObject implementor = JVMCIENV->get_jvmci_type(handle, JVMCI_CHECK_NULL);
  return JVMCIENV->get_jobject(implementor);
C2V_END

C2V_VMENTRY(jboolean, methodIsIgnoredBySecurityStackWalk,(JNIEnv* env, jobject, jobject jvmci_method))
  methodHandle method = JVMCIENV->asMethod(jvmci_method);
  return method->is_ignored_by_security_stack_walk();
C2V_END

C2V_VMENTRY(jboolean, isCompilable,(JNIEnv* env, jobject, jobject jvmci_method))
  methodHandle method = JVMCIENV->asMethod(jvmci_method);
  constantPoolHandle cp = method->constMethod()->constants();
  assert(!cp.is_null(), "npe");
  // don't inline method when constant pool contains a CONSTANT_Dynamic
  return !method->is_not_compilable(CompLevel_full_optimization) && !cp->has_dynamic_constant();
C2V_END

C2V_VMENTRY(jboolean, hasNeverInlineDirective,(JNIEnv* env, jobject, jobject jvmci_method))
  methodHandle method = JVMCIENV->asMethod(jvmci_method);
  return !Inline || CompilerOracle::should_not_inline(method) || method->dont_inline();
C2V_END

C2V_VMENTRY(jboolean, shouldInlineMethod,(JNIEnv* env, jobject, jobject jvmci_method))
  methodHandle method = JVMCIENV->asMethod(jvmci_method);
  return CompilerOracle::should_inline(method) || method->force_inline();
C2V_END

C2V_VMENTRY(jobject, lookupType, (JNIEnv* env, jobject, jstring jname, jclass accessing_class, jboolean resolve))
  JVMCIObject name = JVMCIENV->wrap(jname);
  const char* str = JVMCIENV->as_utf8_string(name);
  TempNewSymbol class_name = SymbolTable::new_symbol(str, CHECK_NULL);

  if (class_name->utf8_length() <= 1) {
    JVMCI_THROW_MSG_0(InternalError, err_msg("Primitive type %s should be handled in Java code", class_name->as_C_string()));
  }

  JVMCIKlassHandle resolved_klass(THREAD);
  Klass* accessing_klass = NULL;
  Handle class_loader;
  Handle protection_domain;
  if (accessing_class != NULL) {
    accessing_klass = JVMCIENV->asKlass(accessing_class);
    class_loader = Handle(THREAD, accessing_klass->class_loader());
    protection_domain = Handle(THREAD, accessing_klass->protection_domain());
  } else {
    // Use the System class loader
    class_loader = Handle(THREAD, SystemDictionary::java_system_loader());
    JVMCIENV->runtime()->initialize(JVMCIENV);
  }

  if (resolve) {
    resolved_klass = SystemDictionary::resolve_or_null(class_name, class_loader, protection_domain, CHECK_0);
  } else {
    if (class_name->char_at(0) == 'L' &&
      class_name->char_at(class_name->utf8_length()-1) == ';') {
      // This is a name from a signature.  Strip off the trimmings.
      // Call recursive to keep scope of strippedsym.
      TempNewSymbol strippedsym = SymbolTable::new_symbol(class_name->as_utf8()+1,
                                                          class_name->utf8_length()-2,
                                                          CHECK_0);
      resolved_klass = SystemDictionary::find(strippedsym, class_loader, protection_domain, CHECK_0);
    } else if (FieldType::is_array(class_name)) {
      FieldArrayInfo fd;
      // dimension and object_key in FieldArrayInfo are assigned as a side-effect
      // of this call
      BasicType t = FieldType::get_array_info(class_name, fd, CHECK_0);
      if (t == T_OBJECT) {
        TempNewSymbol strippedsym = SymbolTable::new_symbol(class_name->as_utf8()+1+fd.dimension(),
                                                            class_name->utf8_length()-2-fd.dimension(),
                                                            CHECK_0);
        // naked oop "k" is OK here -- we assign back into it
        resolved_klass = SystemDictionary::find(strippedsym,
                                                             class_loader,
                                                             protection_domain,
                                                             CHECK_0);
        if (!resolved_klass.is_null()) {
          resolved_klass = resolved_klass->array_klass(fd.dimension(), CHECK_0);
        }
      } else {
        resolved_klass = TypeArrayKlass::cast(Universe::typeArrayKlassObj(t))->array_klass(fd.dimension(), CHECK_0);
      }
    } else {
      resolved_klass = SystemDictionary::find(class_name, class_loader, protection_domain, CHECK_0);
    }
  }
  JVMCIObject result = JVMCIENV->get_jvmci_type(resolved_klass, JVMCI_CHECK_NULL);
  return JVMCIENV->get_jobject(result);
C2V_END

C2V_VMENTRY(jobject, lookupClass, (JNIEnv* env, jobject, jclass mirror))
  if (env != JavaThread::current()->jni_environment()) {
    JVMCI_THROW_MSG_NULL(InternalError, "Only supported when running in HotSpot");
  }
  if (mirror == NULL) {
    return NULL;
  }
  JVMCIKlassHandle klass(THREAD);
  klass = java_lang_Class::as_Klass(JNIHandles::resolve(mirror));
  if (klass == NULL) {
    JVMCI_THROW_MSG_NULL(IllegalArgumentException, "Primitive classes are unsupported");
  }
  JVMCIObject result = JVMCIENV->get_jvmci_type(klass, JVMCI_CHECK_NULL);
  return JVMCIENV->get_jobject(result);
}

C2V_VMENTRY(jobject, resolveConstantInPool, (JNIEnv* env, jobject, jobject jvmci_constant_pool, jint index))
  constantPoolHandle cp = JVMCIENV->asConstantPool(jvmci_constant_pool);
  oop result = cp->resolve_constant_at(index, CHECK_NULL);
  return JVMCIENV->get_jobject(JVMCIENV->get_object_constant(result));
C2V_END

C2V_VMENTRY(jobject, resolvePossiblyCachedConstantInPool, (JNIEnv* env, jobject, jobject jvmci_constant_pool, jint index))
  constantPoolHandle cp = JVMCIENV->asConstantPool(jvmci_constant_pool);
  oop result = cp->resolve_possibly_cached_constant_at(index, CHECK_NULL);
  return JVMCIENV->get_jobject(JVMCIENV->get_object_constant(result));
C2V_END

C2V_VMENTRY(jint, lookupNameAndTypeRefIndexInPool, (JNIEnv* env, jobject, jobject jvmci_constant_pool, jint index))
  constantPoolHandle cp = JVMCIENV->asConstantPool(jvmci_constant_pool);
  return cp->name_and_type_ref_index_at(index);
C2V_END

C2V_VMENTRY(jobject, lookupNameInPool, (JNIEnv* env, jobject, jobject jvmci_constant_pool, jint which))
  constantPoolHandle cp = JVMCIENV->asConstantPool(jvmci_constant_pool);
  JVMCIObject sym = JVMCIENV->create_string(cp->name_ref_at(which), JVMCI_CHECK_NULL);
  return JVMCIENV->get_jobject(sym);
C2V_END

C2V_VMENTRY(jobject, lookupSignatureInPool, (JNIEnv* env, jobject, jobject jvmci_constant_pool, jint which))
  constantPoolHandle cp = JVMCIENV->asConstantPool(jvmci_constant_pool);
  JVMCIObject sym = JVMCIENV->create_string(cp->signature_ref_at(which), JVMCI_CHECK_NULL);
  return JVMCIENV->get_jobject(sym);
C2V_END

C2V_VMENTRY(jint, lookupKlassRefIndexInPool, (JNIEnv* env, jobject, jobject jvmci_constant_pool, jint index))
  constantPoolHandle cp = JVMCIENV->asConstantPool(jvmci_constant_pool);
  return cp->klass_ref_index_at(index);
C2V_END

C2V_VMENTRY(jobject, resolveTypeInPool, (JNIEnv* env, jobject, jobject jvmci_constant_pool, jint index))
  constantPoolHandle cp = JVMCIENV->asConstantPool(jvmci_constant_pool);
  Klass* klass = cp->klass_at(index, CHECK_NULL);
  JVMCIKlassHandle resolved_klass(THREAD, klass);
  if (resolved_klass->is_instance_klass()) {
    InstanceKlass::cast(resolved_klass())->link_class_or_fail(THREAD);
  }
  JVMCIObject klassObject = JVMCIENV->get_jvmci_type(resolved_klass, JVMCI_CHECK_NULL);
  return JVMCIENV->get_jobject(klassObject);
C2V_END

C2V_VMENTRY(jobject, lookupKlassInPool, (JNIEnv* env, jobject, jobject jvmci_constant_pool, jint index, jbyte opcode))
  constantPoolHandle cp = JVMCIENV->asConstantPool(jvmci_constant_pool);
  Klass* loading_klass = cp->pool_holder();
  bool is_accessible = false;
  JVMCIKlassHandle klass(THREAD, JVMCIRuntime::get_klass_by_index(cp, index, is_accessible, loading_klass));
  Symbol* symbol = NULL;
  if (klass.is_null()) {
    constantTag tag = cp->tag_at(index);
    if (tag.is_klass()) {
      // The klass has been inserted into the constant pool
      // very recently.
      klass = cp->resolved_klass_at(index);
    } else if (tag.is_symbol()) {
      symbol = cp->symbol_at(index);
    } else {
      assert(cp->tag_at(index).is_unresolved_klass(), "wrong tag");
      symbol = cp->klass_name_at(index);
    }
  }
  JVMCIObject result;
  if (!klass.is_null()) {
    result = JVMCIENV->get_jvmci_type(klass, JVMCI_CHECK_NULL);
  } else {
    result = JVMCIENV->create_string(symbol, JVMCI_CHECK_NULL);
  }
  return JVMCIENV->get_jobject(result);
C2V_END

C2V_VMENTRY(jobject, lookupAppendixInPool, (JNIEnv* env, jobject, jobject jvmci_constant_pool, jint index))
  constantPoolHandle cp = JVMCIENV->asConstantPool(jvmci_constant_pool);
  oop appendix_oop = ConstantPool::appendix_at_if_loaded(cp, index);
  return JVMCIENV->get_jobject(JVMCIENV->get_object_constant(appendix_oop));
C2V_END

C2V_VMENTRY(jobject, lookupMethodInPool, (JNIEnv* env, jobject, jobject jvmci_constant_pool, jint index, jbyte opcode))
  constantPoolHandle cp = JVMCIENV->asConstantPool(jvmci_constant_pool);
  InstanceKlass* pool_holder = cp->pool_holder();
  Bytecodes::Code bc = (Bytecodes::Code) (((int) opcode) & 0xFF);
  methodHandle method = JVMCIRuntime::get_method_by_index(cp, index, bc, pool_holder);
  JVMCIObject result = JVMCIENV->get_jvmci_method(method, JVMCI_CHECK_NULL);
  return JVMCIENV->get_jobject(result);
C2V_END

C2V_VMENTRY(jint, constantPoolRemapInstructionOperandFromCache, (JNIEnv* env, jobject, jobject jvmci_constant_pool, jint index))
  constantPoolHandle cp = JVMCIENV->asConstantPool(jvmci_constant_pool);
  return cp->remap_instruction_operand_from_cache(index);
C2V_END

C2V_VMENTRY(jobject, resolveFieldInPool, (JNIEnv* env, jobject, jobject jvmci_constant_pool, jint index, jobject jvmci_method, jbyte opcode, jintArray info_handle))
  constantPoolHandle cp = JVMCIENV->asConstantPool(jvmci_constant_pool);
  Bytecodes::Code code = (Bytecodes::Code)(((int) opcode) & 0xFF);
  fieldDescriptor fd;
  LinkInfo link_info(cp, index, (jvmci_method != NULL) ? JVMCIENV->asMethod(jvmci_method) : NULL, CHECK_0);
  LinkResolver::resolve_field(fd, link_info, Bytecodes::java_code(code), false, CHECK_0);
  JVMCIPrimitiveArray info = JVMCIENV->wrap(info_handle);
  if (info.is_null() || JVMCIENV->get_length(info) != 3) {
    JVMCI_ERROR_NULL("info must not be null and have a length of 3");
  }
  JVMCIENV->put_int_at(info, 0, fd.access_flags().as_int());
  JVMCIENV->put_int_at(info, 1, fd.offset());
  JVMCIENV->put_int_at(info, 2, fd.index());
  JVMCIKlassHandle handle(THREAD, fd.field_holder());
  JVMCIObject field_holder = JVMCIENV->get_jvmci_type(handle, JVMCI_CHECK_NULL);
  return JVMCIENV->get_jobject(field_holder);
C2V_END

C2V_VMENTRY(jint, getVtableIndexForInterfaceMethod, (JNIEnv* env, jobject, jobject jvmci_type, jobject jvmci_method))
  Klass* klass = JVMCIENV->asKlass(jvmci_type);
  Method* method = JVMCIENV->asMethod(jvmci_method);
  if (klass->is_interface()) {
    JVMCI_THROW_MSG_0(InternalError, err_msg("Interface %s should be handled in Java code", klass->external_name()));
  }
  if (!method->method_holder()->is_interface()) {
    JVMCI_THROW_MSG_0(InternalError, err_msg("Method %s is not held by an interface, this case should be handled in Java code", method->name_and_sig_as_C_string()));
  }
  if (!klass->is_instance_klass()) {
    JVMCI_THROW_MSG_0(InternalError, err_msg("Class %s must be instance klass", klass->external_name()));
  }
  if (!InstanceKlass::cast(klass)->is_linked()) {
    JVMCI_THROW_MSG_0(InternalError, err_msg("Class %s must be linked", klass->external_name()));
  }
  return LinkResolver::vtable_index_of_interface_method(klass, method);
C2V_END

C2V_VMENTRY(jobject, resolveMethod, (JNIEnv* env, jobject, jobject receiver_jvmci_type, jobject jvmci_method, jobject caller_jvmci_type))
  Klass* recv_klass = JVMCIENV->asKlass(receiver_jvmci_type);
  Klass* caller_klass = JVMCIENV->asKlass(caller_jvmci_type);
  methodHandle method = JVMCIENV->asMethod(jvmci_method);

  Klass* resolved     = method->method_holder();
  Symbol* h_name      = method->name();
  Symbol* h_signature = method->signature();

  if (MethodHandles::is_signature_polymorphic_method(method())) {
      // Signature polymorphic methods are already resolved, JVMCI just returns NULL in this case.
      return NULL;
  }

  if (method->name() == vmSymbols::clone_name() &&
      resolved == SystemDictionary::Object_klass() &&
      recv_klass->is_array_klass()) {
    // Resolution of the clone method on arrays always returns Object.clone even though that method
    // has protected access.  There's some trickery in the access checking to make this all work out
    // so it's necessary to pass in the array class as the resolved class to properly trigger this.
    // Otherwise it's impossible to resolve the array clone methods through JVMCI.  See
    // LinkResolver::check_method_accessability for the matching logic.
    resolved = recv_klass;
  }

  LinkInfo link_info(resolved, h_name, h_signature, caller_klass);
  methodHandle m;
  // Only do exact lookup if receiver klass has been linked.  Otherwise,
  // the vtable has not been setup, and the LinkResolver will fail.
  if (recv_klass->is_array_klass() ||
      (InstanceKlass::cast(recv_klass)->is_linked() && !recv_klass->is_interface())) {
    if (resolved->is_interface()) {
      m = LinkResolver::resolve_interface_call_or_null(recv_klass, link_info);
    } else {
      m = LinkResolver::resolve_virtual_call_or_null(recv_klass, link_info);
    }
  }

  if (m.is_null()) {
    // Return NULL if there was a problem with lookup (uninitialized class, etc.)
    return NULL;
  }

  JVMCIObject result = JVMCIENV->get_jvmci_method(m, JVMCI_CHECK_NULL);
  return JVMCIENV->get_jobject(result);
C2V_END

C2V_VMENTRY(jboolean, hasFinalizableSubclass,(JNIEnv* env, jobject, jobject jvmci_type))
  Klass* klass = JVMCIENV->asKlass(jvmci_type);
  assert(klass != NULL, "method must not be called for primitive types");
  return Dependencies::find_finalizable_subclass(klass) != NULL;
C2V_END

C2V_VMENTRY(jobject, getClassInitializer, (JNIEnv* env, jobject, jobject jvmci_type))
  Klass* klass = JVMCIENV->asKlass(jvmci_type);
  if (!klass->is_instance_klass()) {
    return NULL;
  }
  InstanceKlass* iklass = InstanceKlass::cast(klass);
  JVMCIObject result = JVMCIENV->get_jvmci_method(iklass->class_initializer(), JVMCI_CHECK_NULL);
  return JVMCIENV->get_jobject(result);
C2V_END

C2V_VMENTRY(jlong, getMaxCallTargetOffset, (JNIEnv* env, jobject, jlong addr))
  address target_addr = (address) addr;
  if (target_addr != 0x0) {
    int64_t off_low = (int64_t)target_addr - ((int64_t)CodeCache::low_bound() + sizeof(int));
    int64_t off_high = (int64_t)target_addr - ((int64_t)CodeCache::high_bound() + sizeof(int));
    return MAX2(ABS(off_low), ABS(off_high));
  }
  return -1;
C2V_END

C2V_VMENTRY(void, setNotInlinableOrCompilable,(JNIEnv* env, jobject,  jobject jvmci_method))
  methodHandle method = JVMCIENV->asMethod(jvmci_method);
  method->set_not_c1_compilable();
  method->set_not_c2_compilable();
  method->set_dont_inline(true);
C2V_END

C2V_VMENTRY(jint, installCode, (JNIEnv *env, jobject, jobject target, jobject compiled_code,
            jobject installed_code, jlong failed_speculations_address, jbyteArray speculations_obj))
  HandleMark hm;
  JNIHandleMark jni_hm;

  JVMCIObject target_handle = JVMCIENV->wrap(target);
  JVMCIObject compiled_code_handle = JVMCIENV->wrap(compiled_code);
  CodeBlob* cb = NULL;
  JVMCIObject installed_code_handle = JVMCIENV->wrap(installed_code);
  JVMCIPrimitiveArray speculations_handle = JVMCIENV->wrap(speculations_obj);

  int speculations_len = JVMCIENV->get_length(speculations_handle);
  char* speculations = NEW_RESOURCE_ARRAY(char, speculations_len);
  JVMCIENV->copy_bytes_to(speculations_handle, (jbyte*) speculations, 0, speculations_len);

  JVMCICompiler* compiler = JVMCICompiler::instance(true, CHECK_JNI_ERR);

  TraceTime install_time("installCode", JVMCICompiler::codeInstallTimer());
  bool is_immutable_PIC = JVMCIENV->get_HotSpotCompiledCode_isImmutablePIC(compiled_code_handle) > 0;

  CodeInstaller installer(JVMCIENV, is_immutable_PIC);
  JVMCI::CodeInstallResult result = installer.install(compiler,
      target_handle,
      compiled_code_handle,
      cb,
      installed_code_handle,
      (FailedSpeculation**)(address) failed_speculations_address,
      speculations,
      speculations_len,
      JVMCI_CHECK_0);

  if (PrintCodeCacheOnCompilation) {
    stringStream s;
    // Dump code cache into a buffer before locking the tty,
    {
      MutexLocker mu(CodeCache_lock, Mutex::_no_safepoint_check_flag);
      CodeCache::print_summary(&s, false);
    }
    ttyLocker ttyl;
    tty->print_raw_cr(s.as_string());
  }

  if (result != JVMCI::ok) {
    assert(cb == NULL, "should be");
  } else {
    if (installed_code_handle.is_non_null()) {
      if (cb->is_nmethod()) {
        assert(JVMCIENV->isa_HotSpotNmethod(installed_code_handle), "wrong type");
        // Clear the link to an old nmethod first
        JVMCIObject nmethod_mirror = installed_code_handle;
        JVMCIENV->invalidate_nmethod_mirror(nmethod_mirror, JVMCI_CHECK_0);
      } else {
        assert(JVMCIENV->isa_InstalledCode(installed_code_handle), "wrong type");
      }
      // Initialize the link to the new code blob
      JVMCIENV->initialize_installed_code(installed_code_handle, cb, JVMCI_CHECK_0);
    }
  }
  return result;
C2V_END

C2V_VMENTRY(jint, getMetadata, (JNIEnv *env, jobject, jobject target, jobject compiled_code, jobject metadata))
#if INCLUDE_AOT
  HandleMark hm;
  assert(JVMCIENV->is_hotspot(), "AOT code is executed only in HotSpot mode");

  JVMCIObject target_handle = JVMCIENV->wrap(target);
  JVMCIObject compiled_code_handle = JVMCIENV->wrap(compiled_code);
  JVMCIObject metadata_handle = JVMCIENV->wrap(metadata);

  CodeMetadata code_metadata;

  CodeInstaller installer(JVMCIENV, true /* immutable PIC compilation */);
  JVMCI::CodeInstallResult result = installer.gather_metadata(target_handle, compiled_code_handle, code_metadata, JVMCI_CHECK_0);
  if (result != JVMCI::ok) {
    return result;
  }

  if (code_metadata.get_nr_pc_desc() > 0) {
    int size = sizeof(PcDesc) * code_metadata.get_nr_pc_desc();
    JVMCIPrimitiveArray array = JVMCIENV->new_byteArray(size, JVMCI_CHECK_(JVMCI::cache_full));
    JVMCIENV->copy_bytes_from((jbyte*) code_metadata.get_pc_desc(), array, 0, size);
    HotSpotJVMCI::HotSpotMetaData::set_pcDescBytes(JVMCIENV, metadata_handle, array);
  }

  if (code_metadata.get_scopes_size() > 0) {
    int size = code_metadata.get_scopes_size();
    JVMCIPrimitiveArray array = JVMCIENV->new_byteArray(size, JVMCI_CHECK_(JVMCI::cache_full));
    JVMCIENV->copy_bytes_from((jbyte*) code_metadata.get_scopes_desc(), array, 0, size);
    HotSpotJVMCI::HotSpotMetaData::set_scopesDescBytes(JVMCIENV, metadata_handle, array);
  }

  RelocBuffer* reloc_buffer = code_metadata.get_reloc_buffer();
  int size = (int) reloc_buffer->size();
  JVMCIPrimitiveArray array = JVMCIENV->new_byteArray(size, JVMCI_CHECK_(JVMCI::cache_full));
  JVMCIENV->copy_bytes_from((jbyte*) reloc_buffer->begin(), array, 0, size);
  HotSpotJVMCI::HotSpotMetaData::set_relocBytes(JVMCIENV, metadata_handle, array);

  const OopMapSet* oopMapSet = installer.oopMapSet();
  {
    ResourceMark mark;
    ImmutableOopMapBuilder builder(oopMapSet);
    int size = builder.heap_size();
    JVMCIPrimitiveArray array = JVMCIENV->new_byteArray(size, JVMCI_CHECK_(JVMCI::cache_full));
    builder.generate_into((address) HotSpotJVMCI::resolve(array)->byte_at_addr(0));
    HotSpotJVMCI::HotSpotMetaData::set_oopMaps(JVMCIENV, metadata_handle, array);
  }

  AOTOopRecorder* recorder = code_metadata.get_oop_recorder();

  int nr_meta_refs = recorder->nr_meta_refs();
  JVMCIObjectArray metadataArray = JVMCIENV->new_Object_array(nr_meta_refs, JVMCI_CHECK_(JVMCI::cache_full));
  for (int i = 0; i < nr_meta_refs; ++i) {
    jobject element = recorder->meta_element(i);
    if (element == NULL) {
      return JVMCI::cache_full;
    }
    JVMCIENV->put_object_at(metadataArray, i, JVMCIENV->wrap(element));
  }
  HotSpotJVMCI::HotSpotMetaData::set_metadata(JVMCIENV, metadata_handle, metadataArray);

  ExceptionHandlerTable* handler = code_metadata.get_exception_table();
  int table_size = handler->size_in_bytes();
  JVMCIPrimitiveArray exceptionArray = JVMCIENV->new_byteArray(table_size, JVMCI_CHECK_(JVMCI::cache_full));
  if (table_size > 0) {
    handler->copy_bytes_to((address) HotSpotJVMCI::resolve(exceptionArray)->byte_at_addr(0));
  }
  HotSpotJVMCI::HotSpotMetaData::set_exceptionBytes(JVMCIENV, metadata_handle, exceptionArray);

  return result;
#else
  JVMCI_THROW_MSG_0(InternalError, "unimplemented");
#endif
C2V_END

C2V_VMENTRY(void, resetCompilationStatistics, (JNIEnv* env, jobject))
  JVMCICompiler* compiler = JVMCICompiler::instance(true, CHECK);
  CompilerStatistics* stats = compiler->stats();
  stats->_standard.reset();
  stats->_osr.reset();
C2V_END

C2V_VMENTRY(jobject, disassembleCodeBlob, (JNIEnv* env, jobject, jobject installedCode))
  HandleMark hm;

  if (installedCode == NULL) {
    JVMCI_THROW_MSG_NULL(NullPointerException, "installedCode is null");
  }

  JVMCIObject installedCodeObject = JVMCIENV->wrap(installedCode);
  CodeBlob* cb = JVMCIENV->asCodeBlob(installedCodeObject);
  if (cb == NULL) {
    return NULL;
  }

  // We don't want the stringStream buffer to resize during disassembly as it
  // uses scoped resource memory. If a nested function called during disassembly uses
  // a ResourceMark and the buffer expands within the scope of the mark,
  // the buffer becomes garbage when that scope is exited. Experience shows that
  // the disassembled code is typically about 10x the code size so a fixed buffer
  // sized to 20x code size plus a fixed amount for header info should be sufficient.
  int bufferSize = cb->code_size() * 20 + 1024;
  char* buffer = NEW_RESOURCE_ARRAY(char, bufferSize);
  stringStream st(buffer, bufferSize);
  if (cb->is_nmethod()) {
    nmethod* nm = (nmethod*) cb;
    if (!nm->is_alive()) {
      return NULL;
    }
  }
  Disassembler::decode(cb, &st);
  if (st.size() <= 0) {
    return NULL;
  }

  JVMCIObject result = JVMCIENV->create_string(st.as_string(), JVMCI_CHECK_NULL);
  return JVMCIENV->get_jobject(result);
C2V_END

C2V_VMENTRY(jobject, getStackTraceElement, (JNIEnv* env, jobject, jobject jvmci_method, int bci))
  HandleMark hm;

<<<<<<< HEAD
  methodHandle method = CompilerToVM::asMethod(jvmci_method);
  oop element = java_lang_StackTraceElement::create(method, bci, Handle(), CHECK_NULL);
  return JNIHandles::make_local(THREAD, element);
=======
  methodHandle method = JVMCIENV->asMethod(jvmci_method);
  JVMCIObject element = JVMCIENV->new_StackTraceElement(method, bci, JVMCI_CHECK_NULL);
  return JVMCIENV->get_jobject(element);
>>>>>>> 05a9f354
C2V_END

C2V_VMENTRY(jobject, executeHotSpotNmethod, (JNIEnv* env, jobject, jobject args, jobject hs_nmethod))
  if (env != JavaThread::current()->jni_environment()) {
    // The incoming arguments array would have to contain JavaConstants instead of regular objects
    // and the return value would have to be wrapped as a JavaConstant.
    JVMCI_THROW_MSG_NULL(InternalError, "Wrapping of arguments is currently unsupported");
  }

  HandleMark hm;

  JVMCIObject nmethod_mirror = JVMCIENV->wrap(hs_nmethod);
  nmethod* nm = JVMCIENV->asNmethod(nmethod_mirror);
  if (nm == NULL) {
    JVMCI_THROW_NULL(InvalidInstalledCodeException);
  }
  methodHandle mh = nm->method();
  Symbol* signature = mh->signature();
  JavaCallArguments jca(mh->size_of_parameters());

  JavaArgumentUnboxer jap(signature, &jca, (arrayOop) JNIHandles::resolve(args), mh->is_static());
  JavaValue result(jap.get_ret_type());
  jca.set_alternative_target(nm);
  JavaCalls::call(&result, mh, &jca, CHECK_NULL);

  if (jap.get_ret_type() == T_VOID) {
    return NULL;
  } else if (jap.get_ret_type() == T_OBJECT || jap.get_ret_type() == T_ARRAY) {
    return JNIHandles::make_local((oop) result.get_jobject());
  } else {
    jvalue *value = (jvalue *) result.get_value_addr();
    // Narrow the value down if required (Important on big endian machines)
    switch (jap.get_ret_type()) {
      case T_BOOLEAN:
       value->z = (jboolean) value->i;
       break;
      case T_BYTE:
       value->b = (jbyte) value->i;
       break;
      case T_CHAR:
       value->c = (jchar) value->i;
       break;
      case T_SHORT:
       value->s = (jshort) value->i;
       break;
      default:
        break;
    }
    JVMCIObject o = JVMCIENV->create_box(jap.get_ret_type(), value, JVMCI_CHECK_NULL);
    return JVMCIENV->get_jobject(o);
  }
C2V_END

C2V_VMENTRY(jlongArray, getLineNumberTable, (JNIEnv* env, jobject, jobject jvmci_method))
  Method* method = JVMCIENV->asMethod(jvmci_method);
  if (!method->has_linenumber_table()) {
    return NULL;
  }
  u2 num_entries = 0;
  CompressedLineNumberReadStream streamForSize(method->compressed_linenumber_table());
  while (streamForSize.read_pair()) {
    num_entries++;
  }

  CompressedLineNumberReadStream stream(method->compressed_linenumber_table());
  JVMCIPrimitiveArray result = JVMCIENV->new_longArray(2 * num_entries, JVMCI_CHECK_NULL);

  int i = 0;
  jlong value;
  while (stream.read_pair()) {
    value = ((long) stream.bci());
    JVMCIENV->put_long_at(result, i, value);
    value = ((long) stream.line());
    JVMCIENV->put_long_at(result, i + 1, value);
    i += 2;
  }

  return (jlongArray) JVMCIENV->get_jobject(result);
C2V_END

C2V_VMENTRY(jlong, getLocalVariableTableStart, (JNIEnv* env, jobject, jobject jvmci_method))
  Method* method = JVMCIENV->asMethod(jvmci_method);
  if (!method->has_localvariable_table()) {
    return 0;
  }
  return (jlong) (address) method->localvariable_table_start();
C2V_END

C2V_VMENTRY(jint, getLocalVariableTableLength, (JNIEnv* env, jobject, jobject jvmci_method))
  Method* method = JVMCIENV->asMethod(jvmci_method);
  return method->localvariable_table_length();
C2V_END

C2V_VMENTRY(void, reprofile, (JNIEnv* env, jobject, jobject jvmci_method))
  Method* method = JVMCIENV->asMethod(jvmci_method);
  MethodCounters* mcs = method->method_counters();
  if (mcs != NULL) {
    mcs->clear_counters();
  }
  NOT_PRODUCT(method->set_compiled_invocation_count(0));

  CompiledMethod* code = method->code();
  if (code != NULL) {
    code->make_not_entrant();
  }

  MethodData* method_data = method->method_data();
  if (method_data == NULL) {
    ClassLoaderData* loader_data = method->method_holder()->class_loader_data();
    method_data = MethodData::allocate(loader_data, method, CHECK);
    method->set_method_data(method_data);
  } else {
    method_data->initialize();
  }
C2V_END


C2V_VMENTRY(void, invalidateHotSpotNmethod, (JNIEnv* env, jobject, jobject hs_nmethod))
  JVMCIObject nmethod_mirror = JVMCIENV->wrap(hs_nmethod);
  JVMCIENV->invalidate_nmethod_mirror(nmethod_mirror, JVMCI_CHECK);
C2V_END

C2V_VMENTRY(jobject, readUncompressedOop, (JNIEnv* env, jobject, jlong addr))
  oop ret = RawAccess<>::oop_load((oop*)(address)addr);
  return JVMCIENV->get_jobject(JVMCIENV->get_object_constant(ret));
 C2V_END

C2V_VMENTRY(jlongArray, collectCounters, (JNIEnv* env, jobject))
  JVMCIPrimitiveArray array = JVMCIENV->new_longArray(JVMCICounterSize, JVMCI_CHECK_NULL);
  JavaThread::collect_counters(JVMCIENV, array);
  return (jlongArray) JVMCIENV->get_jobject(array);
C2V_END

C2V_VMENTRY(int, allocateCompileId, (JNIEnv* env, jobject, jobject jvmci_method, int entry_bci))
  HandleMark hm;
  if (jvmci_method == NULL) {
    JVMCI_THROW_0(NullPointerException);
  }
  Method* method = JVMCIENV->asMethod(jvmci_method);
  if (entry_bci >= method->code_size() || entry_bci < -1) {
    JVMCI_THROW_MSG_0(IllegalArgumentException, err_msg("Unexpected bci %d", entry_bci));
  }
  return CompileBroker::assign_compile_id_unlocked(THREAD, method, entry_bci);
C2V_END


C2V_VMENTRY(jboolean, isMature, (JNIEnv* env, jobject, jlong metaspace_method_data))
  MethodData* mdo = JVMCIENV->asMethodData(metaspace_method_data);
  return mdo != NULL && mdo->is_mature();
C2V_END

C2V_VMENTRY(jboolean, hasCompiledCodeForOSR, (JNIEnv* env, jobject, jobject jvmci_method, int entry_bci, int comp_level))
  Method* method = JVMCIENV->asMethod(jvmci_method);
  return method->lookup_osr_nmethod_for(entry_bci, comp_level, true) != NULL;
C2V_END

C2V_VMENTRY(jobject, getSymbol, (JNIEnv* env, jobject, jlong symbol))
  JVMCIObject sym = JVMCIENV->create_string((Symbol*)(address)symbol, JVMCI_CHECK_NULL);
  return JVMCIENV->get_jobject(sym);
C2V_END

bool matches(jobjectArray methods, Method* method, JVMCIEnv* JVMCIENV) {
  objArrayOop methods_oop = (objArrayOop) JNIHandles::resolve(methods);

  for (int i = 0; i < methods_oop->length(); i++) {
    oop resolved = methods_oop->obj_at(i);
    if ((resolved->klass() == HotSpotJVMCI::HotSpotResolvedJavaMethodImpl::klass()) && HotSpotJVMCI::asMethod(JVMCIENV, resolved) == method) {
      return true;
    }
  }
  return false;
}

void call_interface(JavaValue* result, Klass* spec_klass, Symbol* name, Symbol* signature, JavaCallArguments* args, TRAPS) {
  CallInfo callinfo;
  Handle receiver = args->receiver();
  Klass* recvrKlass = receiver.is_null() ? (Klass*)NULL : receiver->klass();
  LinkInfo link_info(spec_klass, name, signature);
  LinkResolver::resolve_interface_call(
          callinfo, receiver, recvrKlass, link_info, true, CHECK);
  methodHandle method = callinfo.selected_method();
  assert(method.not_null(), "should have thrown exception");

  // Invoke the method
  JavaCalls::call(result, method, args, CHECK);
}

C2V_VMENTRY(jobject, iterateFrames, (JNIEnv* env, jobject compilerToVM, jobjectArray initial_methods, jobjectArray match_methods, jint initialSkip, jobject visitor_handle))

  if (!thread->has_last_Java_frame()) {
    return NULL;
  }
  Handle visitor(THREAD, JNIHandles::resolve_non_null(visitor_handle));

  if (env != JavaThread::current()->jni_environment()) {
    JVMCI_THROW_MSG_NULL(InternalError, "getNextStackFrame is only supported for HotSpot stack walking");
  }

  HotSpotJVMCI::HotSpotStackFrameReference::klass()->initialize(CHECK_NULL);
  Handle frame_reference = HotSpotJVMCI::HotSpotStackFrameReference::klass()->allocate_instance_handle(CHECK_NULL);

  StackFrameStream fst(thread);
  jobjectArray methods = initial_methods;

  int frame_number = 0;
  vframe* vf = vframe::new_vframe(fst.current(), fst.register_map(), thread);

  while (true) {
    // look for the given method
    bool realloc_called = false;
    while (true) {
      StackValueCollection* locals = NULL;
      if (vf->is_compiled_frame()) {
        // compiled method frame
        compiledVFrame* cvf = compiledVFrame::cast(vf);
        if (methods == NULL || matches(methods, cvf->method(), JVMCIENV)) {
          if (initialSkip > 0) {
            initialSkip--;
          } else {
            ScopeDesc* scope = cvf->scope();
            // native wrappers do not have a scope
            if (scope != NULL && scope->objects() != NULL) {
              GrowableArray<ScopeValue*>* objects;
              if (!realloc_called) {
                objects = scope->objects();
              } else {
                // some object might already have been re-allocated, only reallocate the non-allocated ones
                objects = new GrowableArray<ScopeValue*>(scope->objects()->length());
                for (int i = 0; i < scope->objects()->length(); i++) {
                  ObjectValue* sv = (ObjectValue*) scope->objects()->at(i);
                  if (sv->value().is_null()) {
                    objects->append(sv);
                  }
                }
              }
              bool realloc_failures = Deoptimization::realloc_objects(thread, fst.current(), objects, CHECK_NULL);
              Deoptimization::reassign_fields(fst.current(), fst.register_map(), objects, realloc_failures, false);
              realloc_called = true;

              GrowableArray<ScopeValue*>* local_values = scope->locals();
              assert(local_values != NULL, "NULL locals");
              typeArrayOop array_oop = oopFactory::new_boolArray(local_values->length(), CHECK_NULL);
              typeArrayHandle array(THREAD, array_oop);
              for (int i = 0; i < local_values->length(); i++) {
                ScopeValue* value = local_values->at(i);
                if (value->is_object()) {
                  array->bool_at_put(i, true);
                }
              }
              HotSpotJVMCI::HotSpotStackFrameReference::set_localIsVirtual(JVMCIENV, frame_reference(), array());
            } else {
              HotSpotJVMCI::HotSpotStackFrameReference::set_localIsVirtual(JVMCIENV, frame_reference(), NULL);
            }

            locals = cvf->locals();
            HotSpotJVMCI::HotSpotStackFrameReference::set_bci(JVMCIENV, frame_reference(), cvf->bci());
            JVMCIObject method = JVMCIENV->get_jvmci_method(cvf->method(), JVMCI_CHECK_NULL);
            HotSpotJVMCI::HotSpotStackFrameReference::set_method(JVMCIENV, frame_reference(), JNIHandles::resolve(method.as_jobject()));
          }
        }
      } else if (vf->is_interpreted_frame()) {
        // interpreted method frame
        interpretedVFrame* ivf = interpretedVFrame::cast(vf);
        if (methods == NULL || matches(methods, ivf->method(), JVMCIENV)) {
          if (initialSkip > 0) {
            initialSkip--;
          } else {
            locals = ivf->locals();
            HotSpotJVMCI::HotSpotStackFrameReference::set_bci(JVMCIENV, frame_reference(), ivf->bci());
            JVMCIObject method = JVMCIENV->get_jvmci_method(ivf->method(), JVMCI_CHECK_NULL);
            HotSpotJVMCI::HotSpotStackFrameReference::set_method(JVMCIENV, frame_reference(), JNIHandles::resolve(method.as_jobject()));
            HotSpotJVMCI::HotSpotStackFrameReference::set_localIsVirtual(JVMCIENV, frame_reference(), NULL);
          }
        }
      }

      // locals != NULL means that we found a matching frame and result is already partially initialized
      if (locals != NULL) {
        methods = match_methods;
        HotSpotJVMCI::HotSpotStackFrameReference::set_compilerToVM(JVMCIENV, frame_reference(), JNIHandles::resolve(compilerToVM));
        HotSpotJVMCI::HotSpotStackFrameReference::set_stackPointer(JVMCIENV, frame_reference(), (jlong) fst.current()->sp());
        HotSpotJVMCI::HotSpotStackFrameReference::set_frameNumber(JVMCIENV, frame_reference(), frame_number);

        // initialize the locals array
        objArrayOop array_oop = oopFactory::new_objectArray(locals->size(), CHECK_NULL);
        objArrayHandle array(THREAD, array_oop);
        for (int i = 0; i < locals->size(); i++) {
          StackValue* var = locals->at(i);
          if (var->type() == T_OBJECT) {
            array->obj_at_put(i, locals->at(i)->get_obj()());
          }
        }
        HotSpotJVMCI::HotSpotStackFrameReference::set_locals(JVMCIENV, frame_reference(), array());
        HotSpotJVMCI::HotSpotStackFrameReference::set_objectsMaterialized(JVMCIENV, frame_reference(), JNI_FALSE);

        JavaValue result(T_OBJECT);
        JavaCallArguments args(visitor);
        args.push_oop(frame_reference);
        call_interface(&result, HotSpotJVMCI::InspectedFrameVisitor::klass(), vmSymbols::visitFrame_name(), vmSymbols::visitFrame_signature(), &args, CHECK_NULL);
        if (result.get_jobject() != NULL) {
          return JNIHandles::make_local(thread, (oop) result.get_jobject());
        }
        assert(initialSkip == 0, "There should be no match before initialSkip == 0");
        if (HotSpotJVMCI::HotSpotStackFrameReference::objectsMaterialized(JVMCIENV, frame_reference()) == JNI_TRUE) {
          // the frame has been deoptimized, we need to re-synchronize the frame and vframe
          intptr_t* stack_pointer = (intptr_t*) HotSpotJVMCI::HotSpotStackFrameReference::stackPointer(JVMCIENV, frame_reference());
          fst = StackFrameStream(thread);
          while (fst.current()->sp() != stack_pointer && !fst.is_done()) {
            fst.next();
          }
          if (fst.current()->sp() != stack_pointer) {
            THROW_MSG_NULL(vmSymbols::java_lang_IllegalStateException(), "stack frame not found after deopt")
          }
          vf = vframe::new_vframe(fst.current(), fst.register_map(), thread);
          if (!vf->is_compiled_frame()) {
            THROW_MSG_NULL(vmSymbols::java_lang_IllegalStateException(), "compiled stack frame expected")
          }
          for (int i = 0; i < frame_number; i++) {
            if (vf->is_top()) {
              THROW_MSG_NULL(vmSymbols::java_lang_IllegalStateException(), "vframe not found after deopt")
            }
            vf = vf->sender();
            assert(vf->is_compiled_frame(), "Wrong frame type");
          }
        }
        frame_reference = HotSpotJVMCI::HotSpotStackFrameReference::klass()->allocate_instance_handle(CHECK_NULL);
        HotSpotJVMCI::HotSpotStackFrameReference::klass()->initialize(CHECK_NULL);
      }

      if (vf->is_top()) {
        break;
      }
      frame_number++;
      vf = vf->sender();
    } // end of vframe loop

    if (fst.is_done()) {
      break;
    }
    fst.next();
    vf = vframe::new_vframe(fst.current(), fst.register_map(), thread);
    frame_number = 0;
  } // end of frame loop

  // the end was reached without finding a matching method
  return NULL;
C2V_END

C2V_VMENTRY(void, resolveInvokeDynamicInPool, (JNIEnv* env, jobject, jobject jvmci_constant_pool, jint index))
  constantPoolHandle cp = JVMCIENV->asConstantPool(jvmci_constant_pool);
  CallInfo callInfo;
  LinkResolver::resolve_invoke(callInfo, Handle(), cp, index, Bytecodes::_invokedynamic, CHECK);
  ConstantPoolCacheEntry* cp_cache_entry = cp->invokedynamic_cp_cache_entry_at(index);
  cp_cache_entry->set_dynamic_call(cp, callInfo);
C2V_END

C2V_VMENTRY(void, resolveInvokeHandleInPool, (JNIEnv* env, jobject, jobject jvmci_constant_pool, jint index))
  constantPoolHandle cp = JVMCIENV->asConstantPool(jvmci_constant_pool);
  Klass* holder = cp->klass_ref_at(index, CHECK);
  Symbol* name = cp->name_ref_at(index);
  if (MethodHandles::is_signature_polymorphic_name(holder, name)) {
    CallInfo callInfo;
    LinkResolver::resolve_invoke(callInfo, Handle(), cp, index, Bytecodes::_invokehandle, CHECK);
    ConstantPoolCacheEntry* cp_cache_entry = cp->cache()->entry_at(cp->decode_cpcache_index(index));
    cp_cache_entry->set_method_handle(cp, callInfo);
  }
C2V_END

C2V_VMENTRY(jint, isResolvedInvokeHandleInPool, (JNIEnv* env, jobject, jobject jvmci_constant_pool, jint index))
  constantPoolHandle cp = JVMCIENV->asConstantPool(jvmci_constant_pool);
  ConstantPoolCacheEntry* cp_cache_entry = cp->cache()->entry_at(cp->decode_cpcache_index(index));
  if (cp_cache_entry->is_resolved(Bytecodes::_invokehandle)) {
    // MethodHandle.invoke* --> LambdaForm?
    ResourceMark rm;

    LinkInfo link_info(cp, index, CATCH);

    Klass* resolved_klass = link_info.resolved_klass();

    Symbol* name_sym = cp->name_ref_at(index);

    vmassert(MethodHandles::is_method_handle_invoke_name(resolved_klass, name_sym), "!");
    vmassert(MethodHandles::is_signature_polymorphic_name(resolved_klass, name_sym), "!");

    methodHandle adapter_method(cp_cache_entry->f1_as_method());

    methodHandle resolved_method(adapter_method);

    // Can we treat it as a regular invokevirtual?
    if (resolved_method->method_holder() == resolved_klass && resolved_method->name() == name_sym) {
      vmassert(!resolved_method->is_static(),"!");
      vmassert(MethodHandles::is_signature_polymorphic_method(resolved_method()),"!");
      vmassert(!MethodHandles::is_signature_polymorphic_static(resolved_method->intrinsic_id()), "!");
      vmassert(cp_cache_entry->appendix_if_resolved(cp) == NULL, "!");

      methodHandle m(LinkResolver::linktime_resolve_virtual_method_or_null(link_info));
      vmassert(m == resolved_method, "!!");
      return -1;
    }

    return Bytecodes::_invokevirtual;
  }
  if (cp_cache_entry->is_resolved(Bytecodes::_invokedynamic)) {
    return Bytecodes::_invokedynamic;
  }
  return -1;
C2V_END


C2V_VMENTRY(jobject, getSignaturePolymorphicHolders, (JNIEnv* env, jobject))
  JVMCIObjectArray holders = JVMCIENV->new_String_array(2, JVMCI_CHECK_NULL);
  JVMCIObject mh = JVMCIENV->create_string("Ljava/lang/invoke/MethodHandle;", JVMCI_CHECK_NULL);
  JVMCIObject vh = JVMCIENV->create_string("Ljava/lang/invoke/VarHandle;", JVMCI_CHECK_NULL);
  JVMCIENV->put_object_at(holders, 0, mh);
  JVMCIENV->put_object_at(holders, 1, vh);
  return JVMCIENV->get_jobject(holders);
C2V_END

C2V_VMENTRY(jboolean, shouldDebugNonSafepoints, (JNIEnv* env, jobject))
  //see compute_recording_non_safepoints in debugInfroRec.cpp
  if (JvmtiExport::should_post_compiled_method_load() && FLAG_IS_DEFAULT(DebugNonSafepoints)) {
    return true;
  }
  return DebugNonSafepoints;
C2V_END

// public native void materializeVirtualObjects(HotSpotStackFrameReference stackFrame, boolean invalidate);
C2V_VMENTRY(void, materializeVirtualObjects, (JNIEnv* env, jobject, jobject _hs_frame, bool invalidate))
  JVMCIObject hs_frame = JVMCIENV->wrap(_hs_frame);
  if (hs_frame.is_null()) {
    JVMCI_THROW_MSG(NullPointerException, "stack frame is null");
  }

  if (env != JavaThread::current()->jni_environment()) {
    JVMCI_THROW_MSG(InternalError, "getNextStackFrame is only supported for HotSpot stack walking");
  }

  JVMCIENV->HotSpotStackFrameReference_initialize(JVMCI_CHECK);

  // look for the given stack frame
  StackFrameStream fst(thread);
  intptr_t* stack_pointer = (intptr_t*) JVMCIENV->get_HotSpotStackFrameReference_stackPointer(hs_frame);
  while (fst.current()->sp() != stack_pointer && !fst.is_done()) {
    fst.next();
  }
  if (fst.current()->sp() != stack_pointer) {
    JVMCI_THROW_MSG(IllegalStateException, "stack frame not found");
  }

  if (invalidate) {
    if (!fst.current()->is_compiled_frame()) {
      JVMCI_THROW_MSG(IllegalStateException, "compiled stack frame expected");
    }
    assert(fst.current()->cb()->is_nmethod(), "nmethod expected");
    ((nmethod*) fst.current()->cb())->make_not_entrant();
  }
  Deoptimization::deoptimize(thread, *fst.current(), fst.register_map(), Deoptimization::Reason_none);
  // look for the frame again as it has been updated by deopt (pc, deopt state...)
  StackFrameStream fstAfterDeopt(thread);
  while (fstAfterDeopt.current()->sp() != stack_pointer && !fstAfterDeopt.is_done()) {
    fstAfterDeopt.next();
  }
  if (fstAfterDeopt.current()->sp() != stack_pointer) {
    JVMCI_THROW_MSG(IllegalStateException, "stack frame not found after deopt");
  }

  vframe* vf = vframe::new_vframe(fstAfterDeopt.current(), fstAfterDeopt.register_map(), thread);
  if (!vf->is_compiled_frame()) {
    JVMCI_THROW_MSG(IllegalStateException, "compiled stack frame expected");
  }

  GrowableArray<compiledVFrame*>* virtualFrames = new GrowableArray<compiledVFrame*>(10);
  while (true) {
    assert(vf->is_compiled_frame(), "Wrong frame type");
    virtualFrames->push(compiledVFrame::cast(vf));
    if (vf->is_top()) {
      break;
    }
    vf = vf->sender();
  }

  int last_frame_number = JVMCIENV->get_HotSpotStackFrameReference_frameNumber(hs_frame);
  if (last_frame_number >= virtualFrames->length()) {
    JVMCI_THROW_MSG(IllegalStateException, "invalid frame number");
  }

  // Reallocate the non-escaping objects and restore their fields.
  assert (virtualFrames->at(last_frame_number)->scope() != NULL,"invalid scope");
  GrowableArray<ScopeValue*>* objects = virtualFrames->at(last_frame_number)->scope()->objects();

  if (objects == NULL) {
    // no objects to materialize
    return;
  }

  bool realloc_failures = Deoptimization::realloc_objects(thread, fstAfterDeopt.current(), objects, CHECK);
  Deoptimization::reassign_fields(fstAfterDeopt.current(), fstAfterDeopt.register_map(), objects, realloc_failures, false);

  for (int frame_index = 0; frame_index < virtualFrames->length(); frame_index++) {
    compiledVFrame* cvf = virtualFrames->at(frame_index);

    GrowableArray<ScopeValue*>* scopeLocals = cvf->scope()->locals();
    StackValueCollection* locals = cvf->locals();
    if (locals != NULL) {
      for (int i2 = 0; i2 < locals->size(); i2++) {
        StackValue* var = locals->at(i2);
        if (var->type() == T_OBJECT && scopeLocals->at(i2)->is_object()) {
          jvalue val;
          val.l = (jobject) locals->at(i2)->get_obj()();
          cvf->update_local(T_OBJECT, i2, val);
        }
      }
    }

    GrowableArray<ScopeValue*>* scopeExpressions = cvf->scope()->expressions();
    StackValueCollection* expressions = cvf->expressions();
    if (expressions != NULL) {
      for (int i2 = 0; i2 < expressions->size(); i2++) {
        StackValue* var = expressions->at(i2);
        if (var->type() == T_OBJECT && scopeExpressions->at(i2)->is_object()) {
          jvalue val;
          val.l = (jobject) expressions->at(i2)->get_obj()();
          cvf->update_stack(T_OBJECT, i2, val);
        }
      }
    }

    GrowableArray<MonitorValue*>* scopeMonitors = cvf->scope()->monitors();
    GrowableArray<MonitorInfo*>* monitors = cvf->monitors();
    if (monitors != NULL) {
      for (int i2 = 0; i2 < monitors->length(); i2++) {
        cvf->update_monitor(i2, monitors->at(i2));
      }
    }
  }

  // all locals are materialized by now
  JVMCIENV->set_HotSpotStackFrameReference_localIsVirtual(hs_frame, NULL);
  // update the locals array
  JVMCIObjectArray array = JVMCIENV->get_HotSpotStackFrameReference_locals(hs_frame);
  StackValueCollection* locals = virtualFrames->at(last_frame_number)->locals();
  for (int i = 0; i < locals->size(); i++) {
    StackValue* var = locals->at(i);
    if (var->type() == T_OBJECT) {
      JVMCIENV->put_object_at(array, i, HotSpotJVMCI::wrap(locals->at(i)->get_obj()()));
    }
  }
  HotSpotJVMCI::HotSpotStackFrameReference::set_objectsMaterialized(JVMCIENV, hs_frame, JNI_TRUE);
C2V_END

C2V_VMENTRY(void, writeDebugOutput, (JNIEnv* env, jobject, jbyteArray bytes, jint offset, jint length))
  if (bytes == NULL) {
    JVMCI_THROW(NullPointerException);
  }
  JVMCIPrimitiveArray array = JVMCIENV->wrap(bytes);

  // Check if offset and length are non negative.
  if (offset < 0 || length < 0) {
    JVMCI_THROW(ArrayIndexOutOfBoundsException);
  }
  // Check if the range is valid.
  int array_length = JVMCIENV->get_length(array);
  if ((((unsigned int) length + (unsigned int) offset) > (unsigned int) array_length)) {
    JVMCI_THROW(ArrayIndexOutOfBoundsException);
  }
  jbyte buffer[O_BUFLEN];
  while (length > 0) {
    int copy_len = MIN2(length, (jint)O_BUFLEN);
    JVMCIENV->copy_bytes_to(array, buffer, offset, copy_len);
    tty->write((char*) buffer, copy_len);
    length -= O_BUFLEN;
    offset += O_BUFLEN;
  }
C2V_END

C2V_VMENTRY(void, flushDebugOutput, (JNIEnv* env, jobject))
  tty->flush();
C2V_END

C2V_VMENTRY(int, methodDataProfileDataSize, (JNIEnv* env, jobject, jlong metaspace_method_data, jint position))
  MethodData* mdo = JVMCIENV->asMethodData(metaspace_method_data);
  ProfileData* profile_data = mdo->data_at(position);
  if (mdo->is_valid(profile_data)) {
    return profile_data->size_in_bytes();
  }
  DataLayout* data    = mdo->extra_data_base();
  DataLayout* end   = mdo->extra_data_limit();
  for (;; data = mdo->next_extra(data)) {
    assert(data < end, "moved past end of extra data");
    profile_data = data->data_in();
    if (mdo->dp_to_di(profile_data->dp()) == position) {
      return profile_data->size_in_bytes();
    }
  }
  JVMCI_THROW_MSG_0(IllegalArgumentException, err_msg("Invalid profile data position %d", position));
C2V_END

C2V_VMENTRY(jlong, getFingerprint, (JNIEnv* env, jobject, jlong metaspace_klass))
#if INCLUDE_AOT
  Klass *k = (Klass*) (address) metaspace_klass;
  if (k->is_instance_klass()) {
    return InstanceKlass::cast(k)->get_stored_fingerprint();
  } else {
    return 0;
  }
#else
  JVMCI_THROW_MSG_0(InternalError, "unimplemented");
#endif
C2V_END

C2V_VMENTRY(jobject, getHostClass, (JNIEnv* env, jobject, jobject jvmci_type))
  InstanceKlass* k = InstanceKlass::cast(JVMCIENV->asKlass(jvmci_type));
  InstanceKlass* host = k->unsafe_anonymous_host();
  JVMCIKlassHandle handle(THREAD, host);
  JVMCIObject result = JVMCIENV->get_jvmci_type(handle, JVMCI_CHECK_NULL);
  return JVMCIENV->get_jobject(result);
C2V_END

C2V_VMENTRY(jobject, getInterfaces, (JNIEnv* env, jobject, jobject jvmci_type))
  if (jvmci_type == NULL) {
    JVMCI_THROW_0(NullPointerException);
  }

  Klass* klass = JVMCIENV->asKlass(jvmci_type);
  if (klass == NULL) {
    JVMCI_THROW_0(NullPointerException);
  }
  if (!klass->is_instance_klass()) {
    JVMCI_THROW_MSG_0(InternalError, err_msg("Class %s must be instance klass", klass->external_name()));
  }
  InstanceKlass* iklass = InstanceKlass::cast(klass);

  // Regular instance klass, fill in all local interfaces
  int size = iklass->local_interfaces()->length();
  JVMCIObjectArray interfaces = JVMCIENV->new_HotSpotResolvedObjectTypeImpl_array(size, JVMCI_CHECK_NULL);
  for (int index = 0; index < size; index++) {
    JVMCIKlassHandle klass(THREAD);
    Klass* k = iklass->local_interfaces()->at(index);
    klass = k;
    JVMCIObject type = JVMCIENV->get_jvmci_type(klass, JVMCI_CHECK_NULL);
    JVMCIENV->put_object_at(interfaces, index, type);
  }
  return JVMCIENV->get_jobject(interfaces);
C2V_END

C2V_VMENTRY(jobject, getComponentType, (JNIEnv* env, jobject, jobject jvmci_type))
  if (jvmci_type == NULL) {
    JVMCI_THROW_0(NullPointerException);
  }

  Klass* klass = JVMCIENV->asKlass(jvmci_type);
  oop mirror = klass->java_mirror();
  if (java_lang_Class::is_primitive(mirror) ||
      !java_lang_Class::as_Klass(mirror)->is_array_klass()) {
    return NULL;
  }

  oop component_mirror = java_lang_Class::component_mirror(mirror);
  if (component_mirror == NULL) {
    return NULL;
  }
  Klass* component_klass = java_lang_Class::as_Klass(component_mirror);
  if (component_klass != NULL) {
    JVMCIKlassHandle klass_handle(THREAD);
    klass_handle = component_klass;
    JVMCIObject result = JVMCIENV->get_jvmci_type(klass_handle, JVMCI_CHECK_NULL);
    return JVMCIENV->get_jobject(result);
  }
  BasicType type = java_lang_Class::primitive_type(component_mirror);
  JVMCIObject result = JVMCIENV->get_jvmci_primitive_type(type);
  return JVMCIENV->get_jobject(result);
C2V_END

C2V_VMENTRY(void, ensureInitialized, (JNIEnv* env, jobject, jobject jvmci_type))
  if (jvmci_type == NULL) {
    JVMCI_THROW(NullPointerException);
  }

  Klass* klass = JVMCIENV->asKlass(jvmci_type);
  if (klass != NULL && klass->should_be_initialized()) {
    InstanceKlass* k = InstanceKlass::cast(klass);
    k->initialize(CHECK);
  }
C2V_END

C2V_VMENTRY(int, interpreterFrameSize, (JNIEnv* env, jobject, jobject bytecode_frame_handle))
  if (bytecode_frame_handle == NULL) {
    JVMCI_THROW_0(NullPointerException);
  }

  JVMCIObject top_bytecode_frame = JVMCIENV->wrap(bytecode_frame_handle);
  JVMCIObject bytecode_frame = top_bytecode_frame;
  int size = 0;
  int callee_parameters = 0;
  int callee_locals = 0;
  Method* method = JVMCIENV->asMethod(JVMCIENV->get_BytecodePosition_method(bytecode_frame));
  int extra_args = method->max_stack() - JVMCIENV->get_BytecodeFrame_numStack(bytecode_frame);

  while (bytecode_frame.is_non_null()) {
    int locks = JVMCIENV->get_BytecodeFrame_numLocks(bytecode_frame);
    int temps = JVMCIENV->get_BytecodeFrame_numStack(bytecode_frame);
    bool is_top_frame = (JVMCIENV->equals(bytecode_frame, top_bytecode_frame));
    Method* method = JVMCIENV->asMethod(JVMCIENV->get_BytecodePosition_method(bytecode_frame));

    int frame_size = BytesPerWord * Interpreter::size_activation(method->max_stack(),
                                                                 temps + callee_parameters,
                                                                 extra_args,
                                                                 locks,
                                                                 callee_parameters,
                                                                 callee_locals,
                                                                 is_top_frame);
    size += frame_size;

    callee_parameters = method->size_of_parameters();
    callee_locals = method->max_locals();
    extra_args = 0;
    bytecode_frame = JVMCIENV->get_BytecodePosition_caller(bytecode_frame);
  }
  return size + Deoptimization::last_frame_adjust(0, callee_locals) * BytesPerWord;
C2V_END

C2V_VMENTRY(void, compileToBytecode, (JNIEnv* env, jobject, jobject lambda_form_handle))
  Handle lambda_form = JVMCIENV->asConstant(JVMCIENV->wrap(lambda_form_handle), JVMCI_CHECK);
  if (lambda_form->is_a(SystemDictionary::LambdaForm_klass())) {
    TempNewSymbol compileToBytecode = SymbolTable::new_symbol("compileToBytecode", CHECK);
    JavaValue result(T_VOID);
    JavaCalls::call_special(&result, lambda_form, SystemDictionary::LambdaForm_klass(), compileToBytecode, vmSymbols::void_method_signature(), CHECK);
  } else {
    JVMCI_THROW_MSG(IllegalArgumentException,
                    err_msg("Unexpected type: %s", lambda_form->klass()->external_name()))
  }
C2V_END

C2V_VMENTRY(int, getIdentityHashCode, (JNIEnv* env, jobject, jobject object))
  Handle obj = JVMCIENV->asConstant(JVMCIENV->wrap(object), JVMCI_CHECK_0);
  return obj->identity_hash();
C2V_END

C2V_VMENTRY(jboolean, isInternedString, (JNIEnv* env, jobject, jobject object))
  Handle str = JVMCIENV->asConstant(JVMCIENV->wrap(object), JVMCI_CHECK_0);
  if (!java_lang_String::is_instance(str())) {
    return false;
  }
  int len;
  jchar* name = java_lang_String::as_unicode_string(str(), len, CHECK_0);
  return (StringTable::lookup(name, len) != NULL);
C2V_END


C2V_VMENTRY(jobject, unboxPrimitive, (JNIEnv* env, jobject, jobject object))
  if (object == NULL) {
    JVMCI_THROW_0(NullPointerException);
  }
  Handle box = JVMCIENV->asConstant(JVMCIENV->wrap(object), JVMCI_CHECK_NULL);
  BasicType type = java_lang_boxing_object::basic_type(box());
  jvalue result;
  if (java_lang_boxing_object::get_value(box(), &result) == T_ILLEGAL) {
    return NULL;
  }
  JVMCIObject boxResult = JVMCIENV->create_box(type, &result, JVMCI_CHECK_NULL);
  return JVMCIENV->get_jobject(boxResult);
C2V_END

C2V_VMENTRY(jobject, boxPrimitive, (JNIEnv* env, jobject, jobject object))
  if (object == NULL) {
    JVMCI_THROW_0(NullPointerException);
  }
  JVMCIObject box = JVMCIENV->wrap(object);
  BasicType type = JVMCIENV->get_box_type(box);
  if (type == T_ILLEGAL) {
    return NULL;
  }
  jvalue value = JVMCIENV->get_boxed_value(type, box);
  JavaValue box_result(T_OBJECT);
  JavaCallArguments jargs;
  Klass* box_klass = NULL;
  Symbol* box_signature = NULL;
#define BOX_CASE(bt, v, argtype, name)           \
  case bt: \
    jargs.push_##argtype(value.v); \
    box_klass = SystemDictionary::name##_klass(); \
    box_signature = vmSymbols::name##_valueOf_signature(); \
    break

  switch (type) {
    BOX_CASE(T_BOOLEAN, z, int, Boolean);
    BOX_CASE(T_BYTE, b, int, Byte);
    BOX_CASE(T_CHAR, c, int, Character);
    BOX_CASE(T_SHORT, s, int, Short);
    BOX_CASE(T_INT, i, int, Integer);
    BOX_CASE(T_LONG, j, long, Long);
    BOX_CASE(T_FLOAT, f, float, Float);
    BOX_CASE(T_DOUBLE, d, double, Double);
    default:
      ShouldNotReachHere();
  }
#undef BOX_CASE

  JavaCalls::call_static(&box_result,
                         box_klass,
                         vmSymbols::valueOf_name(),
                         box_signature, &jargs, CHECK_NULL);
  oop hotspot_box = (oop) box_result.get_jobject();
  JVMCIObject result = JVMCIENV->get_object_constant(hotspot_box, false);
  return JVMCIENV->get_jobject(result);
C2V_END

C2V_VMENTRY(jobjectArray, getDeclaredConstructors, (JNIEnv* env, jobject, jobject holder))
  if (holder == NULL) {
    JVMCI_THROW_0(NullPointerException);
  }
  Klass* klass = JVMCIENV->asKlass(holder);
  if (!klass->is_instance_klass()) {
    JVMCIObjectArray methods = JVMCIENV->new_ResolvedJavaMethod_array(0, JVMCI_CHECK_NULL);
    return JVMCIENV->get_jobjectArray(methods);
  }

  InstanceKlass* iklass = InstanceKlass::cast(klass);
  // Ensure class is linked
  iklass->link_class(CHECK_NULL);

  GrowableArray<Method*> constructors_array;
  for (int i = 0; i < iklass->methods()->length(); i++) {
    Method* m = iklass->methods()->at(i);
    if (m->is_initializer() && !m->is_static()) {
      constructors_array.append(m);
    }
  }
  JVMCIObjectArray methods = JVMCIENV->new_ResolvedJavaMethod_array(constructors_array.length(), JVMCI_CHECK_NULL);
  for (int i = 0; i < constructors_array.length(); i++) {
    JVMCIObject method = JVMCIENV->get_jvmci_method(constructors_array.at(i), JVMCI_CHECK_NULL);
    JVMCIENV->put_object_at(methods, i, method);
  }
  return JVMCIENV->get_jobjectArray(methods);
C2V_END

C2V_VMENTRY(jobjectArray, getDeclaredMethods, (JNIEnv* env, jobject, jobject holder))
  if (holder == NULL) {
    JVMCI_THROW_0(NullPointerException);
  }
  Klass* klass = JVMCIENV->asKlass(holder);
  if (!klass->is_instance_klass()) {
    JVMCIObjectArray methods = JVMCIENV->new_ResolvedJavaMethod_array(0, JVMCI_CHECK_NULL);
    return JVMCIENV->get_jobjectArray(methods);
  }

  InstanceKlass* iklass = InstanceKlass::cast(klass);
  // Ensure class is linked
  iklass->link_class(CHECK_NULL);

  GrowableArray<Method*> methods_array;
  for (int i = 0; i < iklass->methods()->length(); i++) {
    Method* m = iklass->methods()->at(i);
    if (!m->is_initializer() && !m->is_overpass()) {
      methods_array.append(m);
    }
  }
  JVMCIObjectArray methods = JVMCIENV->new_ResolvedJavaMethod_array(methods_array.length(), JVMCI_CHECK_NULL);
  for (int i = 0; i < methods_array.length(); i++) {
    JVMCIObject method = JVMCIENV->get_jvmci_method(methods_array.at(i), JVMCI_CHECK_NULL);
    JVMCIENV->put_object_at(methods, i, method);
  }
  return JVMCIENV->get_jobjectArray(methods);
C2V_END

C2V_VMENTRY(jobject, readFieldValue, (JNIEnv* env, jobject, jobject object, jobject field, jboolean is_volatile))
  if (object == NULL || field == NULL) {
    JVMCI_THROW_0(NullPointerException);
  }
  JVMCIObject field_object = JVMCIENV->wrap(field);
  JVMCIObject java_type = JVMCIENV->get_HotSpotResolvedJavaFieldImpl_type(field_object);
  int modifiers = JVMCIENV->get_HotSpotResolvedJavaFieldImpl_modifiers(field_object);
  Klass* holder = JVMCIENV->asKlass(JVMCIENV->get_HotSpotResolvedJavaFieldImpl_holder(field_object));
  if (!holder->is_instance_klass()) {
    JVMCI_THROW_MSG_0(InternalError, err_msg("Holder %s must be instance klass", holder->external_name()));
  }
  InstanceKlass* ik = InstanceKlass::cast(holder);
  BasicType constant_type;
  if (JVMCIENV->isa_HotSpotResolvedPrimitiveType(java_type)) {
    constant_type = JVMCIENV->kindToBasicType(JVMCIENV->get_HotSpotResolvedPrimitiveType_kind(java_type), JVMCI_CHECK_NULL);
  } else {
    constant_type = T_OBJECT;
  }
  int displacement = JVMCIENV->get_HotSpotResolvedJavaFieldImpl_offset(field_object);
  fieldDescriptor fd;
  if (!ik->find_local_field_from_offset(displacement, (modifiers & JVM_ACC_STATIC) != 0, &fd)) {
    JVMCI_THROW_MSG_0(InternalError, err_msg("Can't find field with displacement %d", displacement));
  }
  JVMCIObject base = JVMCIENV->wrap(object);
  Handle obj;
  if (JVMCIENV->isa_HotSpotObjectConstantImpl(base)) {
    obj = JVMCIENV->asConstant(base, JVMCI_CHECK_NULL);
  } else if (JVMCIENV->isa_HotSpotResolvedObjectTypeImpl(base)) {
    Klass* klass = JVMCIENV->asKlass(base);
    obj = Handle(THREAD, klass->java_mirror());
  } else {
    JVMCI_THROW_MSG_NULL(IllegalArgumentException,
                         err_msg("Unexpected type: %s", JVMCIENV->klass_name(base)));
  }
  jlong value = 0;
  JVMCIObject kind;
  switch (constant_type) {
    case T_OBJECT: {
      oop object = is_volatile ? obj->obj_field_acquire(displacement) : obj->obj_field(displacement);
      JVMCIObject result = JVMCIENV->get_object_constant(object);
      if (result.is_null()) {
        return JVMCIENV->get_jobject(JVMCIENV->get_JavaConstant_NULL_POINTER());
      }
      return JVMCIENV->get_jobject(result);
    }
    case T_FLOAT: {
      float f = is_volatile ? obj->float_field_acquire(displacement) : obj->float_field(displacement);
      JVMCIObject result = JVMCIENV->call_JavaConstant_forFloat(f, JVMCI_CHECK_NULL);
      return JVMCIENV->get_jobject(result);
    }
    case T_DOUBLE: {
      double f = is_volatile ? obj->double_field_acquire(displacement) : obj->double_field(displacement);
      JVMCIObject result = JVMCIENV->call_JavaConstant_forDouble(f, JVMCI_CHECK_NULL);
      return JVMCIENV->get_jobject(result);
    }
    case T_BOOLEAN: value = is_volatile ? obj->bool_field_acquire(displacement) : obj->bool_field(displacement); break;
    case T_BYTE: value = is_volatile ? obj->byte_field_acquire(displacement) : obj->byte_field(displacement); break;
    case T_SHORT: value = is_volatile ? obj->short_field_acquire(displacement) : obj->short_field(displacement); break;
    case T_CHAR: value = is_volatile ? obj->char_field_acquire(displacement) : obj->char_field(displacement); break;
    case T_INT: value = is_volatile ? obj->int_field_acquire(displacement) : obj->int_field(displacement); break;
    case T_LONG: value = is_volatile ? obj->long_field_acquire(displacement) : obj->long_field(displacement); break;
    default:
      ShouldNotReachHere();
  }
  JVMCIObject result = JVMCIENV->call_PrimitiveConstant_forTypeChar(type2char(constant_type), value, JVMCI_CHECK_NULL);
  return JVMCIENV->get_jobject(result);
C2V_END

C2V_VMENTRY(jboolean, isInstance, (JNIEnv* env, jobject, jobject holder, jobject object))
  if (object == NULL || holder == NULL) {
    JVMCI_THROW_0(NullPointerException);
  }
  Handle obj = JVMCIENV->asConstant(JVMCIENV->wrap(object), JVMCI_CHECK_0);
  Klass* klass = JVMCIENV->asKlass(JVMCIENV->wrap(holder));
  return obj->is_a(klass);
C2V_END

C2V_VMENTRY(jboolean, isAssignableFrom, (JNIEnv* env, jobject, jobject holder, jobject otherHolder))
  if (holder == NULL || otherHolder == NULL) {
    JVMCI_THROW_0(NullPointerException);
  }
  Klass* klass = JVMCIENV->asKlass(JVMCIENV->wrap(holder));
  Klass* otherKlass = JVMCIENV->asKlass(JVMCIENV->wrap(otherHolder));
  return otherKlass->is_subtype_of(klass);
C2V_END

C2V_VMENTRY(jboolean, isTrustedForIntrinsics, (JNIEnv* env, jobject, jobject holder))
  if (holder == NULL) {
    JVMCI_THROW_0(NullPointerException);
  }
  InstanceKlass* ik = InstanceKlass::cast(JVMCIENV->asKlass(JVMCIENV->wrap(holder)));
  if (ik->class_loader_data()->is_builtin_class_loader_data()) {
    return true;
  }
  return false;
C2V_END

C2V_VMENTRY(jobject, asJavaType, (JNIEnv* env, jobject, jobject object))
  if (object == NULL) {
    JVMCI_THROW_0(NullPointerException);
  }
  Handle obj = JVMCIENV->asConstant(JVMCIENV->wrap(object), JVMCI_CHECK_NULL);
  if (java_lang_Class::is_instance(obj())) {
    if (java_lang_Class::is_primitive(obj())) {
      JVMCIObject type = JVMCIENV->get_jvmci_primitive_type(java_lang_Class::primitive_type(obj()));
      return JVMCIENV->get_jobject(type);
    }
    Klass* klass = java_lang_Class::as_Klass(obj());
    JVMCIKlassHandle klass_handle(THREAD);
    klass_handle = klass;
    JVMCIObject type = JVMCIENV->get_jvmci_type(klass_handle, JVMCI_CHECK_NULL);
    return JVMCIENV->get_jobject(type);
  }
  return NULL;
C2V_END


C2V_VMENTRY(jobject, asString, (JNIEnv* env, jobject, jobject object))
  if (object == NULL) {
    JVMCI_THROW_0(NullPointerException);
  }
  Handle obj = JVMCIENV->asConstant(JVMCIENV->wrap(object), JVMCI_CHECK_NULL);
  const char* str = java_lang_String::as_utf8_string(obj());
  JVMCIObject result = JVMCIENV->create_string(str, JVMCI_CHECK_NULL);
  return JVMCIENV->get_jobject(result);
C2V_END


C2V_VMENTRY(jboolean, equals, (JNIEnv* env, jobject, jobject x, jlong xHandle, jobject y, jlong yHandle))
  if (x == NULL || y == NULL) {
    JVMCI_THROW_0(NullPointerException);
  }
  return JVMCIENV->resolve_handle(xHandle) == JVMCIENV->resolve_handle(yHandle);
C2V_END

C2V_VMENTRY(jobject, getJavaMirror, (JNIEnv* env, jobject, jobject object))
  if (object == NULL) {
    JVMCI_THROW_0(NullPointerException);
  }
  JVMCIObject base_object = JVMCIENV->wrap(object);
  Handle mirror;
  if (JVMCIENV->isa_HotSpotResolvedObjectTypeImpl(base_object)) {
    mirror = Handle(THREAD, JVMCIENV->asKlass(base_object)->java_mirror());
  } else if (JVMCIENV->isa_HotSpotResolvedPrimitiveType(base_object)) {
    mirror = JVMCIENV->asConstant(JVMCIENV->get_HotSpotResolvedPrimitiveType_mirror(base_object), JVMCI_CHECK_NULL);
  } else {
    JVMCI_THROW_MSG_NULL(IllegalArgumentException,
                         err_msg("Unexpected type: %s", JVMCIENV->klass_name(base_object)));
 }
  JVMCIObject result = JVMCIENV->get_object_constant(mirror());
  return JVMCIENV->get_jobject(result);
C2V_END


C2V_VMENTRY(jint, getArrayLength, (JNIEnv* env, jobject, jobject x))
  if (x == NULL) {
    JVMCI_THROW_0(NullPointerException);
  }
  Handle xobj = JVMCIENV->asConstant(JVMCIENV->wrap(x), JVMCI_CHECK_0);
  if (xobj->klass()->is_array_klass()) {
    return arrayOop(xobj())->length();
  }
  return -1;
 C2V_END


C2V_VMENTRY(jobject, readArrayElement, (JNIEnv* env, jobject, jobject x, int index))
  if (x == NULL) {
    JVMCI_THROW_0(NullPointerException);
  }
  Handle xobj = JVMCIENV->asConstant(JVMCIENV->wrap(x), JVMCI_CHECK_NULL);
  if (xobj->klass()->is_array_klass()) {
    arrayOop array = arrayOop(xobj());
    BasicType element_type = ArrayKlass::cast(array->klass())->element_type();
    if (index < 0 || index >= array->length()) {
      return NULL;
    }
    JVMCIObject result;

    if (element_type == T_OBJECT) {
      result = JVMCIENV->get_object_constant(objArrayOop(xobj())->obj_at(index));
      if (result.is_null()) {
        result = JVMCIENV->get_JavaConstant_NULL_POINTER();
      }
    } else {
      jvalue value;
      switch (element_type) {
        case T_DOUBLE:        value.d = typeArrayOop(xobj())->double_at(index);        break;
        case T_FLOAT:         value.f = typeArrayOop(xobj())->float_at(index);         break;
        case T_LONG:          value.j = typeArrayOop(xobj())->long_at(index);          break;
        case T_INT:           value.i = typeArrayOop(xobj())->int_at(index);            break;
        case T_SHORT:         value.s = typeArrayOop(xobj())->short_at(index);          break;
        case T_CHAR:          value.c = typeArrayOop(xobj())->char_at(index);           break;
        case T_BYTE:          value.b = typeArrayOop(xobj())->byte_at(index);           break;
        case T_BOOLEAN:       value.z = typeArrayOop(xobj())->byte_at(index) & 1;       break;
        default:              ShouldNotReachHere();
      }
      result = JVMCIENV->create_box(element_type, &value, JVMCI_CHECK_NULL);
    }
    assert(!result.is_null(), "must have a value");
    return JVMCIENV->get_jobject(result);
  }
  return NULL;;
C2V_END


C2V_VMENTRY(jint, arrayBaseOffset, (JNIEnv* env, jobject, jobject kind))
  if (kind == NULL) {
    JVMCI_THROW_0(NullPointerException);
  }
  BasicType type = JVMCIENV->kindToBasicType(JVMCIENV->wrap(kind), JVMCI_CHECK_0);
  return arrayOopDesc::header_size(type) * HeapWordSize;
C2V_END

C2V_VMENTRY(jint, arrayIndexScale, (JNIEnv* env, jobject, jobject kind))
  if (kind == NULL) {
    JVMCI_THROW_0(NullPointerException);
  }
  BasicType type = JVMCIENV->kindToBasicType(JVMCIENV->wrap(kind), JVMCI_CHECK_0);
  return type2aelembytes(type);
C2V_END

C2V_VMENTRY(jbyte, getByte, (JNIEnv* env, jobject, jobject x, long displacement))
  if (x == NULL) {
    JVMCI_THROW_0(NullPointerException);
  }
  Handle xobj = JVMCIENV->asConstant(JVMCIENV->wrap(x), JVMCI_CHECK_0);
  return xobj->byte_field(displacement);
}

C2V_VMENTRY(jshort, getShort, (JNIEnv* env, jobject, jobject x, long displacement))
  if (x == NULL) {
    JVMCI_THROW_0(NullPointerException);
  }
  Handle xobj = JVMCIENV->asConstant(JVMCIENV->wrap(x), JVMCI_CHECK_0);
  return xobj->short_field(displacement);
}

C2V_VMENTRY(jint, getInt, (JNIEnv* env, jobject, jobject x, long displacement))
  if (x == NULL) {
    JVMCI_THROW_0(NullPointerException);
  }
  Handle xobj = JVMCIENV->asConstant(JVMCIENV->wrap(x), JVMCI_CHECK_0);
  return xobj->int_field(displacement);
}

C2V_VMENTRY(jlong, getLong, (JNIEnv* env, jobject, jobject x, long displacement))
  if (x == NULL) {
    JVMCI_THROW_0(NullPointerException);
  }
  Handle xobj = JVMCIENV->asConstant(JVMCIENV->wrap(x), JVMCI_CHECK_0);
  return xobj->long_field(displacement);
}

C2V_VMENTRY(jobject, getObject, (JNIEnv* env, jobject, jobject x, long displacement))
  if (x == NULL) {
    JVMCI_THROW_0(NullPointerException);
  }
  Handle xobj = JVMCIENV->asConstant(JVMCIENV->wrap(x), JVMCI_CHECK_0);
  oop res = xobj->obj_field(displacement);
  JVMCIObject result = JVMCIENV->get_object_constant(res);
  return JVMCIENV->get_jobject(result);
}

C2V_VMENTRY(void, deleteGlobalHandle, (JNIEnv* env, jobject, jlong h))
  jobject handle = (jobject)(address)h;
  if (handle != NULL) {
    assert(JVMCI::is_global_handle(handle), "Invalid delete of global JNI handle");
    *((oop*)handle) = NULL; // Mark the handle as deleted, allocate will reuse it
  }
}

C2V_VMENTRY(jlongArray, registerNativeMethods, (JNIEnv* env, jobject, jclass mirror))
  if (!UseJVMCINativeLibrary) {
    JVMCI_THROW_MSG_0(UnsatisfiedLinkError, "JVMCI shared library is not enabled (requires -XX:+UseJVMCINativeLibrary)");
  }
  if (!JVMCIENV->is_hotspot()) {
    JVMCI_THROW_MSG_0(UnsatisfiedLinkError, "Cannot call registerNativeMethods from JVMCI shared library");
  }
  void* shared_library = JVMCIEnv::get_shared_library_handle();
  if (shared_library == NULL) {
    // Ensure the JVMCI shared library runtime is initialized.
    JVMCIEnv __peer_jvmci_env__(false, __FILE__, __LINE__);
    JVMCIEnv* peerEnv = &__peer_jvmci_env__;
    HandleMark hm;
    JVMCIRuntime* runtime = JVMCI::compiler_runtime();
    JVMCIObject receiver = runtime->get_HotSpotJVMCIRuntime(peerEnv);
    if (peerEnv->has_pending_exception()) {
      peerEnv->describe_pending_exception(true);
      JVMCI_THROW_MSG_0(InternalError, "Error initializing JVMCI runtime");
    }
    shared_library = JVMCIEnv::get_shared_library_handle();
  }

  if (shared_library == NULL) {
    JVMCI_THROW_MSG_0(UnsatisfiedLinkError, "JVMCI shared library is unavailable");
  }

  if (mirror == NULL) {
    JVMCI_THROW_0(NullPointerException);
  }
  Klass* klass = java_lang_Class::as_Klass(JNIHandles::resolve(mirror));
  if (klass == NULL || !klass->is_instance_klass()) {
    JVMCI_THROW_MSG_0(IllegalArgumentException, "clazz is for primitive type");
  }

  InstanceKlass* iklass = InstanceKlass::cast(klass);
  for (int i = 0; i < iklass->methods()->length(); i++) {
    Method* method = iklass->methods()->at(i);
    if (method->is_native()) {

      // Compute argument size
      int args_size = 1                             // JNIEnv
                    + (method->is_static() ? 1 : 0) // class for static methods
                    + method->size_of_parameters(); // actual parameters

      // 1) Try JNI short style
      stringStream st;
      char* pure_name = NativeLookup::pure_jni_name(method);
      os::print_jni_name_prefix_on(&st, args_size);
      st.print_raw(pure_name);
      os::print_jni_name_suffix_on(&st, args_size);
      char* jni_name = st.as_string();

      address entry = (address) os::dll_lookup(shared_library, jni_name);
      if (entry == NULL) {
        // 2) Try JNI long style
        st.reset();
        char* long_name = NativeLookup::long_jni_name(method);
        os::print_jni_name_prefix_on(&st, args_size);
        st.print_raw(pure_name);
        st.print_raw(long_name);
        os::print_jni_name_suffix_on(&st, args_size);
        jni_name = st.as_string();
        entry = (address) os::dll_lookup(shared_library, jni_name);
      }
      if (entry == NULL) {
        JVMCI_THROW_MSG_0(UnsatisfiedLinkError, method->name_and_sig_as_C_string());
      }
      if (method->has_native_function() && entry != method->native_function()) {
        JVMCI_THROW_MSG_0(UnsatisfiedLinkError, err_msg("Cannot overwrite existing native implementation for %s",
            method->name_and_sig_as_C_string()));
      }
      method->set_native_function(entry, Method::native_bind_event_is_interesting);
      if (PrintJNIResolving) {
        tty->print_cr("[Dynamic-linking native method %s.%s ... JNI]",
          method->method_holder()->external_name(),
          method->name()->as_C_string());
      }
    }
  }

  JavaVM* javaVM = JVMCIEnv::get_shared_library_javavm();
  JVMCIPrimitiveArray result = JVMCIENV->new_longArray(4, JVMCI_CHECK_NULL);
  JVMCIENV->put_long_at(result, 0, (jlong) (address) javaVM);
  JVMCIENV->put_long_at(result, 1, (jlong) (address) javaVM->functions->reserved0);
  JVMCIENV->put_long_at(result, 2, (jlong) (address) javaVM->functions->reserved1);
  JVMCIENV->put_long_at(result, 3, (jlong) (address) javaVM->functions->reserved2);
  return (jlongArray) JVMCIENV->get_jobject(result);
}

C2V_VMENTRY(jlong, translate, (JNIEnv* env, jobject, jobject obj_handle))
  if (obj_handle == NULL) {
    return 0L;
  }
  JVMCIEnv __peer_jvmci_env__(!JVMCIENV->is_hotspot(), __FILE__, __LINE__);
  JVMCIEnv* peerEnv = &__peer_jvmci_env__;
  JVMCIEnv* thisEnv = JVMCIENV;

  JVMCIObject obj = thisEnv->wrap(obj_handle);
  JVMCIObject result;
  if (thisEnv->isa_HotSpotResolvedJavaMethodImpl(obj)) {
    Method* method = thisEnv->asMethod(obj);
    result = peerEnv->get_jvmci_method(method, JVMCI_CHECK_0);
  } else if (thisEnv->isa_HotSpotResolvedObjectTypeImpl(obj)) {
    Klass* klass = thisEnv->asKlass(obj);
    JVMCIKlassHandle klass_handle(THREAD);
    klass_handle = klass;
    result = peerEnv->get_jvmci_type(klass_handle, JVMCI_CHECK_0);
  } else if (thisEnv->isa_HotSpotResolvedPrimitiveType(obj)) {
    BasicType type = JVMCIENV->kindToBasicType(JVMCIENV->get_HotSpotResolvedPrimitiveType_kind(obj), JVMCI_CHECK_0);
    result = peerEnv->get_jvmci_primitive_type(type);
  } else if (thisEnv->isa_IndirectHotSpotObjectConstantImpl(obj) ||
             thisEnv->isa_DirectHotSpotObjectConstantImpl(obj)) {
    Handle constant = thisEnv->asConstant(obj, JVMCI_CHECK_0);
    result = peerEnv->get_object_constant(constant());
  } else if (thisEnv->isa_HotSpotNmethod(obj)) {
    nmethod* nm = thisEnv->asNmethod(obj);
    if (nm != NULL) {
      JVMCINMethodData* data = nm->jvmci_nmethod_data();
      if (data != NULL) {
        if (peerEnv->is_hotspot()) {
          // Only the mirror in the HotSpot heap is accessible
          // through JVMCINMethodData
          oop nmethod_mirror = data->get_nmethod_mirror(nm);
          if (nmethod_mirror != NULL) {
            result = HotSpotJVMCI::wrap(nmethod_mirror);
          }
        }
      }
    }
    if (result.is_null()) {
      JVMCIObject methodObject = thisEnv->get_HotSpotNmethod_method(obj);
      methodHandle mh = thisEnv->asMethod(methodObject);
      jboolean isDefault = thisEnv->get_HotSpotNmethod_isDefault(obj);
      jlong compileIdSnapshot = thisEnv->get_HotSpotNmethod_compileIdSnapshot(obj);
      JVMCIObject name_string = thisEnv->get_InstalledCode_name(obj);
      const char* cstring = name_string.is_null() ? NULL : thisEnv->as_utf8_string(name_string);
      // Create a new HotSpotNmethod instance in the peer runtime
      result = peerEnv->new_HotSpotNmethod(mh(), cstring, isDefault, compileIdSnapshot, JVMCI_CHECK_0);
      if (nm == NULL) {
        // nmethod must have been unloaded
      } else {
        // Link the new HotSpotNmethod to the nmethod
        peerEnv->initialize_installed_code(result, nm, JVMCI_CHECK_0);
        // Only HotSpotNmethod instances in the HotSpot heap are tracked directly by the runtime.
        if (peerEnv->is_hotspot()) {
          JVMCINMethodData* data = nm->jvmci_nmethod_data();
          if (data == NULL) {
            JVMCI_THROW_MSG_0(IllegalArgumentException, "Cannot set HotSpotNmethod mirror for default nmethod");
          }
          if (data->get_nmethod_mirror(nm) != NULL) {
            JVMCI_THROW_MSG_0(IllegalArgumentException, "Cannot overwrite existing HotSpotNmethod mirror for nmethod");
          }
          oop nmethod_mirror = HotSpotJVMCI::resolve(result);
          data->set_nmethod_mirror(nm, nmethod_mirror);
        }
      }
    }
  } else {
    JVMCI_THROW_MSG_0(IllegalArgumentException,
                err_msg("Cannot translate object of type: %s", thisEnv->klass_name(obj)));
  }
  return (jlong) peerEnv->make_global(result).as_jobject();
}

C2V_VMENTRY(jobject, unhand, (JNIEnv* env, jobject, jlong obj_handle))
  if (obj_handle == 0L) {
    return NULL;
  }
  jobject global_handle = (jobject) obj_handle;
  JVMCIObject global_handle_obj = JVMCIENV->wrap((jobject) obj_handle);
  jobject result = JVMCIENV->make_local(global_handle_obj).as_jobject();

  JVMCIENV->destroy_global(global_handle_obj);
  return result;
}

C2V_VMENTRY(void, updateHotSpotNmethod, (JNIEnv* env, jobject, jobject code_handle))
  JVMCIObject code = JVMCIENV->wrap(code_handle);
  // Execute this operation for the side effect of updating the InstalledCode state
  JVMCIENV->asNmethod(code);
}

C2V_VMENTRY(jbyteArray, getCode, (JNIEnv* env, jobject, jobject code_handle))
  JVMCIObject code = JVMCIENV->wrap(code_handle);
  CodeBlob* cb = JVMCIENV->asCodeBlob(code);
  if (cb == NULL) {
    return NULL;
  }
  int code_size = cb->code_size();
  JVMCIPrimitiveArray result = JVMCIENV->new_byteArray(code_size, JVMCI_CHECK_NULL);
  JVMCIENV->copy_bytes_from((jbyte*) cb->code_begin(), result, 0, code_size);
  return JVMCIENV->get_jbyteArray(result);
}

C2V_VMENTRY(jobject, asReflectionExecutable, (JNIEnv* env, jobject, jobject jvmci_method))
  if (env != JavaThread::current()->jni_environment()) {
    JVMCI_THROW_MSG_NULL(InternalError, "Only supported when running in HotSpot");
  }
  methodHandle m = JVMCIENV->asMethod(jvmci_method);
  oop executable;
  if (m->is_initializer()) {
    if (m->is_static_initializer()) {
      JVMCI_THROW_MSG_NULL(IllegalArgumentException,
          "Cannot create java.lang.reflect.Method for class initializer");
    }
    executable = Reflection::new_constructor(m, CHECK_NULL);
  } else {
    executable = Reflection::new_method(m, false, CHECK_NULL);
  }
  return JNIHandles::make_local(THREAD, executable);
}

C2V_VMENTRY(jobject, asReflectionField, (JNIEnv* env, jobject, jobject jvmci_type, jint index))
  if (env != JavaThread::current()->jni_environment()) {
    JVMCI_THROW_MSG_NULL(InternalError, "Only supported when running in HotSpot");
  }
  Klass* klass = JVMCIENV->asKlass(jvmci_type);
  if (!klass->is_instance_klass()) {
    JVMCI_THROW_MSG_NULL(IllegalArgumentException,
        err_msg("Expected non-primitive type, got %s", klass->external_name()));
  }
  InstanceKlass* iklass = InstanceKlass::cast(klass);
  Array<u2>* fields = iklass->fields();
  if (index < 0 ||index > fields->length()) {
    JVMCI_THROW_MSG_NULL(IllegalArgumentException,
        err_msg("Field index %d out of bounds for %s", index, klass->external_name()));
  }
  fieldDescriptor fd(iklass, index);
  oop reflected = Reflection::new_field(&fd, CHECK_NULL);
  return JNIHandles::make_local(env, reflected);
}

C2V_VMENTRY(jobjectArray, getFailedSpeculations, (JNIEnv* env, jobject, jlong failed_speculations_address, jobjectArray current))
  FailedSpeculation* head = *((FailedSpeculation**)(address) failed_speculations_address);
  int result_length = 0;
  for (FailedSpeculation* fs = head; fs != NULL; fs = fs->next()) {
    result_length++;
  }
  int current_length = 0;
  JVMCIObjectArray current_array = NULL;
  if (current != NULL) {
    current_array = JVMCIENV->wrap(current);
    current_length = JVMCIENV->get_length(current_array);
    if (current_length == result_length) {
      // No new failures
      return current;
    }
  }
  JVMCIObjectArray result = JVMCIENV->new_byte_array_array(result_length, JVMCI_CHECK_NULL);
  int result_index = 0;
  for (FailedSpeculation* fs = head; result_index < result_length; fs = fs->next()) {
    assert(fs != NULL, "npe");
    JVMCIPrimitiveArray entry;
    if (result_index < current_length) {
      entry = (JVMCIPrimitiveArray) JVMCIENV->get_object_at(current_array, result_index);
    } else {
      entry = JVMCIENV->new_byteArray(fs->data_len(), JVMCI_CHECK_NULL);
      JVMCIENV->copy_bytes_from((jbyte*) fs->data(), entry, 0, fs->data_len());
    }
    JVMCIENV->put_object_at(result, result_index++, entry);
  }
  return JVMCIENV->get_jobjectArray(result);
}

C2V_VMENTRY(jlong, getFailedSpeculationsAddress, (JNIEnv* env, jobject, jobject jvmci_method))
  methodHandle method = JVMCIENV->asMethod(jvmci_method);
  MethodData* method_data = method->method_data();
  if (method_data == NULL) {
    ClassLoaderData* loader_data = method->method_holder()->class_loader_data();
    method_data = MethodData::allocate(loader_data, method, CHECK_0);
    method->set_method_data(method_data);
  }
  return (jlong) method_data->get_failed_speculations_address();
}

C2V_VMENTRY(void, releaseFailedSpeculations, (JNIEnv* env, jobject, jlong failed_speculations_address))
  FailedSpeculation::free_failed_speculations((FailedSpeculation**)(address) failed_speculations_address);
}

C2V_VMENTRY(bool, addFailedSpeculation, (JNIEnv* env, jobject, jlong failed_speculations_address, jbyteArray speculation_obj))
  JVMCIPrimitiveArray speculation_handle = JVMCIENV->wrap(speculation_obj);
  int speculation_len = JVMCIENV->get_length(speculation_handle);
  char* speculation = NEW_RESOURCE_ARRAY(char, speculation_len);
  JVMCIENV->copy_bytes_to(speculation_handle, (jbyte*) speculation, 0, speculation_len);
  return FailedSpeculation::add_failed_speculation(NULL, (FailedSpeculation**)(address) failed_speculations_address, (address) speculation, speculation_len);
}

#define CC (char*)  /*cast a literal from (const char*)*/
#define FN_PTR(f) CAST_FROM_FN_PTR(void*, &(c2v_ ## f))

#define STRING                  "Ljava/lang/String;"
#define OBJECT                  "Ljava/lang/Object;"
#define CLASS                   "Ljava/lang/Class;"
#define OBJECTCONSTANT          "Ljdk/vm/ci/hotspot/HotSpotObjectConstantImpl;"
#define HANDLECONSTANT          "Ljdk/vm/ci/hotspot/IndirectHotSpotObjectConstantImpl;"
#define EXECUTABLE              "Ljava/lang/reflect/Executable;"
#define STACK_TRACE_ELEMENT     "Ljava/lang/StackTraceElement;"
#define INSTALLED_CODE          "Ljdk/vm/ci/code/InstalledCode;"
#define TARGET_DESCRIPTION      "Ljdk/vm/ci/code/TargetDescription;"
#define BYTECODE_FRAME          "Ljdk/vm/ci/code/BytecodeFrame;"
#define JAVACONSTANT            "Ljdk/vm/ci/meta/JavaConstant;"
#define INSPECTED_FRAME_VISITOR "Ljdk/vm/ci/code/stack/InspectedFrameVisitor;"
#define RESOLVED_METHOD         "Ljdk/vm/ci/meta/ResolvedJavaMethod;"
#define HS_RESOLVED_METHOD      "Ljdk/vm/ci/hotspot/HotSpotResolvedJavaMethodImpl;"
#define HS_RESOLVED_KLASS       "Ljdk/vm/ci/hotspot/HotSpotResolvedObjectTypeImpl;"
#define HS_RESOLVED_TYPE        "Ljdk/vm/ci/hotspot/HotSpotResolvedJavaType;"
#define HS_RESOLVED_FIELD       "Ljdk/vm/ci/hotspot/HotSpotResolvedJavaField;"
#define HS_INSTALLED_CODE       "Ljdk/vm/ci/hotspot/HotSpotInstalledCode;"
#define HS_NMETHOD              "Ljdk/vm/ci/hotspot/HotSpotNmethod;"
#define HS_CONSTANT_POOL        "Ljdk/vm/ci/hotspot/HotSpotConstantPool;"
#define HS_COMPILED_CODE        "Ljdk/vm/ci/hotspot/HotSpotCompiledCode;"
#define HS_CONFIG               "Ljdk/vm/ci/hotspot/HotSpotVMConfig;"
#define HS_METADATA             "Ljdk/vm/ci/hotspot/HotSpotMetaData;"
#define HS_STACK_FRAME_REF      "Ljdk/vm/ci/hotspot/HotSpotStackFrameReference;"
#define HS_SPECULATION_LOG      "Ljdk/vm/ci/hotspot/HotSpotSpeculationLog;"
#define METASPACE_OBJECT        "Ljdk/vm/ci/hotspot/MetaspaceObject;"
#define REFLECTION_EXECUTABLE   "Ljava/lang/reflect/Executable;"
#define REFLECTION_FIELD        "Ljava/lang/reflect/Field;"
#define METASPACE_METHOD_DATA   "J"

JNINativeMethod CompilerToVM::methods[] = {
  {CC "getBytecode",                                  CC "(" HS_RESOLVED_METHOD ")[B",                                                      FN_PTR(getBytecode)},
  {CC "getExceptionTableStart",                       CC "(" HS_RESOLVED_METHOD ")J",                                                       FN_PTR(getExceptionTableStart)},
  {CC "getExceptionTableLength",                      CC "(" HS_RESOLVED_METHOD ")I",                                                       FN_PTR(getExceptionTableLength)},
  {CC "findUniqueConcreteMethod",                     CC "(" HS_RESOLVED_KLASS HS_RESOLVED_METHOD ")" HS_RESOLVED_METHOD,                   FN_PTR(findUniqueConcreteMethod)},
  {CC "getImplementor",                               CC "(" HS_RESOLVED_KLASS ")" HS_RESOLVED_KLASS,                                       FN_PTR(getImplementor)},
  {CC "getStackTraceElement",                         CC "(" HS_RESOLVED_METHOD "I)" STACK_TRACE_ELEMENT,                                   FN_PTR(getStackTraceElement)},
  {CC "methodIsIgnoredBySecurityStackWalk",           CC "(" HS_RESOLVED_METHOD ")Z",                                                       FN_PTR(methodIsIgnoredBySecurityStackWalk)},
  {CC "setNotInlinableOrCompilable",                  CC "(" HS_RESOLVED_METHOD ")V",                                                       FN_PTR(setNotInlinableOrCompilable)},
  {CC "isCompilable",                                 CC "(" HS_RESOLVED_METHOD ")Z",                                                       FN_PTR(isCompilable)},
  {CC "hasNeverInlineDirective",                      CC "(" HS_RESOLVED_METHOD ")Z",                                                       FN_PTR(hasNeverInlineDirective)},
  {CC "shouldInlineMethod",                           CC "(" HS_RESOLVED_METHOD ")Z",                                                       FN_PTR(shouldInlineMethod)},
  {CC "lookupType",                                   CC "(" STRING HS_RESOLVED_KLASS "Z)" HS_RESOLVED_TYPE,                                FN_PTR(lookupType)},
  {CC "lookupClass",                                  CC "(" CLASS ")" HS_RESOLVED_TYPE,                                                    FN_PTR(lookupClass)},
  {CC "lookupNameInPool",                             CC "(" HS_CONSTANT_POOL "I)" STRING,                                                  FN_PTR(lookupNameInPool)},
  {CC "lookupNameAndTypeRefIndexInPool",              CC "(" HS_CONSTANT_POOL "I)I",                                                        FN_PTR(lookupNameAndTypeRefIndexInPool)},
  {CC "lookupSignatureInPool",                        CC "(" HS_CONSTANT_POOL "I)" STRING,                                                  FN_PTR(lookupSignatureInPool)},
  {CC "lookupKlassRefIndexInPool",                    CC "(" HS_CONSTANT_POOL "I)I",                                                        FN_PTR(lookupKlassRefIndexInPool)},
  {CC "lookupKlassInPool",                            CC "(" HS_CONSTANT_POOL "I)Ljava/lang/Object;",                                       FN_PTR(lookupKlassInPool)},
  {CC "lookupAppendixInPool",                         CC "(" HS_CONSTANT_POOL "I)" OBJECTCONSTANT,                                          FN_PTR(lookupAppendixInPool)},
  {CC "lookupMethodInPool",                           CC "(" HS_CONSTANT_POOL "IB)" HS_RESOLVED_METHOD,                                     FN_PTR(lookupMethodInPool)},
  {CC "constantPoolRemapInstructionOperandFromCache", CC "(" HS_CONSTANT_POOL "I)I",                                                        FN_PTR(constantPoolRemapInstructionOperandFromCache)},
  {CC "resolveConstantInPool",                        CC "(" HS_CONSTANT_POOL "I)" OBJECTCONSTANT,                                          FN_PTR(resolveConstantInPool)},
  {CC "resolvePossiblyCachedConstantInPool",          CC "(" HS_CONSTANT_POOL "I)" OBJECTCONSTANT,                                          FN_PTR(resolvePossiblyCachedConstantInPool)},
  {CC "resolveTypeInPool",                            CC "(" HS_CONSTANT_POOL "I)" HS_RESOLVED_KLASS,                                       FN_PTR(resolveTypeInPool)},
  {CC "resolveFieldInPool",                           CC "(" HS_CONSTANT_POOL "I" HS_RESOLVED_METHOD "B[I)" HS_RESOLVED_KLASS,              FN_PTR(resolveFieldInPool)},
  {CC "resolveInvokeDynamicInPool",                   CC "(" HS_CONSTANT_POOL "I)V",                                                        FN_PTR(resolveInvokeDynamicInPool)},
  {CC "resolveInvokeHandleInPool",                    CC "(" HS_CONSTANT_POOL "I)V",                                                        FN_PTR(resolveInvokeHandleInPool)},
  {CC "isResolvedInvokeHandleInPool",                 CC "(" HS_CONSTANT_POOL "I)I",                                                        FN_PTR(isResolvedInvokeHandleInPool)},
  {CC "resolveMethod",                                CC "(" HS_RESOLVED_KLASS HS_RESOLVED_METHOD HS_RESOLVED_KLASS ")" HS_RESOLVED_METHOD, FN_PTR(resolveMethod)},
  {CC "getSignaturePolymorphicHolders",               CC "()[" STRING,                                                                      FN_PTR(getSignaturePolymorphicHolders)},
  {CC "getVtableIndexForInterfaceMethod",             CC "(" HS_RESOLVED_KLASS HS_RESOLVED_METHOD ")I",                                     FN_PTR(getVtableIndexForInterfaceMethod)},
  {CC "getClassInitializer",                          CC "(" HS_RESOLVED_KLASS ")" HS_RESOLVED_METHOD,                                      FN_PTR(getClassInitializer)},
  {CC "hasFinalizableSubclass",                       CC "(" HS_RESOLVED_KLASS ")Z",                                                        FN_PTR(hasFinalizableSubclass)},
  {CC "getMaxCallTargetOffset",                       CC "(J)J",                                                                            FN_PTR(getMaxCallTargetOffset)},
  {CC "asResolvedJavaMethod",                         CC "(" EXECUTABLE ")" HS_RESOLVED_METHOD,                                             FN_PTR(asResolvedJavaMethod)},
  {CC "getResolvedJavaMethod",                        CC "(" OBJECTCONSTANT "J)" HS_RESOLVED_METHOD,                                        FN_PTR(getResolvedJavaMethod)},
  {CC "getConstantPool",                              CC "(" METASPACE_OBJECT ")" HS_CONSTANT_POOL,                                         FN_PTR(getConstantPool)},
  {CC "getResolvedJavaType0",                         CC "(Ljava/lang/Object;JZ)" HS_RESOLVED_KLASS,                                        FN_PTR(getResolvedJavaType0)},
  {CC "readConfiguration",                            CC "()[" OBJECT,                                                                      FN_PTR(readConfiguration)},
  {CC "installCode",                                  CC "(" TARGET_DESCRIPTION HS_COMPILED_CODE INSTALLED_CODE "J[B)I",                    FN_PTR(installCode)},
  {CC "getMetadata",                                  CC "(" TARGET_DESCRIPTION HS_COMPILED_CODE HS_METADATA ")I",                          FN_PTR(getMetadata)},
  {CC "resetCompilationStatistics",                   CC "()V",                                                                             FN_PTR(resetCompilationStatistics)},
  {CC "disassembleCodeBlob",                          CC "(" INSTALLED_CODE ")" STRING,                                                     FN_PTR(disassembleCodeBlob)},
  {CC "executeHotSpotNmethod",                        CC "([" OBJECT HS_NMETHOD ")" OBJECT,                                                 FN_PTR(executeHotSpotNmethod)},
  {CC "getLineNumberTable",                           CC "(" HS_RESOLVED_METHOD ")[J",                                                      FN_PTR(getLineNumberTable)},
  {CC "getLocalVariableTableStart",                   CC "(" HS_RESOLVED_METHOD ")J",                                                       FN_PTR(getLocalVariableTableStart)},
  {CC "getLocalVariableTableLength",                  CC "(" HS_RESOLVED_METHOD ")I",                                                       FN_PTR(getLocalVariableTableLength)},
  {CC "reprofile",                                    CC "(" HS_RESOLVED_METHOD ")V",                                                       FN_PTR(reprofile)},
  {CC "invalidateHotSpotNmethod",                     CC "(" HS_NMETHOD ")V",                                                               FN_PTR(invalidateHotSpotNmethod)},
  {CC "readUncompressedOop",                          CC "(J)" OBJECTCONSTANT,                                                              FN_PTR(readUncompressedOop)},
  {CC "collectCounters",                              CC "()[J",                                                                            FN_PTR(collectCounters)},
  {CC "allocateCompileId",                            CC "(" HS_RESOLVED_METHOD "I)I",                                                      FN_PTR(allocateCompileId)},
  {CC "isMature",                                     CC "(" METASPACE_METHOD_DATA ")Z",                                                    FN_PTR(isMature)},
  {CC "hasCompiledCodeForOSR",                        CC "(" HS_RESOLVED_METHOD "II)Z",                                                     FN_PTR(hasCompiledCodeForOSR)},
  {CC "getSymbol",                                    CC "(J)" STRING,                                                                      FN_PTR(getSymbol)},
  {CC "iterateFrames",                                CC "([" RESOLVED_METHOD "[" RESOLVED_METHOD "I" INSPECTED_FRAME_VISITOR ")" OBJECT,   FN_PTR(iterateFrames)},
  {CC "materializeVirtualObjects",                    CC "(" HS_STACK_FRAME_REF "Z)V",                                                      FN_PTR(materializeVirtualObjects)},
  {CC "shouldDebugNonSafepoints",                     CC "()Z",                                                                             FN_PTR(shouldDebugNonSafepoints)},
  {CC "writeDebugOutput",                             CC "([BII)V",                                                                         FN_PTR(writeDebugOutput)},
  {CC "flushDebugOutput",                             CC "()V",                                                                             FN_PTR(flushDebugOutput)},
  {CC "methodDataProfileDataSize",                    CC "(JI)I",                                                                           FN_PTR(methodDataProfileDataSize)},
  {CC "getFingerprint",                               CC "(J)J",                                                                            FN_PTR(getFingerprint)},
  {CC "getHostClass",                                 CC "(" HS_RESOLVED_KLASS ")" HS_RESOLVED_KLASS,                                       FN_PTR(getHostClass)},
  {CC "interpreterFrameSize",                         CC "(" BYTECODE_FRAME ")I",                                                           FN_PTR(interpreterFrameSize)},
  {CC "compileToBytecode",                            CC "(" OBJECTCONSTANT ")V",                                                           FN_PTR(compileToBytecode)},
  {CC "getFlagValue",                                 CC "(" STRING ")" OBJECT,                                                             FN_PTR(getFlagValue)},
  {CC "getObjectAtAddress",                           CC "(J)" OBJECT,                                                                      FN_PTR(getObjectAtAddress)},
  {CC "getInterfaces",                                CC "(" HS_RESOLVED_KLASS ")[" HS_RESOLVED_KLASS,                                      FN_PTR(getInterfaces)},
  {CC "getComponentType",                             CC "(" HS_RESOLVED_KLASS ")" HS_RESOLVED_TYPE,                                        FN_PTR(getComponentType)},
  {CC "ensureInitialized",                            CC "(" HS_RESOLVED_KLASS ")V",                                                        FN_PTR(ensureInitialized)},
  {CC "getIdentityHashCode",                          CC "(" OBJECTCONSTANT ")I",                                                           FN_PTR(getIdentityHashCode)},
  {CC "isInternedString",                             CC "(" OBJECTCONSTANT ")Z",                                                           FN_PTR(isInternedString)},
  {CC "unboxPrimitive",                               CC "(" OBJECTCONSTANT ")" OBJECT,                                                     FN_PTR(unboxPrimitive)},
  {CC "boxPrimitive",                                 CC "(" OBJECT ")" OBJECTCONSTANT,                                                     FN_PTR(boxPrimitive)},
  {CC "getDeclaredConstructors",                      CC "(" HS_RESOLVED_KLASS ")[" RESOLVED_METHOD,                                        FN_PTR(getDeclaredConstructors)},
  {CC "getDeclaredMethods",                           CC "(" HS_RESOLVED_KLASS ")[" RESOLVED_METHOD,                                        FN_PTR(getDeclaredMethods)},
  {CC "readFieldValue",                               CC "(" HS_RESOLVED_KLASS HS_RESOLVED_FIELD "Z)" JAVACONSTANT,                         FN_PTR(readFieldValue)},
  {CC "readFieldValue",                               CC "(" OBJECTCONSTANT HS_RESOLVED_FIELD "Z)" JAVACONSTANT,                            FN_PTR(readFieldValue)},
  {CC "isInstance",                                   CC "(" HS_RESOLVED_KLASS OBJECTCONSTANT ")Z",                                         FN_PTR(isInstance)},
  {CC "isAssignableFrom",                             CC "(" HS_RESOLVED_KLASS HS_RESOLVED_KLASS ")Z",                                      FN_PTR(isAssignableFrom)},
  {CC "isTrustedForIntrinsics",                       CC "(" HS_RESOLVED_KLASS ")Z",                                                        FN_PTR(isTrustedForIntrinsics)},
  {CC "asJavaType",                                   CC "(" OBJECTCONSTANT ")" HS_RESOLVED_TYPE,                                           FN_PTR(asJavaType)},
  {CC "asString",                                     CC "(" OBJECTCONSTANT ")" STRING,                                                     FN_PTR(asString)},
  {CC "equals",                                       CC "(" OBJECTCONSTANT "J" OBJECTCONSTANT "J)Z",                                       FN_PTR(equals)},
  {CC "getJavaMirror",                                CC "(" HS_RESOLVED_TYPE ")" OBJECTCONSTANT,                                           FN_PTR(getJavaMirror)},
  {CC "getArrayLength",                               CC "(" OBJECTCONSTANT ")I",                                                           FN_PTR(getArrayLength)},
  {CC "readArrayElement",                             CC "(" OBJECTCONSTANT "I)Ljava/lang/Object;",                                         FN_PTR(readArrayElement)},
  {CC "arrayBaseOffset",                              CC "(Ljdk/vm/ci/meta/JavaKind;)I",                                                    FN_PTR(arrayBaseOffset)},
  {CC "arrayIndexScale",                              CC "(Ljdk/vm/ci/meta/JavaKind;)I",                                                    FN_PTR(arrayIndexScale)},
  {CC "getByte",                                      CC "(" OBJECTCONSTANT "J)B",                                                          FN_PTR(getByte)},
  {CC "getShort",                                     CC "(" OBJECTCONSTANT "J)S",                                                          FN_PTR(getShort)},
  {CC "getInt",                                       CC "(" OBJECTCONSTANT "J)I",                                                          FN_PTR(getInt)},
  {CC "getLong",                                      CC "(" OBJECTCONSTANT "J)J",                                                          FN_PTR(getLong)},
  {CC "getObject",                                    CC "(" OBJECTCONSTANT "J)" OBJECTCONSTANT,                                            FN_PTR(getObject)},
  {CC "deleteGlobalHandle",                           CC "(J)V",                                                                            FN_PTR(deleteGlobalHandle)},
  {CC "registerNativeMethods",                        CC "(" CLASS ")[J",                                                                   FN_PTR(registerNativeMethods)},
  {CC "translate",                                    CC "(" OBJECT ")J",                                                                   FN_PTR(translate)},
  {CC "unhand",                                       CC "(J)" OBJECT,                                                                      FN_PTR(unhand)},
  {CC "updateHotSpotNmethod",                         CC "(" HS_NMETHOD ")V",                                                               FN_PTR(updateHotSpotNmethod)},
  {CC "getCode",                                      CC "(" HS_INSTALLED_CODE ")[B",                                                       FN_PTR(getCode)},
  {CC "asReflectionExecutable",                       CC "(" HS_RESOLVED_METHOD ")" REFLECTION_EXECUTABLE,                                  FN_PTR(asReflectionExecutable)},
  {CC "asReflectionField",                            CC "(" HS_RESOLVED_KLASS "I)" REFLECTION_FIELD,                                       FN_PTR(asReflectionField)},
  {CC "getFailedSpeculations",                        CC "(J[[B)[[B",                                                                       FN_PTR(getFailedSpeculations)},
  {CC "getFailedSpeculationsAddress",                 CC "(" HS_RESOLVED_METHOD ")J",                                                       FN_PTR(getFailedSpeculationsAddress)},
  {CC "releaseFailedSpeculations",                    CC "(J)V",                                                                            FN_PTR(releaseFailedSpeculations)},
  {CC "addFailedSpeculation",                         CC "(J[B)Z",                                                                          FN_PTR(addFailedSpeculation)},
};

int CompilerToVM::methods_count() {
  return sizeof(methods) / sizeof(JNINativeMethod);
}<|MERGE_RESOLUTION|>--- conflicted
+++ resolved
@@ -909,15 +909,9 @@
 C2V_VMENTRY(jobject, getStackTraceElement, (JNIEnv* env, jobject, jobject jvmci_method, int bci))
   HandleMark hm;
 
-<<<<<<< HEAD
-  methodHandle method = CompilerToVM::asMethod(jvmci_method);
-  oop element = java_lang_StackTraceElement::create(method, bci, Handle(), CHECK_NULL);
-  return JNIHandles::make_local(THREAD, element);
-=======
   methodHandle method = JVMCIENV->asMethod(jvmci_method);
   JVMCIObject element = JVMCIENV->new_StackTraceElement(method, bci, JVMCI_CHECK_NULL);
   return JVMCIENV->get_jobject(element);
->>>>>>> 05a9f354
 C2V_END
 
 C2V_VMENTRY(jobject, executeHotSpotNmethod, (JNIEnv* env, jobject, jobject args, jobject hs_nmethod))
