/*
 * Copyright (c) 1999, 2019, Oracle and/or its affiliates. All rights reserved.
 * DO NOT ALTER OR REMOVE COPYRIGHT NOTICES OR THIS FILE HEADER.
 *
 * This code is free software; you can redistribute it and/or modify it
 * under the terms of the GNU General Public License version 2 only, as
 * published by the Free Software Foundation.
 *
 * This code is distributed in the hope that it will be useful, but WITHOUT
 * ANY WARRANTY; without even the implied warranty of MERCHANTABILITY or
 * FITNESS FOR A PARTICULAR PURPOSE.  See the GNU General Public License
 * version 2 for more details (a copy is included in the LICENSE file that
 * accompanied this code).
 *
 * You should have received a copy of the GNU General Public License version
 * 2 along with this work; if not, write to the Free Software Foundation,
 * Inc., 51 Franklin St, Fifth Floor, Boston, MA 02110-1301 USA.
 *
 * Please contact Oracle, 500 Oracle Parkway, Redwood Shores, CA 94065 USA
 * or visit www.oracle.com if you need additional information or have any
 * questions.
 *
 */

#ifndef SHARE_JVMCI_JVMCIENV_HPP
#define SHARE_JVMCI_JVMCIENV_HPP

#include "classfile/javaClasses.hpp"
#include "jvmci/jvmciJavaClasses.hpp"
#include "runtime/thread.hpp"

class CompileTask;
class JVMCIObject;
class JVMCIObjectArray;
class JVMCIPrimitiveArray;
class JVMCICompiler;
class JVMCIRuntime;

// Bring the JVMCI compiler thread into the VM state.
#define JVMCI_VM_ENTRY_MARK                       \
  JavaThread* thread = JavaThread::current(); \
  ThreadInVMfromNative __tiv(thread);       \
  ResetNoHandleMark rnhm;                   \
  HandleMarkCleaner __hm(thread);           \
  Thread* THREAD = thread;                  \
  debug_only(VMNativeEntryWrapper __vew;)

#define JVMCI_EXCEPTION_CONTEXT \
  JavaThread* thread=JavaThread::current(); \
  Thread* THREAD = thread;

// Helper to log more context on a JNI exception
#define JVMCI_EXCEPTION_CHECK(env, ...) \
  do { \
    if (env->ExceptionCheck()) { \
      if (env != JavaThread::current()->jni_environment() && JVMCIEnv::get_shared_library_path() != NULL) { \
        tty->print_cr("In JVMCI shared library (%s):", JVMCIEnv::get_shared_library_path()); \
      } \
      tty->print_cr(__VA_ARGS__); \
      return; \
    } \
  } while(0)

// Helper class to ensure that references to Klass* are kept alive for G1
class JVMCIKlassHandle : public StackObj {
 private:
  Klass*     _klass;
  Handle     _holder;
  Thread*    _thread;

  Klass*        klass() const                     { return _klass; }
  Klass*        non_null_klass() const            { assert(_klass != NULL, "resolving NULL _klass"); return _klass; }

 public:
  /* Constructors */
  JVMCIKlassHandle (Thread* thread) : _klass(NULL), _thread(thread) {}
  JVMCIKlassHandle (Thread* thread, Klass* klass);

  JVMCIKlassHandle (const JVMCIKlassHandle &h): _klass(h._klass), _holder(h._holder), _thread(h._thread) {}
  JVMCIKlassHandle& operator=(const JVMCIKlassHandle &s);
  JVMCIKlassHandle& operator=(Klass* klass);

  /* Operators for ease of use */
  Klass*        operator () () const            { return klass(); }
  Klass*        operator -> () const            { return non_null_klass(); }

  bool    operator == (Klass* o) const          { return klass() == o; }
  bool    operator == (const JVMCIKlassHandle& h) const  { return klass() == h.klass(); }

  /* Null checks */
  bool    is_null() const                      { return _klass == NULL; }
  bool    not_null() const                     { return _klass != NULL; }
};

// A class that maintains the state needed for compilations requested
// by the CompileBroker.  It is created in the broker and passed through
// into the code installation step.
class JVMCICompileState : public ResourceObj {
  friend class VMStructs;
 private:
  CompileTask*     _task;
  int              _system_dictionary_modification_counter;

  // Cache JVMTI state. Defined as bytes so that reading them from Java
  // via Unsafe is well defined (the C++ type for bool is implementation
  // defined and may not be the same as a Java boolean).
  jbyte  _jvmti_can_hotswap_or_post_breakpoint;
  jbyte  _jvmti_can_access_local_variables;
  jbyte  _jvmti_can_post_on_exceptions;
  jbyte  _jvmti_can_pop_frame;

  // Compilation result values.
  bool             _retryable;
  const char*      _failure_reason;

  // Specifies if _failure_reason is on the C heap. If so, it is allocated
  // with the mtJVMCI NMT flag.
  bool             _failure_reason_on_C_heap;

 public:
  JVMCICompileState(CompileTask* task, int system_dictionary_modification_counter);

  CompileTask* task() { return _task; }

  int system_dictionary_modification_counter() { return _system_dictionary_modification_counter; }
  bool  jvmti_state_changed() const;
  bool  jvmti_can_hotswap_or_post_breakpoint() const { return  _jvmti_can_hotswap_or_post_breakpoint != 0; }
  bool  jvmti_can_access_local_variables() const     { return  _jvmti_can_access_local_variables != 0; }
  bool  jvmti_can_post_on_exceptions() const         { return  _jvmti_can_post_on_exceptions != 0; }
  bool  jvmti_can_pop_frame() const                  { return  _jvmti_can_pop_frame != 0; }

  const char* failure_reason() { return _failure_reason; }
  bool failure_reason_on_C_heap() { return _failure_reason_on_C_heap; }
  bool retryable() { return _retryable; }

  void set_failure(bool retryable, const char* reason, bool reason_on_C_heap = false) {
    _failure_reason = reason;
    _failure_reason_on_C_heap = reason_on_C_heap;
    _retryable = retryable;
  }
};


// This class is a top level wrapper around interactions between HotSpot
// and the JVMCI Java code.  It supports both a HotSpot heap based
// runtime with HotSpot oop based accessors as well as a shared library
// based runtime that is accessed through JNI. It abstracts away all
// interactions with JVMCI objects so that a single version of the
// HotSpot C++ code can can work with either runtime.
class JVMCIEnv : public ResourceObj {
  friend class JNIAccessMark;

  static char*   _shared_library_path;   // argument to os:dll_load
  static void*   _shared_library_handle; // result of os::dll_load
  static JavaVM* _shared_library_javavm; // result of calling JNI_CreateJavaVM in shared library

  // Attaches the current thread to the JavaVM in the shared library,
  // initializing the shared library VM first if necessary.
  // Returns the JNI interface pointer of the current thread.
  // The _shared_library_* fields are initialized by the first
  // call to this method.
  static JNIEnv* attach_shared_library();

  // Initializes the _env, _mode and _runtime fields.
  void init_env_mode_runtime(JNIEnv* parent_env);

  void init(bool is_hotspot, const char* file, int line);

  JNIEnv*                _env;     // JNI env for calling into shared library
  JVMCIRuntime*          _runtime; // Access to a HotSpotJVMCIRuntime
  bool             _is_hotspot;    // Which heap is the HotSpotJVMCIRuntime in
  bool        _throw_to_caller;    // Propagate an exception raised in this env to the caller?
  const char*            _file;    // The file and ...
  int                    _line;    // ... line where this JNIEnv was created

  // Translates an exception on the HotSpot heap to an exception on
  // the shared library heap. The translation includes the stack and
  // causes of `throwable`. The translated exception is pending in the
  // shared library thread upon returning.
  void translate_hotspot_exception_to_jni_exception(JavaThread* THREAD, const Handle& throwable);

public:
  // Opens a JVMCIEnv scope for a Java to VM call (e.g., via CompilerToVM).
  // An exception occurring within the scope is left pending when the
  // scope closes so that it will be propagated back to Java.
  // The JVMCIEnv destructor translates the exception object for the
  // Java runtime if necessary.
  JVMCIEnv(JNIEnv* env, const char* file, int line);

  // Opens a JVMCIEnv scope for a compilation scheduled by the CompileBroker.
  // An exception occurring within the scope must not be propagated back to
  // the CompileBroker.
  JVMCIEnv(JVMCICompileState* compile_state, const char* file, int line);

  // Opens a JNIEnv scope for a call from within the VM. An exception occurring
  // within the scope must not be propagated back to the caller.
  JVMCIEnv(JavaThread* env, const char* file, int line);

  // Opens a JNIEnv scope for accessing `for_object`. An exception occurring
  // within the scope must not be propagated back to the caller.
  JVMCIEnv(JVMCIObject for_object, const char* file, int line) {
    // A JNI call to access an object in the shared library heap
    // can block or take a long time so do not allow such access
    // on the VM thread.
    assert(for_object.is_hotspot() || !Thread::current()->is_VM_thread(),
        "cannot open JVMCIEnv scope when in the VM thread for accessing a shared library heap object");
    init(for_object.is_hotspot(), file, line);
  }

  // Opens a JNIEnv scope for the HotSpot runtime if `is_hotspot` is true
  // otherwise for the shared library runtime. An exception occurring
  // within the scope must not be propagated back to the caller.
  JVMCIEnv(bool is_hotspot, const char* file, int line) {
    init(is_hotspot, file, line);
  }

  ~JVMCIEnv();

  JVMCIRuntime* runtime() {
    return _runtime;
  }

  // Initializes Services.savedProperties in the shared library by copying
  // the values from the same field in the HotSpot heap.
  void copy_saved_properties();

  jboolean has_pending_exception();
  void clear_pending_exception();

  // Prints an exception and stack trace of a pending exception.
  void describe_pending_exception(bool clear);

  int get_length(JVMCIArray array);

  JVMCIObject get_object_at(JVMCIObjectArray array, int index);
  void put_object_at(JVMCIObjectArray array, int index, JVMCIObject value);

  jboolean get_bool_at(JVMCIPrimitiveArray array, int index);
  void put_bool_at(JVMCIPrimitiveArray array, int index, jboolean value);

  jbyte get_byte_at(JVMCIPrimitiveArray array, int index);
  void put_byte_at(JVMCIPrimitiveArray array, int index, jbyte value);

  jint get_int_at(JVMCIPrimitiveArray array, int index);
  void put_int_at(JVMCIPrimitiveArray array, int index, jint value);

  long get_long_at(JVMCIPrimitiveArray array, int index);
  void put_long_at(JVMCIPrimitiveArray array, int index, jlong value);

  void copy_bytes_to(JVMCIPrimitiveArray src, jbyte* dest, int offset, int size_in_bytes);
  void copy_bytes_from(jbyte* src, JVMCIPrimitiveArray dest, int offset, int size_in_bytes);

  JVMCIObjectArray initialize_intrinsics(JVMCI_TRAPS);

  jboolean is_boxing_object(BasicType type, JVMCIObject object);

  // Get the primitive value from a Java boxing object.  It's hard error to
  // pass a non-primitive BasicType.
  jvalue get_boxed_value(BasicType type, JVMCIObject object);

  // Return the BasicType of the object if it's a boxing object, otherwise return T_ILLEGAL.
  BasicType get_box_type(JVMCIObject object);

  // Create a boxing object of the appropriate primitive type.
  JVMCIObject create_box(BasicType type, jvalue* value, JVMCI_TRAPS);

  const char* as_utf8_string(JVMCIObject str);
  char* as_utf8_string(JVMCIObject str, char* buf, int buflen);

  JVMCIObject create_string(Symbol* str, JVMCI_TRAPS) {
    return create_string(str->as_C_string(), JVMCI_CHECK_(JVMCIObject()));
  }

  JVMCIObject create_string(const char* str, JVMCI_TRAPS);

  bool equals(JVMCIObject a, JVMCIObject b);

  // Convert into a JNI handle for the appropriate runtime
  jobject get_jobject(JVMCIObject object)                       { assert(object.as_jobject() == NULL || is_hotspot() == object.is_hotspot(), "mismatch"); return object.as_jobject(); }
  jarray get_jarray(JVMCIArray array)                           { assert(array.as_jobject() == NULL || is_hotspot() == array.is_hotspot(), "mismatch"); return array.as_jobject(); }
  jobjectArray get_jobjectArray(JVMCIObjectArray objectArray)   { assert(objectArray.as_jobject() == NULL || is_hotspot() == objectArray.is_hotspot(), "mismatch"); return objectArray.as_jobject(); }
  jbyteArray get_jbyteArray(JVMCIPrimitiveArray primitiveArray) { assert(primitiveArray.as_jobject() == NULL || is_hotspot() == primitiveArray.is_hotspot(), "mismatch"); return primitiveArray.as_jbyteArray(); }

  JVMCIObject         wrap(jobject obj);
  JVMCIObjectArray    wrap(jobjectArray obj)  { return (JVMCIObjectArray)    wrap((jobject) obj); }
  JVMCIPrimitiveArray wrap(jintArray obj)     { return (JVMCIPrimitiveArray) wrap((jobject) obj); }
  JVMCIPrimitiveArray wrap(jbooleanArray obj) { return (JVMCIPrimitiveArray) wrap((jobject) obj); }
  JVMCIPrimitiveArray wrap(jbyteArray obj)    { return (JVMCIPrimitiveArray) wrap((jobject) obj); }
  JVMCIPrimitiveArray wrap(jlongArray obj)    { return (JVMCIPrimitiveArray) wrap((jobject) obj); }

 private:
  JVMCIObject wrap(oop obj)                  { assert(is_hotspot(), "must be"); return wrap(JNIHandles::make_local(obj)); }
  JVMCIObjectArray wrap(objArrayOop obj)     { assert(is_hotspot(), "must be"); return (JVMCIObjectArray) wrap(JNIHandles::make_local(obj)); }
  JVMCIPrimitiveArray wrap(typeArrayOop obj) { assert(is_hotspot(), "must be"); return (JVMCIPrimitiveArray) wrap(JNIHandles::make_local(obj)); }

 public:
  // Compiles a method with the JVMIC compiler.
  // Caller must handle pending exception.
  JVMCIObject call_HotSpotJVMCIRuntime_compileMethod(JVMCIObject runtime, JVMCIObject method, int entry_bci,
                                                     jlong compile_state, int id);

  void call_HotSpotJVMCIRuntime_bootstrapFinished(JVMCIObject runtime, JVMCI_TRAPS);
  void call_HotSpotJVMCIRuntime_shutdown(JVMCIObject runtime);
  JVMCIObject call_HotSpotJVMCIRuntime_runtime(JVMCI_TRAPS);
  JVMCIObject call_JVMCI_getRuntime(JVMCI_TRAPS);
  JVMCIObject call_HotSpotJVMCIRuntime_getCompiler(JVMCIObject runtime, JVMCI_TRAPS);

  JVMCIObject call_HotSpotJVMCIRuntime_callToString(JVMCIObject object, JVMCI_TRAPS);

  JVMCIObject call_PrimitiveConstant_forTypeChar(jchar kind, jlong value, JVMCI_TRAPS);
  JVMCIObject call_JavaConstant_forFloat(float value, JVMCI_TRAPS);
  JVMCIObject call_JavaConstant_forDouble(double value, JVMCI_TRAPS);

  BasicType kindToBasicType(JVMCIObject kind, JVMCI_TRAPS);

#define DO_THROW(name) \
  void throw_##name(const char* msg = NULL);

  DO_THROW(InternalError)
  DO_THROW(ArrayIndexOutOfBoundsException)
  DO_THROW(IllegalStateException)
  DO_THROW(NullPointerException)
  DO_THROW(IllegalArgumentException)
  DO_THROW(InvalidInstalledCodeException)
  DO_THROW(UnsatisfiedLinkError)

#undef DO_THROW

  void fthrow_error(const char* file, int line, const char* format, ...) ATTRIBUTE_PRINTF(4, 5);

  // Given an instance of HotSpotInstalledCode return the corresponding CodeBlob*
  CodeBlob* asCodeBlob(JVMCIObject code);

  nmethod* asNmethod(JVMCIObject code) {
    CodeBlob* cb = asCodeBlob(code);
    if (cb == NULL) {
      return NULL;
    }
    nmethod* nm = cb->as_nmethod_or_null();
    guarantee(nm != NULL, "not an nmethod");
    return nm;
  }

  MethodData* asMethodData(jlong metaspaceMethodData) {
    return (MethodData*) (address) metaspaceMethodData;
  }

  const char* klass_name(JVMCIObject object);

  // Unpack an instance of HotSpotResolvedJavaMethodImpl into the original Method*
  Method* asMethod(JVMCIObject jvmci_method);
  Method* asMethod(jobject jvmci_method) { return asMethod(wrap(jvmci_method)); }

  // Unpack an instance of HotSpotResolvedObjectTypeImpl into the original Klass*
  Klass* asKlass(JVMCIObject jvmci_type);
  Klass* asKlass(jobject jvmci_type)  { return asKlass(wrap(jvmci_type)); }

  JVMCIObject get_jvmci_method(const methodHandle& method, JVMCI_TRAPS);

  JVMCIObject get_jvmci_type(const JVMCIKlassHandle& klass, JVMCI_TRAPS);

  // Unpack an instance of HotSpotConstantPool into the original ConstantPool*
  ConstantPool* asConstantPool(JVMCIObject constant_pool);
  ConstantPool* asConstantPool(jobject constant_pool)  { return asConstantPool(wrap(constant_pool)); }

  JVMCIObject get_jvmci_constant_pool(const constantPoolHandle& cp, JVMCI_TRAPS);
  JVMCIObject get_jvmci_primitive_type(BasicType type);

  Handle asConstant(JVMCIObject object, JVMCI_TRAPS);
  JVMCIObject get_object_constant(oop objOop, bool compressed = false, bool dont_register = false);

  JVMCIPrimitiveArray new_booleanArray(int length, JVMCI_TRAPS);
  JVMCIPrimitiveArray new_byteArray(int length, JVMCI_TRAPS);
  JVMCIPrimitiveArray new_intArray(int length, JVMCI_TRAPS);
  JVMCIPrimitiveArray new_longArray(int length, JVMCI_TRAPS);

  JVMCIObjectArray new_byte_array_array(int length, JVMCI_TRAPS);

  JVMCIObject new_StackTraceElement(const methodHandle& method, int bci, JVMCI_TRAPS);
  JVMCIObject new_HotSpotNmethod(const methodHandle& method, const char* name, jboolean isDefault, jlong compileId, JVMCI_TRAPS);
  JVMCIObject new_VMField(JVMCIObject name, JVMCIObject type, jlong offset, jlong address, JVMCIObject value, JVMCI_TRAPS);
  JVMCIObject new_VMFlag(JVMCIObject name, JVMCIObject type, JVMCIObject value, JVMCI_TRAPS);
  JVMCIObject new_VMIntrinsicMethod(JVMCIObject declaringClass, JVMCIObject name, JVMCIObject descriptor, int id, JVMCI_TRAPS);
  JVMCIObject new_HotSpotStackFrameReference(JVMCI_TRAPS);
  JVMCIObject new_JVMCIError(JVMCI_TRAPS);

  jlong make_handle(const Handle& obj);
  oop resolve_handle(jlong objectHandle);

  // These are analagous to the JNI routines
  JVMCIObject make_local(JVMCIObject object);
  JVMCIObject make_global(JVMCIObject object);
  JVMCIObject make_weak(JVMCIObject object);
  void destroy_local(JVMCIObject object);
  void destroy_global(JVMCIObject object);
  void destroy_weak(JVMCIObject object);

  // Deoptimizes the nmethod (if any) in the HotSpotNmethod.address
  // field of mirror. The field is subsequently zeroed.
  void invalidate_nmethod_mirror(JVMCIObject mirror, JVMCI_TRAPS);

  void initialize_installed_code(JVMCIObject installed_code, CodeBlob* cb, JVMCI_TRAPS);

 private:
  JVMCICompileState* _compile_state;

 public:
  static JavaVM* get_shared_library_javavm() { return _shared_library_javavm; }
  static void* get_shared_library_handle()   { return _shared_library_handle; }
  static char* get_shared_library_path()     { return _shared_library_path; }

  // Determines if this is for the JVMCI runtime in the HotSpot
  // heap (true) or the shared library heap (false).
  bool is_hotspot() { return _is_hotspot; }

  JVMCICompileState* compile_state() { return _compile_state; }
  void set_compile_state(JVMCICompileState* compile_state) {
    assert(_compile_state == NULL, "set only once");
    _compile_state = compile_state;
  }
  // Generate declarations for the initialize, new, isa, get and set methods for all the types and
  // fields declared in the JVMCI_CLASSES_DO macro.

#define START_CLASS(className, fullClassName)                           \
  void className##_initialize(JVMCI_TRAPS); \
  JVMCIObjectArray new_##className##_array(int length, JVMCI_TRAPS); \
  bool isa_##className(JVMCIObject object);

#define END_CLASS

#define FIELD(className, name, type, accessor)                                                                                                                         \
  type get_ ## className ## _ ## name(JVMCIObject obj); \
  void set_ ## className ## _ ## name(JVMCIObject obj, type x);

#define OOPISH_FIELD(className, name, type, hstype, accessor) \
  FIELD(className, name, type, accessor)

#define STATIC_FIELD(className, name, type) \
  type get_ ## className ## _ ## name(); \
  void set_ ## className ## _ ## name(type x);

#define STATIC_OOPISH_FIELD(className, name, type, hstype) \
  STATIC_FIELD(className, name, type)

#define EMPTY_CAST
#define CHAR_FIELD(className,  name) FIELD(className, name, jchar, char_field)
#define INT_FIELD(className,  name) FIELD(className, name, jint, int_field)
#define BOOLEAN_FIELD(className,  name) FIELD(className, name, jboolean, bool_field)
#define LONG_FIELD(className,  name) FIELD(className, name, jlong, long_field)
#define FLOAT_FIELD(className,  name) FIELD(className, name, jfloat, float_field)
#define OBJECT_FIELD(className,  name, signature) OOPISH_FIELD(className, name, JVMCIObject, oop, obj_field)
#define OBJECTARRAY_FIELD(className,  name, signature) OOPISH_FIELD(className, name, JVMCIObjectArray, objArrayOop, obj_field)
#define PRIMARRAY_FIELD(className,  name, signature) OOPISH_FIELD(className, name, JVMCIPrimitiveArray, typeArrayOop, obj_field)

#define STATIC_INT_FIELD(className, name) STATIC_FIELD(className, name, jint)
#define STATIC_BOOLEAN_FIELD(className, name) STATIC_FIELD(className, name, jboolean)
#define STATIC_OBJECT_FIELD(className, name, signature) STATIC_OOPISH_FIELD(className, name, JVMCIObject, oop)
#define STATIC_OBJECTARRAY_FIELD(className, name, signature) STATIC_OOPISH_FIELD(className, name, JVMCIObjectArray, objArrayOop)
#define METHOD(jniCallType, jniGetMethod, hsCallType, returnType, className, methodName, signatureSymbolName, args)
#define CONSTRUCTOR(className, signature)

  JVMCI_CLASSES_DO(START_CLASS, END_CLASS, CHAR_FIELD, INT_FIELD, BOOLEAN_FIELD, LONG_FIELD, FLOAT_FIELD, OBJECT_FIELD, PRIMARRAY_FIELD, OBJECTARRAY_FIELD, STATIC_OBJECT_FIELD, STATIC_OBJECTARRAY_FIELD, STATIC_INT_FIELD, STATIC_BOOLEAN_FIELD, METHOD, CONSTRUCTOR)

#undef JNI_START_CLASS
#undef START_CLASS
#undef END_CLASS
#undef METHOD
#undef CONSTRUCTOR
#undef FIELD
#undef CHAR_FIELD
#undef INT_FIELD
#undef BOOLEAN_FIELD
#undef LONG_FIELD
#undef FLOAT_FIELD
#undef OBJECT_FIELD
#undef PRIMARRAY_FIELD
#undef OBJECTARRAY_FIELD
#undef FIELD
#undef OOPISH_FIELD
#undef STATIC_FIELD
#undef STATIC_OOPISH_FIELD
#undef STATIC_FIELD
#undef STATIC_OBJECT_FIELD
#undef STATIC_OBJECTARRAY_FIELD
#undef STATIC_INT_FIELD
#undef STATIC_BOOLEAN_FIELD
#undef EMPTY_CAST

<<<<<<< HEAD
  // Register the result of a compilation.
  static JVMCIEnv::CodeInstallResult register_method(
                       const methodHandle&       target,
                       nmethod*&                 nm,
                       int                       entry_bci,
                       CodeOffsets*              offsets,
                       int                       orig_pc_offset,
                       CodeBuffer*               code_buffer,
                       int                       frame_words,
                       OopMapSet*                oop_map_set,
                       ExceptionHandlerTable*    handler_table,
                       AbstractCompiler*         compiler,
                       DebugInformationRecorder* debug_info,
                       Dependencies*             dependencies,
                       JVMCIEnv*                 env,
                       int                       compile_id,
                       bool                      has_monitors,
                       bool                      has_unsafe_access,
                       bool                      has_wide_vector,
                       Handle                    installed_code,
                       Handle                    compiled_code,
                       Handle                    speculation_log);

  // converts the Klass* representing the holder of a method into a
  // InstanceKlass*.  This is needed since the holder of a method in
  // the bytecodes could be an array type.  Basically this converts
  // array types into java/lang/Object and other types stay as they are.
  static InstanceKlass* get_instance_klass_for_declared_method_holder(Klass* klass);
=======
  // End of JVMCIEnv
>>>>>>> 05a9f354
};

#endif // SHARE_JVMCI_JVMCIENV_HPP<|MERGE_RESOLUTION|>--- conflicted
+++ resolved
@@ -486,38 +486,7 @@
 #undef STATIC_BOOLEAN_FIELD
 #undef EMPTY_CAST
 
-<<<<<<< HEAD
-  // Register the result of a compilation.
-  static JVMCIEnv::CodeInstallResult register_method(
-                       const methodHandle&       target,
-                       nmethod*&                 nm,
-                       int                       entry_bci,
-                       CodeOffsets*              offsets,
-                       int                       orig_pc_offset,
-                       CodeBuffer*               code_buffer,
-                       int                       frame_words,
-                       OopMapSet*                oop_map_set,
-                       ExceptionHandlerTable*    handler_table,
-                       AbstractCompiler*         compiler,
-                       DebugInformationRecorder* debug_info,
-                       Dependencies*             dependencies,
-                       JVMCIEnv*                 env,
-                       int                       compile_id,
-                       bool                      has_monitors,
-                       bool                      has_unsafe_access,
-                       bool                      has_wide_vector,
-                       Handle                    installed_code,
-                       Handle                    compiled_code,
-                       Handle                    speculation_log);
-
-  // converts the Klass* representing the holder of a method into a
-  // InstanceKlass*.  This is needed since the holder of a method in
-  // the bytecodes could be an array type.  Basically this converts
-  // array types into java/lang/Object and other types stay as they are.
-  static InstanceKlass* get_instance_klass_for_declared_method_holder(Klass* klass);
-=======
   // End of JVMCIEnv
->>>>>>> 05a9f354
 };
 
 #endif // SHARE_JVMCI_JVMCIENV_HPP