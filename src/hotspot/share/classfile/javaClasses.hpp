--- conflicted
+++ resolved
@@ -49,11 +49,8 @@
   f(java_lang_Thread_FieldHolder) \
   f(java_lang_Thread_VirtualThreads) \
   f(java_lang_ThreadGroup) \
-<<<<<<< HEAD
   f(java_lang_VirtualThread) \
-=======
   f(java_lang_InternalError) \
->>>>>>> 5f1d6120
   f(java_lang_AssertionStatusDirectives) \
   f(java_lang_ref_SoftReference) \
   f(java_lang_invoke_MethodHandle) \
