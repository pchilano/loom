--- conflicted
+++ resolved
@@ -439,53 +439,11 @@
   // Use the raw version of pc - the interpreter should not have signed it.
   address sender_pc = this->sender_pc_maybe_signed();
 
-<<<<<<< HEAD
   if (Continuation::is_return_barrier_entry(sender_pc)) {
     if (map->walk_cont()) { // about to walk into an h-stack
       return Continuation::top_frame(*this, map);
     } else {
       Continuation::fix_continuation_bottom_sender(map->thread(), *this, &sender_pc, &unextended_sp);
-=======
-  return frame(sender_sp, unextended_sp, link(), sender_pc_maybe_signed());
-}
-
-
-//------------------------------------------------------------------------------
-// frame::sender_for_compiled_frame
-frame frame::sender_for_compiled_frame(RegisterMap* map) const {
-  // When the sp of a compiled frame is correct, we can get the correct sender sp
-  // by unextended sp + frame size.
-  // For the following two scenarios, the sp of a compiled frame is correct:
-  //  a) This compiled frame is built from the anchor.
-  //  b) This compiled frame is built from a callee frame, and the callee frame can
-  //    calculate its sp correctly.
-  //
-  // For b), if the callee frame is a native code frame (such as leaf call), the sp of
-  // the compiled frame cannot be calculated correctly. There is currently no suitable
-  // solution to solve this problem perfectly. But when PreserveFramePointer is enabled,
-  // we can get the correct sender sp by fp + 2 (that is sender_sp()).
-
-  assert(_cb->frame_size() >= 0, "must have non-zero frame size");
-  intptr_t* l_sender_sp = (!PreserveFramePointer || _sp_is_trusted) ? unextended_sp() + _cb->frame_size()
-                                                                    : sender_sp();
-  intptr_t* unextended_sp = l_sender_sp;
-
-  // the return_address is always the word on the stack
-  address sender_pc = (address) *(l_sender_sp-1);
-
-  intptr_t** saved_fp_addr = (intptr_t**) (l_sender_sp - frame::sender_sp_offset);
-
-  // assert (sender_sp() == l_sender_sp, "should be");
-  // assert (*saved_fp_addr == link(), "should be");
-
-  if (map->update_map()) {
-    // Tell GC to use argument oopmaps for some runtime stubs that need it.
-    // For C1, the runtime stub might not have oop maps, so set this flag
-    // outside of update_register_map.
-    map->set_include_argument_oops(_cb->caller_must_gc_arguments(map->thread()));
-    if (_cb->oop_maps() != NULL) {
-      OopMapSet::update_register_map(this, map);
->>>>>>> ae2504b4
     }
   }
 
