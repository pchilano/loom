/*
 * Copyright (c) 2003, 2024, Oracle and/or its affiliates. All rights reserved.
 * Copyright (c) 2014, 2021, Red Hat Inc. All rights reserved.
 * Copyright (c) 2021, Azul Systems, Inc. All rights reserved.
 * DO NOT ALTER OR REMOVE COPYRIGHT NOTICES OR THIS FILE HEADER.
 *
 * This code is free software; you can redistribute it and/or modify it
 * under the terms of the GNU General Public License version 2 only, as
 * published by the Free Software Foundation.
 *
 * This code is distributed in the hope that it will be useful, but WITHOUT
 * ANY WARRANTY; without even the implied warranty of MERCHANTABILITY or
 * FITNESS FOR A PARTICULAR PURPOSE.  See the GNU General Public License
 * version 2 for more details (a copy is included in the LICENSE file that
 * accompanied this code).
 *
 * You should have received a copy of the GNU General Public License version
 * 2 along with this work; if not, write to the Free Software Foundation,
 * Inc., 51 Franklin St, Fifth Floor, Boston, MA 02110-1301 USA.
 *
 * Please contact Oracle, 500 Oracle Parkway, Redwood Shores, CA 94065 USA
 * or visit www.oracle.com if you need additional information or have any
 * questions.
 *
 */

#include "precompiled.hpp"
#include "asm/macroAssembler.hpp"
#include "asm/macroAssembler.inline.hpp"
#include "code/codeCache.hpp"
#include "code/compiledIC.hpp"
#include "code/debugInfoRec.hpp"
#include "code/vtableStubs.hpp"
#include "compiler/oopMap.hpp"
#include "gc/shared/barrierSetAssembler.hpp"
#include "interpreter/interpreter.hpp"
#include "interpreter/interp_masm.hpp"
#include "logging/log.hpp"
#include "memory/resourceArea.hpp"
#include "nativeInst_aarch64.hpp"
#include "oops/klass.inline.hpp"
#include "oops/method.inline.hpp"
#include "prims/methodHandles.hpp"
#include "runtime/continuation.hpp"
#include "runtime/continuationEntry.inline.hpp"
#include "runtime/globals.hpp"
#include "runtime/jniHandles.hpp"
#include "runtime/safepointMechanism.hpp"
#include "runtime/sharedRuntime.hpp"
#include "runtime/signature.hpp"
#include "runtime/stubRoutines.hpp"
#include "runtime/vframeArray.hpp"
#include "utilities/align.hpp"
#include "utilities/formatBuffer.hpp"
#include "vmreg_aarch64.inline.hpp"
#ifdef COMPILER1
#include "c1/c1_Runtime1.hpp"
#endif
#ifdef COMPILER2
#include "adfiles/ad_aarch64.hpp"
#include "opto/runtime.hpp"
#endif
#if INCLUDE_JVMCI
#include "jvmci/jvmciJavaClasses.hpp"
#endif

#define __ masm->

const int StackAlignmentInSlots = StackAlignmentInBytes / VMRegImpl::stack_slot_size;

// FIXME -- this is used by C1
class RegisterSaver {
  const bool _save_vectors;
 public:
  RegisterSaver(bool save_vectors) : _save_vectors(save_vectors) {}

  OopMap* save_live_registers(MacroAssembler* masm, int additional_frame_words, int* total_frame_words);
  void restore_live_registers(MacroAssembler* masm);

  // Offsets into the register save area
  // Used by deoptimization when it is managing result register
  // values on its own

  int reg_offset_in_bytes(Register r);
  int r0_offset_in_bytes()    { return reg_offset_in_bytes(r0); }
  int rscratch1_offset_in_bytes()    { return reg_offset_in_bytes(rscratch1); }
  int v0_offset_in_bytes();

  // Total stack size in bytes for saving sve predicate registers.
  int total_sve_predicate_in_bytes();

  // Capture info about frame layout
  // Note this is only correct when not saving full vectors.
  enum layout {
                fpu_state_off = 0,
                fpu_state_end = fpu_state_off + FPUStateSizeInWords - 1,
                // The frame sender code expects that rfp will be in
                // the "natural" place and will override any oopMap
                // setting for it. We must therefore force the layout
                // so that it agrees with the frame sender code.
                r0_off = fpu_state_off + FPUStateSizeInWords,
                rfp_off = r0_off + (Register::number_of_registers - 2) * Register::max_slots_per_register,
                return_off = rfp_off + Register::max_slots_per_register,      // slot for return address
                reg_save_size = return_off + Register::max_slots_per_register};

};

int RegisterSaver::reg_offset_in_bytes(Register r) {
  // The integer registers are located above the floating point
  // registers in the stack frame pushed by save_live_registers() so the
  // offset depends on whether we are saving full vectors, and whether
  // those vectors are NEON or SVE.

  int slots_per_vect = FloatRegister::save_slots_per_register;

#if COMPILER2_OR_JVMCI
  if (_save_vectors) {
    slots_per_vect = FloatRegister::slots_per_neon_register;

#ifdef COMPILER2
    if (Matcher::supports_scalable_vector()) {
      slots_per_vect = Matcher::scalable_vector_reg_size(T_FLOAT);
    }
#endif
  }
#endif

  int r0_offset = v0_offset_in_bytes() + (slots_per_vect * FloatRegister::number_of_registers) * BytesPerInt;
  return r0_offset + r->encoding() * wordSize;
}

int RegisterSaver::v0_offset_in_bytes() {
  // The floating point registers are located above the predicate registers if
  // they are present in the stack frame pushed by save_live_registers(). So the
  // offset depends on the saved total predicate vectors in the stack frame.
  return (total_sve_predicate_in_bytes() / VMRegImpl::stack_slot_size) * BytesPerInt;
}

int RegisterSaver::total_sve_predicate_in_bytes() {
#ifdef COMPILER2
  if (_save_vectors && Matcher::supports_scalable_vector()) {
    return (Matcher::scalable_vector_reg_size(T_BYTE) >> LogBitsPerByte) *
           PRegister::number_of_registers;
  }
#endif
  return 0;
}

OopMap* RegisterSaver::save_live_registers(MacroAssembler* masm, int additional_frame_words, int* total_frame_words) {
  bool use_sve = false;
  int sve_vector_size_in_bytes = 0;
  int sve_vector_size_in_slots = 0;
  int sve_predicate_size_in_slots = 0;
  int total_predicate_in_bytes = total_sve_predicate_in_bytes();
  int total_predicate_in_slots = total_predicate_in_bytes / VMRegImpl::stack_slot_size;

#ifdef COMPILER2
  use_sve = Matcher::supports_scalable_vector();
  if (use_sve) {
    sve_vector_size_in_bytes = Matcher::scalable_vector_reg_size(T_BYTE);
    sve_vector_size_in_slots = Matcher::scalable_vector_reg_size(T_FLOAT);
    sve_predicate_size_in_slots = Matcher::scalable_predicate_reg_slots();
  }
#endif

#if COMPILER2_OR_JVMCI
  if (_save_vectors) {
    int extra_save_slots_per_register = 0;
    // Save upper half of vector registers
    if (use_sve) {
      extra_save_slots_per_register = sve_vector_size_in_slots - FloatRegister::save_slots_per_register;
    } else {
      extra_save_slots_per_register = FloatRegister::extra_save_slots_per_neon_register;
    }
    int extra_vector_bytes = extra_save_slots_per_register *
                             VMRegImpl::stack_slot_size *
                             FloatRegister::number_of_registers;
    additional_frame_words += ((extra_vector_bytes + total_predicate_in_bytes) / wordSize);
  }
#else
  assert(!_save_vectors, "vectors are generated only by C2 and JVMCI");
#endif

  int frame_size_in_bytes = align_up(additional_frame_words * wordSize +
                                     reg_save_size * BytesPerInt, 16);
  // OopMap frame size is in compiler stack slots (jint's) not bytes or words
  int frame_size_in_slots = frame_size_in_bytes / BytesPerInt;
  // The caller will allocate additional_frame_words
  int additional_frame_slots = additional_frame_words * wordSize / BytesPerInt;
  // CodeBlob frame size is in words.
  int frame_size_in_words = frame_size_in_bytes / wordSize;
  *total_frame_words = frame_size_in_words;

  // Save Integer and Float registers.
  __ enter();
  __ push_CPU_state(_save_vectors, use_sve, sve_vector_size_in_bytes, total_predicate_in_bytes);

  // Set an oopmap for the call site.  This oopmap will map all
  // oop-registers and debug-info registers as callee-saved.  This
  // will allow deoptimization at this safepoint to find all possible
  // debug-info recordings, as well as let GC find all oops.

  OopMapSet *oop_maps = new OopMapSet();
  OopMap* oop_map = new OopMap(frame_size_in_slots, 0);

  for (int i = 0; i < Register::number_of_registers; i++) {
    Register r = as_Register(i);
    if (i <= rfp->encoding() && r != rscratch1 && r != rscratch2) {
      // SP offsets are in 4-byte words.
      // Register slots are 8 bytes wide, 32 floating-point registers.
      int sp_offset = Register::max_slots_per_register * i +
                      FloatRegister::save_slots_per_register * FloatRegister::number_of_registers;
      oop_map->set_callee_saved(VMRegImpl::stack2reg(sp_offset + additional_frame_slots), r->as_VMReg());
    }
  }

  for (int i = 0; i < FloatRegister::number_of_registers; i++) {
    FloatRegister r = as_FloatRegister(i);
    int sp_offset = 0;
    if (_save_vectors) {
      sp_offset = use_sve ? (total_predicate_in_slots + sve_vector_size_in_slots * i) :
                            (FloatRegister::slots_per_neon_register * i);
    } else {
      sp_offset = FloatRegister::save_slots_per_register * i;
    }
    oop_map->set_callee_saved(VMRegImpl::stack2reg(sp_offset), r->as_VMReg());
  }

  return oop_map;
}

void RegisterSaver::restore_live_registers(MacroAssembler* masm) {
#ifdef COMPILER2
  __ pop_CPU_state(_save_vectors, Matcher::supports_scalable_vector(),
                   Matcher::scalable_vector_reg_size(T_BYTE), total_sve_predicate_in_bytes());
#else
#if !INCLUDE_JVMCI
  assert(!_save_vectors, "vectors are generated only by C2 and JVMCI");
#endif
  __ pop_CPU_state(_save_vectors);
#endif
  __ ldp(rfp, lr, Address(__ post(sp, 2 * wordSize)));
  __ authenticate_return_address();
}

// Is vector's size (in bytes) bigger than a size saved by default?
// 8 bytes vector registers are saved by default on AArch64.
// The SVE supported min vector size is 8 bytes and we need to save
// predicate registers when the vector size is 8 bytes as well.
bool SharedRuntime::is_wide_vector(int size) {
  return size > 8 || (UseSVE > 0 && size >= 8);
}

// ---------------------------------------------------------------------------
// Read the array of BasicTypes from a signature, and compute where the
// arguments should go.  Values in the VMRegPair regs array refer to 4-byte
// quantities.  Values less than VMRegImpl::stack0 are registers, those above
// refer to 4-byte stack slots.  All stack slots are based off of the stack pointer
// as framesizes are fixed.
// VMRegImpl::stack0 refers to the first slot 0(sp).
// and VMRegImpl::stack0+1 refers to the memory word 4-byes higher.
// Register up to Register::number_of_registers are the 64-bit
// integer registers.

// Note: the INPUTS in sig_bt are in units of Java argument words,
// which are 64-bit.  The OUTPUTS are in 32-bit units.

// The Java calling convention is a "shifted" version of the C ABI.
// By skipping the first C ABI register we can call non-static jni
// methods with small numbers of arguments without having to shuffle
// the arguments at all. Since we control the java ABI we ought to at
// least get some advantage out of it.

int SharedRuntime::java_calling_convention(const BasicType *sig_bt,
                                           VMRegPair *regs,
                                           int total_args_passed) {

  // Create the mapping between argument positions and
  // registers.
  static const Register INT_ArgReg[Argument::n_int_register_parameters_j] = {
    j_rarg0, j_rarg1, j_rarg2, j_rarg3, j_rarg4, j_rarg5, j_rarg6, j_rarg7
  };
  static const FloatRegister FP_ArgReg[Argument::n_float_register_parameters_j] = {
    j_farg0, j_farg1, j_farg2, j_farg3,
    j_farg4, j_farg5, j_farg6, j_farg7
  };


  uint int_args = 0;
  uint fp_args = 0;
  uint stk_args = 0;

  for (int i = 0; i < total_args_passed; i++) {
    switch (sig_bt[i]) {
    case T_BOOLEAN:
    case T_CHAR:
    case T_BYTE:
    case T_SHORT:
    case T_INT:
      if (int_args < Argument::n_int_register_parameters_j) {
        regs[i].set1(INT_ArgReg[int_args++]->as_VMReg());
      } else {
        stk_args = align_up(stk_args, 2);
        regs[i].set1(VMRegImpl::stack2reg(stk_args));
        stk_args += 1;
      }
      break;
    case T_VOID:
      // halves of T_LONG or T_DOUBLE
      assert(i != 0 && (sig_bt[i - 1] == T_LONG || sig_bt[i - 1] == T_DOUBLE), "expecting half");
      regs[i].set_bad();
      break;
    case T_LONG:
      assert((i + 1) < total_args_passed && sig_bt[i + 1] == T_VOID, "expecting half");
      // fall through
    case T_OBJECT:
    case T_ARRAY:
    case T_ADDRESS:
      if (int_args < Argument::n_int_register_parameters_j) {
        regs[i].set2(INT_ArgReg[int_args++]->as_VMReg());
      } else {
        stk_args = align_up(stk_args, 2);
        regs[i].set2(VMRegImpl::stack2reg(stk_args));
        stk_args += 2;
      }
      break;
    case T_FLOAT:
      if (fp_args < Argument::n_float_register_parameters_j) {
        regs[i].set1(FP_ArgReg[fp_args++]->as_VMReg());
      } else {
        stk_args = align_up(stk_args, 2);
        regs[i].set1(VMRegImpl::stack2reg(stk_args));
        stk_args += 1;
      }
      break;
    case T_DOUBLE:
      assert((i + 1) < total_args_passed && sig_bt[i + 1] == T_VOID, "expecting half");
      if (fp_args < Argument::n_float_register_parameters_j) {
        regs[i].set2(FP_ArgReg[fp_args++]->as_VMReg());
      } else {
        stk_args = align_up(stk_args, 2);
        regs[i].set2(VMRegImpl::stack2reg(stk_args));
        stk_args += 2;
      }
      break;
    default:
      ShouldNotReachHere();
      break;
    }
  }

  return stk_args;
}

// Patch the callers callsite with entry to compiled code if it exists.
static void patch_callers_callsite(MacroAssembler *masm) {
  Label L;
  __ ldr(rscratch1, Address(rmethod, in_bytes(Method::code_offset())));
  __ cbz(rscratch1, L);

  __ enter();
  __ push_CPU_state();

  // VM needs caller's callsite
  // VM needs target method
  // This needs to be a long call since we will relocate this adapter to
  // the codeBuffer and it may not reach

#ifndef PRODUCT
  assert(frame::arg_reg_save_area_bytes == 0, "not expecting frame reg save area");
#endif

  __ mov(c_rarg0, rmethod);
  __ mov(c_rarg1, lr);
  __ authenticate_return_address(c_rarg1);
  __ lea(rscratch1, RuntimeAddress(CAST_FROM_FN_PTR(address, SharedRuntime::fixup_callers_callsite)));
  __ blr(rscratch1);

  // Explicit isb required because fixup_callers_callsite may change the code
  // stream.
  __ safepoint_isb();

  __ pop_CPU_state();
  // restore sp
  __ leave();
  __ bind(L);
}

static void gen_c2i_adapter(MacroAssembler *masm,
                            int total_args_passed,
                            int comp_args_on_stack,
                            const BasicType *sig_bt,
                            const VMRegPair *regs,
                            Label& skip_fixup) {
  // Before we get into the guts of the C2I adapter, see if we should be here
  // at all.  We've come from compiled code and are attempting to jump to the
  // interpreter, which means the caller made a static call to get here
  // (vcalls always get a compiled target if there is one).  Check for a
  // compiled target.  If there is one, we need to patch the caller's call.
  patch_callers_callsite(masm);

  __ bind(skip_fixup);

  int words_pushed = 0;

  // Since all args are passed on the stack, total_args_passed *
  // Interpreter::stackElementSize is the space we need.

  int extraspace = total_args_passed * Interpreter::stackElementSize;

  __ mov(r19_sender_sp, sp);

  // stack is aligned, keep it that way
  extraspace = align_up(extraspace, 2*wordSize);

  if (extraspace)
    __ sub(sp, sp, extraspace);

  // Now write the args into the outgoing interpreter space
  for (int i = 0; i < total_args_passed; i++) {
    if (sig_bt[i] == T_VOID) {
      assert(i > 0 && (sig_bt[i-1] == T_LONG || sig_bt[i-1] == T_DOUBLE), "missing half");
      continue;
    }

    // offset to start parameters
    int st_off   = (total_args_passed - i - 1) * Interpreter::stackElementSize;
    int next_off = st_off - Interpreter::stackElementSize;

    // Say 4 args:
    // i   st_off
    // 0   32 T_LONG
    // 1   24 T_VOID
    // 2   16 T_OBJECT
    // 3    8 T_BOOL
    // -    0 return address
    //
    // However to make thing extra confusing. Because we can fit a Java long/double in
    // a single slot on a 64 bt vm and it would be silly to break them up, the interpreter
    // leaves one slot empty and only stores to a single slot. In this case the
    // slot that is occupied is the T_VOID slot. See I said it was confusing.

    VMReg r_1 = regs[i].first();
    VMReg r_2 = regs[i].second();
    if (!r_1->is_valid()) {
      assert(!r_2->is_valid(), "");
      continue;
    }
    if (r_1->is_stack()) {
      // memory to memory use rscratch1
      int ld_off = (r_1->reg2stack() * VMRegImpl::stack_slot_size
                    + extraspace
                    + words_pushed * wordSize);
      if (!r_2->is_valid()) {
        // sign extend??
        __ ldrw(rscratch1, Address(sp, ld_off));
        __ str(rscratch1, Address(sp, st_off));

      } else {

        __ ldr(rscratch1, Address(sp, ld_off));

        // Two VMREgs|OptoRegs can be T_OBJECT, T_ADDRESS, T_DOUBLE, T_LONG
        // T_DOUBLE and T_LONG use two slots in the interpreter
        if ( sig_bt[i] == T_LONG || sig_bt[i] == T_DOUBLE) {
          // ld_off == LSW, ld_off+wordSize == MSW
          // st_off == MSW, next_off == LSW
          __ str(rscratch1, Address(sp, next_off));
#ifdef ASSERT
          // Overwrite the unused slot with known junk
          __ mov(rscratch1, (uint64_t)0xdeadffffdeadaaaaull);
          __ str(rscratch1, Address(sp, st_off));
#endif /* ASSERT */
        } else {
          __ str(rscratch1, Address(sp, st_off));
        }
      }
    } else if (r_1->is_Register()) {
      Register r = r_1->as_Register();
      if (!r_2->is_valid()) {
        // must be only an int (or less ) so move only 32bits to slot
        // why not sign extend??
        __ str(r, Address(sp, st_off));
      } else {
        // Two VMREgs|OptoRegs can be T_OBJECT, T_ADDRESS, T_DOUBLE, T_LONG
        // T_DOUBLE and T_LONG use two slots in the interpreter
        if ( sig_bt[i] == T_LONG || sig_bt[i] == T_DOUBLE) {
          // jlong/double in gpr
#ifdef ASSERT
          // Overwrite the unused slot with known junk
          __ mov(rscratch1, (uint64_t)0xdeadffffdeadaaabull);
          __ str(rscratch1, Address(sp, st_off));
#endif /* ASSERT */
          __ str(r, Address(sp, next_off));
        } else {
          __ str(r, Address(sp, st_off));
        }
      }
    } else {
      assert(r_1->is_FloatRegister(), "");
      if (!r_2->is_valid()) {
        // only a float use just part of the slot
        __ strs(r_1->as_FloatRegister(), Address(sp, st_off));
      } else {
#ifdef ASSERT
        // Overwrite the unused slot with known junk
        __ mov(rscratch1, (uint64_t)0xdeadffffdeadaaacull);
        __ str(rscratch1, Address(sp, st_off));
#endif /* ASSERT */
        __ strd(r_1->as_FloatRegister(), Address(sp, next_off));
      }
    }
  }

  __ mov(esp, sp); // Interp expects args on caller's expression stack

  __ ldr(rscratch1, Address(rmethod, in_bytes(Method::interpreter_entry_offset())));
  __ br(rscratch1);
}


void SharedRuntime::gen_i2c_adapter(MacroAssembler *masm,
                                    int total_args_passed,
                                    int comp_args_on_stack,
                                    const BasicType *sig_bt,
                                    const VMRegPair *regs) {

  // Note: r19_sender_sp contains the senderSP on entry. We must
  // preserve it since we may do a i2c -> c2i transition if we lose a
  // race where compiled code goes non-entrant while we get args
  // ready.

  // Adapters are frameless.

  // An i2c adapter is frameless because the *caller* frame, which is
  // interpreted, routinely repairs its own esp (from
  // interpreter_frame_last_sp), even if a callee has modified the
  // stack pointer.  It also recalculates and aligns sp.

  // A c2i adapter is frameless because the *callee* frame, which is
  // interpreted, routinely repairs its caller's sp (from sender_sp,
  // which is set up via the senderSP register).

  // In other words, if *either* the caller or callee is interpreted, we can
  // get the stack pointer repaired after a call.

  // This is why c2i and i2c adapters cannot be indefinitely composed.
  // In particular, if a c2i adapter were to somehow call an i2c adapter,
  // both caller and callee would be compiled methods, and neither would
  // clean up the stack pointer changes performed by the two adapters.
  // If this happens, control eventually transfers back to the compiled
  // caller, but with an uncorrected stack, causing delayed havoc.

  if (VerifyAdapterCalls &&
      (Interpreter::code() != nullptr || StubRoutines::final_stubs_code() != nullptr)) {
#if 0
    // So, let's test for cascading c2i/i2c adapters right now.
    //  assert(Interpreter::contains($return_addr) ||
    //         StubRoutines::contains($return_addr),
    //         "i2c adapter must return to an interpreter frame");
    __ block_comment("verify_i2c { ");
    Label L_ok;
    if (Interpreter::code() != nullptr) {
      range_check(masm, rax, r11,
                  Interpreter::code()->code_start(), Interpreter::code()->code_end(),
                  L_ok);
    }
    if (StubRoutines::initial_stubs_code() != nullptr) {
      range_check(masm, rax, r11,
                  StubRoutines::initial_stubs_code()->code_begin(),
                  StubRoutines::initial_stubs_code()->code_end(),
                  L_ok);
    }
    if (StubRoutines::final_stubs_code() != nullptr) {
      range_check(masm, rax, r11,
                  StubRoutines::final_stubs_code()->code_begin(),
                  StubRoutines::final_stubs_code()->code_end(),
                  L_ok);
    }
    const char* msg = "i2c adapter must return to an interpreter frame";
    __ block_comment(msg);
    __ stop(msg);
    __ bind(L_ok);
    __ block_comment("} verify_i2ce ");
#endif
  }

  // Cut-out for having no stack args.
  int comp_words_on_stack = align_up(comp_args_on_stack*VMRegImpl::stack_slot_size, wordSize)>>LogBytesPerWord;
  if (comp_args_on_stack) {
    __ sub(rscratch1, sp, comp_words_on_stack * wordSize);
    __ andr(sp, rscratch1, -16);
  }

  // Will jump to the compiled code just as if compiled code was doing it.
  // Pre-load the register-jump target early, to schedule it better.
  __ ldr(rscratch1, Address(rmethod, in_bytes(Method::from_compiled_offset())));

#if INCLUDE_JVMCI
  if (EnableJVMCI) {
    // check if this call should be routed towards a specific entry point
    __ ldr(rscratch2, Address(rthread, in_bytes(JavaThread::jvmci_alternate_call_target_offset())));
    Label no_alternative_target;
    __ cbz(rscratch2, no_alternative_target);
    __ mov(rscratch1, rscratch2);
    __ str(zr, Address(rthread, in_bytes(JavaThread::jvmci_alternate_call_target_offset())));
    __ bind(no_alternative_target);
  }
#endif // INCLUDE_JVMCI

  // Now generate the shuffle code.
  for (int i = 0; i < total_args_passed; i++) {
    if (sig_bt[i] == T_VOID) {
      assert(i > 0 && (sig_bt[i-1] == T_LONG || sig_bt[i-1] == T_DOUBLE), "missing half");
      continue;
    }

    // Pick up 0, 1 or 2 words from SP+offset.

    assert(!regs[i].second()->is_valid() || regs[i].first()->next() == regs[i].second(),
            "scrambled load targets?");
    // Load in argument order going down.
    int ld_off = (total_args_passed - i - 1)*Interpreter::stackElementSize;
    // Point to interpreter value (vs. tag)
    int next_off = ld_off - Interpreter::stackElementSize;
    //
    //
    //
    VMReg r_1 = regs[i].first();
    VMReg r_2 = regs[i].second();
    if (!r_1->is_valid()) {
      assert(!r_2->is_valid(), "");
      continue;
    }
    if (r_1->is_stack()) {
      // Convert stack slot to an SP offset (+ wordSize to account for return address )
      int st_off = regs[i].first()->reg2stack()*VMRegImpl::stack_slot_size;
      if (!r_2->is_valid()) {
        // sign extend???
        __ ldrsw(rscratch2, Address(esp, ld_off));
        __ str(rscratch2, Address(sp, st_off));
      } else {
        //
        // We are using two optoregs. This can be either T_OBJECT,
        // T_ADDRESS, T_LONG, or T_DOUBLE the interpreter allocates
        // two slots but only uses one for thr T_LONG or T_DOUBLE case
        // So we must adjust where to pick up the data to match the
        // interpreter.
        //
        // Interpreter local[n] == MSW, local[n+1] == LSW however locals
        // are accessed as negative so LSW is at LOW address

        // ld_off is MSW so get LSW
        const int offset = (sig_bt[i]==T_LONG||sig_bt[i]==T_DOUBLE)?
                           next_off : ld_off;
        __ ldr(rscratch2, Address(esp, offset));
        // st_off is LSW (i.e. reg.first())
        __ str(rscratch2, Address(sp, st_off));
      }
    } else if (r_1->is_Register()) {  // Register argument
      Register r = r_1->as_Register();
      if (r_2->is_valid()) {
        //
        // We are using two VMRegs. This can be either T_OBJECT,
        // T_ADDRESS, T_LONG, or T_DOUBLE the interpreter allocates
        // two slots but only uses one for thr T_LONG or T_DOUBLE case
        // So we must adjust where to pick up the data to match the
        // interpreter.

        const int offset = (sig_bt[i]==T_LONG||sig_bt[i]==T_DOUBLE)?
                           next_off : ld_off;

        // this can be a misaligned move
        __ ldr(r, Address(esp, offset));
      } else {
        // sign extend and use a full word?
        __ ldrw(r, Address(esp, ld_off));
      }
    } else {
      if (!r_2->is_valid()) {
        __ ldrs(r_1->as_FloatRegister(), Address(esp, ld_off));
      } else {
        __ ldrd(r_1->as_FloatRegister(), Address(esp, next_off));
      }
    }
  }

  __ mov(rscratch2, rscratch1);
  __ push_cont_fastpath(rthread); // Set JavaThread::_cont_fastpath to the sp of the oldest interpreted frame we know about; kills rscratch1
  __ mov(rscratch1, rscratch2);

  // 6243940 We might end up in handle_wrong_method if
  // the callee is deoptimized as we race thru here. If that
  // happens we don't want to take a safepoint because the
  // caller frame will look interpreted and arguments are now
  // "compiled" so it is much better to make this transition
  // invisible to the stack walking code. Unfortunately if
  // we try and find the callee by normal means a safepoint
  // is possible. So we stash the desired callee in the thread
  // and the vm will find there should this case occur.

  __ str(rmethod, Address(rthread, JavaThread::callee_target_offset()));

  __ br(rscratch1);
}

// ---------------------------------------------------------------
AdapterHandlerEntry* SharedRuntime::generate_i2c2i_adapters(MacroAssembler *masm,
                                                            int total_args_passed,
                                                            int comp_args_on_stack,
                                                            const BasicType *sig_bt,
                                                            const VMRegPair *regs,
                                                            AdapterFingerPrint* fingerprint) {
  address i2c_entry = __ pc();

  gen_i2c_adapter(masm, total_args_passed, comp_args_on_stack, sig_bt, regs);

  address c2i_unverified_entry = __ pc();
  Label skip_fixup;

  Register data = rscratch2;
  Register receiver = j_rarg0;
  Register tmp = r10;  // A call-clobbered register not used for arg passing

  // -------------------------------------------------------------------------
  // Generate a C2I adapter.  On entry we know rmethod holds the Method* during calls
  // to the interpreter.  The args start out packed in the compiled layout.  They
  // need to be unpacked into the interpreter layout.  This will almost always
  // require some stack space.  We grow the current (compiled) stack, then repack
  // the args.  We  finally end in a jump to the generic interpreter entry point.
  // On exit from the interpreter, the interpreter will restore our SP (lest the
  // compiled code, which relies solely on SP and not FP, get sick).

  {
    __ block_comment("c2i_unverified_entry {");
    // Method might have been compiled since the call site was patched to
    // interpreted; if that is the case treat it as a miss so we can get
    // the call site corrected.
    __ ic_check(1 /* end_alignment */);
    __ ldr(rmethod, Address(data, CompiledICData::speculated_method_offset()));

    __ ldr(rscratch1, Address(rmethod, in_bytes(Method::code_offset())));
    __ cbz(rscratch1, skip_fixup);
    __ far_jump(RuntimeAddress(SharedRuntime::get_ic_miss_stub()));
    __ block_comment("} c2i_unverified_entry");
  }

  address c2i_entry = __ pc();

  // Class initialization barrier for static methods
  address c2i_no_clinit_check_entry = nullptr;
  if (VM_Version::supports_fast_class_init_checks()) {
    Label L_skip_barrier;

    { // Bypass the barrier for non-static methods
      __ ldrw(rscratch1, Address(rmethod, Method::access_flags_offset()));
      __ andsw(zr, rscratch1, JVM_ACC_STATIC);
      __ br(Assembler::EQ, L_skip_barrier); // non-static
    }

    __ load_method_holder(rscratch2, rmethod);
    __ clinit_barrier(rscratch2, rscratch1, &L_skip_barrier);
    __ far_jump(RuntimeAddress(SharedRuntime::get_handle_wrong_method_stub()));

    __ bind(L_skip_barrier);
    c2i_no_clinit_check_entry = __ pc();
  }

  BarrierSetAssembler* bs = BarrierSet::barrier_set()->barrier_set_assembler();
  bs->c2i_entry_barrier(masm);

  gen_c2i_adapter(masm, total_args_passed, comp_args_on_stack, sig_bt, regs, skip_fixup);

  return AdapterHandlerLibrary::new_entry(fingerprint, i2c_entry, c2i_entry, c2i_unverified_entry, c2i_no_clinit_check_entry);
}

static int c_calling_convention_priv(const BasicType *sig_bt,
                                         VMRegPair *regs,
                                         int total_args_passed) {

// We return the amount of VMRegImpl stack slots we need to reserve for all
// the arguments NOT counting out_preserve_stack_slots.

    static const Register INT_ArgReg[Argument::n_int_register_parameters_c] = {
      c_rarg0, c_rarg1, c_rarg2, c_rarg3, c_rarg4, c_rarg5,  c_rarg6,  c_rarg7
    };
    static const FloatRegister FP_ArgReg[Argument::n_float_register_parameters_c] = {
      c_farg0, c_farg1, c_farg2, c_farg3,
      c_farg4, c_farg5, c_farg6, c_farg7
    };

    uint int_args = 0;
    uint fp_args = 0;
    uint stk_args = 0; // inc by 2 each time

    for (int i = 0; i < total_args_passed; i++) {
      switch (sig_bt[i]) {
      case T_BOOLEAN:
      case T_CHAR:
      case T_BYTE:
      case T_SHORT:
      case T_INT:
        if (int_args < Argument::n_int_register_parameters_c) {
          regs[i].set1(INT_ArgReg[int_args++]->as_VMReg());
        } else {
#ifdef __APPLE__
          // Less-than word types are stored one after another.
          // The code is unable to handle this so bailout.
          return -1;
#endif
          regs[i].set1(VMRegImpl::stack2reg(stk_args));
          stk_args += 2;
        }
        break;
      case T_LONG:
        assert((i + 1) < total_args_passed && sig_bt[i + 1] == T_VOID, "expecting half");
        // fall through
      case T_OBJECT:
      case T_ARRAY:
      case T_ADDRESS:
      case T_METADATA:
        if (int_args < Argument::n_int_register_parameters_c) {
          regs[i].set2(INT_ArgReg[int_args++]->as_VMReg());
        } else {
          regs[i].set2(VMRegImpl::stack2reg(stk_args));
          stk_args += 2;
        }
        break;
      case T_FLOAT:
        if (fp_args < Argument::n_float_register_parameters_c) {
          regs[i].set1(FP_ArgReg[fp_args++]->as_VMReg());
        } else {
#ifdef __APPLE__
          // Less-than word types are stored one after another.
          // The code is unable to handle this so bailout.
          return -1;
#endif
          regs[i].set1(VMRegImpl::stack2reg(stk_args));
          stk_args += 2;
        }
        break;
      case T_DOUBLE:
        assert((i + 1) < total_args_passed && sig_bt[i + 1] == T_VOID, "expecting half");
        if (fp_args < Argument::n_float_register_parameters_c) {
          regs[i].set2(FP_ArgReg[fp_args++]->as_VMReg());
        } else {
          regs[i].set2(VMRegImpl::stack2reg(stk_args));
          stk_args += 2;
        }
        break;
      case T_VOID: // Halves of longs and doubles
        assert(i != 0 && (sig_bt[i - 1] == T_LONG || sig_bt[i - 1] == T_DOUBLE), "expecting half");
        regs[i].set_bad();
        break;
      default:
        ShouldNotReachHere();
        break;
      }
    }

  return stk_args;
}

int SharedRuntime::vector_calling_convention(VMRegPair *regs,
                                             uint num_bits,
                                             uint total_args_passed) {
  Unimplemented();
  return 0;
}

int SharedRuntime::c_calling_convention(const BasicType *sig_bt,
                                         VMRegPair *regs,
                                         int total_args_passed)
{
  int result = c_calling_convention_priv(sig_bt, regs, total_args_passed);
  guarantee(result >= 0, "Unsupported arguments configuration");
  return result;
}


void SharedRuntime::save_native_result(MacroAssembler *masm, BasicType ret_type, int frame_slots) {
  // We always ignore the frame_slots arg and just use the space just below frame pointer
  // which by this time is free to use
  switch (ret_type) {
  case T_FLOAT:
    __ strs(v0, Address(rfp, -wordSize));
    break;
  case T_DOUBLE:
    __ strd(v0, Address(rfp, -wordSize));
    break;
  case T_VOID:  break;
  default: {
    __ str(r0, Address(rfp, -wordSize));
    }
  }
}

void SharedRuntime::restore_native_result(MacroAssembler *masm, BasicType ret_type, int frame_slots) {
  // We always ignore the frame_slots arg and just use the space just below frame pointer
  // which by this time is free to use
  switch (ret_type) {
  case T_FLOAT:
    __ ldrs(v0, Address(rfp, -wordSize));
    break;
  case T_DOUBLE:
    __ ldrd(v0, Address(rfp, -wordSize));
    break;
  case T_VOID:  break;
  default: {
    __ ldr(r0, Address(rfp, -wordSize));
    }
  }
}
static void save_args(MacroAssembler *masm, int arg_count, int first_arg, VMRegPair *args) {
  RegSet x;
  for ( int i = first_arg ; i < arg_count ; i++ ) {
    if (args[i].first()->is_Register()) {
      x = x + args[i].first()->as_Register();
    } else if (args[i].first()->is_FloatRegister()) {
      __ strd(args[i].first()->as_FloatRegister(), Address(__ pre(sp, -2 * wordSize)));
    }
  }
  __ push(x, sp);
}

static void restore_args(MacroAssembler *masm, int arg_count, int first_arg, VMRegPair *args) {
  RegSet x;
  for ( int i = first_arg ; i < arg_count ; i++ ) {
    if (args[i].first()->is_Register()) {
      x = x + args[i].first()->as_Register();
    } else {
      ;
    }
  }
  __ pop(x, sp);
  for ( int i = arg_count - 1 ; i >= first_arg ; i-- ) {
    if (args[i].first()->is_Register()) {
      ;
    } else if (args[i].first()->is_FloatRegister()) {
      __ ldrd(args[i].first()->as_FloatRegister(), Address(__ post(sp, 2 * wordSize)));
    }
  }
}

static void verify_oop_args(MacroAssembler* masm,
                            const methodHandle& method,
                            const BasicType* sig_bt,
                            const VMRegPair* regs) {
  Register temp_reg = r19;  // not part of any compiled calling seq
  if (VerifyOops) {
    for (int i = 0; i < method->size_of_parameters(); i++) {
      if (sig_bt[i] == T_OBJECT ||
          sig_bt[i] == T_ARRAY) {
        VMReg r = regs[i].first();
        assert(r->is_valid(), "bad oop arg");
        if (r->is_stack()) {
          __ ldr(temp_reg, Address(sp, r->reg2stack() * VMRegImpl::stack_slot_size));
          __ verify_oop(temp_reg);
        } else {
          __ verify_oop(r->as_Register());
        }
      }
    }
  }
}

// on exit, sp points to the ContinuationEntry
static OopMap* continuation_enter_setup(MacroAssembler* masm, int& stack_slots) {
  assert(ContinuationEntry::size() % VMRegImpl::stack_slot_size == 0, "");
  assert(in_bytes(ContinuationEntry::cont_offset())  % VMRegImpl::stack_slot_size == 0, "");
  assert(in_bytes(ContinuationEntry::chunk_offset()) % VMRegImpl::stack_slot_size == 0, "");

  stack_slots += (int)ContinuationEntry::size()/wordSize;
  __ sub(sp, sp, (int)ContinuationEntry::size()); // place Continuation metadata

  OopMap* map = new OopMap(((int)ContinuationEntry::size() + wordSize)/ VMRegImpl::stack_slot_size, 0 /* arg_slots*/);

  __ ldr(rscratch1, Address(rthread, JavaThread::cont_entry_offset()));
  __ str(rscratch1, Address(sp, ContinuationEntry::parent_offset()));
  __ mov(rscratch1, sp); // we can't use sp as the source in str
  __ str(rscratch1, Address(rthread, JavaThread::cont_entry_offset()));

  return map;
}

// on entry c_rarg1 points to the continuation
//          sp points to ContinuationEntry
//          c_rarg3 -- isVirtualThread
static void fill_continuation_entry(MacroAssembler* masm) {
#ifdef ASSERT
  __ movw(rscratch1, ContinuationEntry::cookie_value());
  __ strw(rscratch1, Address(sp, ContinuationEntry::cookie_offset()));
#endif

  __ str (c_rarg1, Address(sp, ContinuationEntry::cont_offset()));
  __ strw(c_rarg3, Address(sp, ContinuationEntry::flags_offset()));
  __ str (zr,      Address(sp, ContinuationEntry::chunk_offset()));
  __ strw(zr,      Address(sp, ContinuationEntry::argsize_offset()));
  __ strw(zr,      Address(sp, ContinuationEntry::pin_count_offset()));

  __ ldr(rscratch1, Address(rthread, JavaThread::cont_fastpath_offset()));
  __ str(rscratch1, Address(sp, ContinuationEntry::parent_cont_fastpath_offset()));
  __ ldr(rscratch1, Address(rthread, JavaThread::held_monitor_count_offset()));
  __ str(rscratch1, Address(sp, ContinuationEntry::parent_held_monitor_count_offset()));

  __ str(zr, Address(rthread, JavaThread::cont_fastpath_offset()));
  __ str(zr, Address(rthread, JavaThread::held_monitor_count_offset()));
}

// on entry, sp points to the ContinuationEntry
// on exit, rfp points to the spilled rfp in the entry frame
static void continuation_enter_cleanup(MacroAssembler* masm) {
#ifndef PRODUCT
  Label OK;
  __ ldr(rscratch1, Address(rthread, JavaThread::cont_entry_offset()));
  __ cmp(sp, rscratch1);
  __ br(Assembler::EQ, OK);
  __ stop("incorrect sp1");
  __ bind(OK);
#endif
  __ ldr(rscratch1, Address(sp, ContinuationEntry::parent_cont_fastpath_offset()));
  __ str(rscratch1, Address(rthread, JavaThread::cont_fastpath_offset()));

  if (CheckJNICalls) {
    // Check if this is a virtual thread continuation
    Label L_skip_vthread_code;
    __ ldrw(rscratch1, Address(sp, ContinuationEntry::flags_offset()));
    __ cbzw(rscratch1, L_skip_vthread_code);

    // If the held monitor count is > 0 and this vthread is terminating then
    // it failed to release a JNI monitor. So we issue the same log message
    // that JavaThread::exit does.
    __ ldr(rscratch1, Address(rthread, JavaThread::jni_monitor_count_offset()));
    __ cbz(rscratch1, L_skip_vthread_code);

    // Save return value potentially containing the exception oop in callee-saved R19.
    __ mov(r19, r0);
    __ call_VM_leaf(CAST_FROM_FN_PTR(address, SharedRuntime::log_jni_monitor_still_held));
    // Restore potential return value.
    __ mov(r0, r19);

    // For vthreads we have to explicitly zero the JNI monitor count of the carrier
    // on termination. The held count is implicitly zeroed below when we restore from
    // the parent held count (which has to be zero).
    __ str(zr, Address(rthread, JavaThread::jni_monitor_count_offset()));

    __ bind(L_skip_vthread_code);
  }
#ifdef ASSERT
  else {
    // Check if this is a virtual thread continuation
    Label L_skip_vthread_code;
    __ ldrw(rscratch1, Address(sp, ContinuationEntry::flags_offset()));
    __ cbzw(rscratch1, L_skip_vthread_code);

    // See comment just above. If not checking JNI calls the JNI count is only
    // needed for assertion checking.
    __ str(zr, Address(rthread, JavaThread::jni_monitor_count_offset()));

    __ bind(L_skip_vthread_code);
  }
#endif

  __ ldr(rscratch1, Address(sp, ContinuationEntry::parent_held_monitor_count_offset()));
  __ str(rscratch1, Address(rthread, JavaThread::held_monitor_count_offset()));

  __ ldr(rscratch2, Address(sp, ContinuationEntry::parent_offset()));
  __ str(rscratch2, Address(rthread, JavaThread::cont_entry_offset()));
  __ add(rfp, sp, (int)ContinuationEntry::size());
}

// enterSpecial(Continuation c, boolean isContinue, boolean isVirtualThread)
// On entry: c_rarg1 -- the continuation object
//           c_rarg2 -- isContinue
//           c_rarg3 -- isVirtualThread
static void gen_continuation_enter(MacroAssembler* masm,
                                 const methodHandle& method,
                                 const BasicType* sig_bt,
                                 const VMRegPair* regs,
                                 int& exception_offset,
                                 OopMapSet*oop_maps,
                                 int& frame_complete,
                                 int& stack_slots,
                                 int& interpreted_entry_offset,
                                 int& compiled_entry_offset) {
  //verify_oop_args(masm, method, sig_bt, regs);
  Address resolve(SharedRuntime::get_resolve_static_call_stub(), relocInfo::static_call_type);

  address start = __ pc();

  Label call_thaw, exit;

  // i2i entry used at interp_only_mode only
  interpreted_entry_offset = __ pc() - start;
  {

#ifdef ASSERT
    Label is_interp_only;
    __ ldrw(rscratch1, Address(rthread, JavaThread::interp_only_mode_offset()));
    __ cbnzw(rscratch1, is_interp_only);
    __ stop("enterSpecial interpreter entry called when not in interp_only_mode");
    __ bind(is_interp_only);
#endif

    // Read interpreter arguments into registers (this is an ad-hoc i2c adapter)
    __ ldr(c_rarg1, Address(esp, Interpreter::stackElementSize*2));
    __ ldr(c_rarg2, Address(esp, Interpreter::stackElementSize*1));
    __ ldr(c_rarg3, Address(esp, Interpreter::stackElementSize*0));
    __ push_cont_fastpath(rthread);

    __ enter();
    stack_slots = 2; // will be adjusted in setup
    OopMap* map = continuation_enter_setup(masm, stack_slots);
    // The frame is complete here, but we only record it for the compiled entry, so the frame would appear unsafe,
    // but that's okay because at the very worst we'll miss an async sample, but we're in interp_only_mode anyway.

    fill_continuation_entry(masm);

    __ cbnz(c_rarg2, call_thaw);

    const address tr_call = __ trampoline_call(resolve);
    if (tr_call == nullptr) {
      fatal("CodeCache is full at gen_continuation_enter");
    }

    oop_maps->add_gc_map(__ pc() - start, map);
    __ post_call_nop();

    __ b(exit);

    address stub = CompiledDirectCall::emit_to_interp_stub(masm, tr_call);
    if (stub == nullptr) {
      fatal("CodeCache is full at gen_continuation_enter");
    }
  }

  // compiled entry
  __ align(CodeEntryAlignment);
  compiled_entry_offset = __ pc() - start;

  __ enter();
  stack_slots = 2; // will be adjusted in setup
  OopMap* map = continuation_enter_setup(masm, stack_slots);
  frame_complete = __ pc() - start;

  fill_continuation_entry(masm);

  __ cbnz(c_rarg2, call_thaw);

  const address tr_call = __ trampoline_call(resolve);
  if (tr_call == nullptr) {
    fatal("CodeCache is full at gen_continuation_enter");
  }

  oop_maps->add_gc_map(__ pc() - start, map);
  __ post_call_nop();

  __ b(exit);

  __ bind(call_thaw);

  ContinuationEntry::_thaw_call_pc_offset = __ pc() - start;
  __ rt_call(CAST_FROM_FN_PTR(address, StubRoutines::cont_thaw()));
  oop_maps->add_gc_map(__ pc() - start, map->deep_copy());
  ContinuationEntry::_return_pc_offset = __ pc() - start;
  __ post_call_nop();

  __ bind(exit);
  continuation_enter_cleanup(masm);
  __ leave();
  __ ret(lr);

  /// exception handling

  exception_offset = __ pc() - start;
  {
      __ mov(r19, r0); // save return value contaning the exception oop in callee-saved R19

      continuation_enter_cleanup(masm);

      __ ldr(c_rarg1, Address(rfp, wordSize)); // return address
      __ authenticate_return_address(c_rarg1);
      __ call_VM_leaf(CAST_FROM_FN_PTR(address, SharedRuntime::exception_handler_for_return_address), rthread, c_rarg1);

      // see OptoRuntime::generate_exception_blob: r0 -- exception oop, r3 -- exception pc

      __ mov(r1, r0); // the exception handler
      __ mov(r0, r19); // restore return value contaning the exception oop
      __ verify_oop(r0);

      __ leave();
      __ mov(r3, lr);
      __ br(r1); // the exception handler
  }

  address stub = CompiledDirectCall::emit_to_interp_stub(masm, tr_call);
  if (stub == nullptr) {
    fatal("CodeCache is full at gen_continuation_enter");
  }
}

static void gen_continuation_yield(MacroAssembler* masm,
                                   const methodHandle& method,
                                   const BasicType* sig_bt,
                                   const VMRegPair* regs,
                                   OopMapSet* oop_maps,
                                   int& frame_complete,
                                   int& stack_slots,
                                   int& compiled_entry_offset) {
    enum layout {
      rfp_off1,
      rfp_off2,
      lr_off,
      lr_off2,
      framesize // inclusive of return address
    };
    // assert(is_even(framesize/2), "sp not 16-byte aligned");
    stack_slots = framesize /  VMRegImpl::slots_per_word;
    assert(stack_slots == 2, "recheck layout");

    address start = __ pc();

    compiled_entry_offset = __ pc() - start;
    __ enter();

    __ mov(c_rarg1, sp);

    frame_complete = __ pc() - start;
    address the_pc = __ pc();

    __ post_call_nop(); // this must be exactly after the pc value that is pushed into the frame info, we use this nop for fast CodeBlob lookup

    __ mov(c_rarg0, rthread);
    __ set_last_Java_frame(sp, rfp, the_pc, rscratch1);
    __ call_VM_leaf(Continuation::freeze_entry(), 2);
    __ reset_last_Java_frame(true);

    Label pinned;

    __ cbnz(r0, pinned);

    // We've succeeded, set sp to the ContinuationEntry
    __ ldr(rscratch1, Address(rthread, JavaThread::cont_entry_offset()));
    __ mov(sp, rscratch1);
    continuation_enter_cleanup(masm);

    __ bind(pinned); // pinned -- return to caller

    // handle pending exception thrown by freeze
    __ ldr(rscratch1, Address(rthread, in_bytes(Thread::pending_exception_offset())));
    Label ok;
    __ cbz(rscratch1, ok);
    __ leave();
    __ lea(rscratch1, RuntimeAddress(StubRoutines::forward_exception_entry()));
    __ br(rscratch1);
    __ bind(ok);

    __ leave();
    __ ret(lr);

    OopMap* map = new OopMap(framesize, 1);
    oop_maps->add_gc_map(the_pc - start, map);
}

void SharedRuntime::continuation_enter_cleanup(MacroAssembler* masm) {
  ::continuation_enter_cleanup(masm);
}

static void gen_special_dispatch(MacroAssembler* masm,
                                 const methodHandle& method,
                                 const BasicType* sig_bt,
                                 const VMRegPair* regs) {
  verify_oop_args(masm, method, sig_bt, regs);
  vmIntrinsics::ID iid = method->intrinsic_id();

  // Now write the args into the outgoing interpreter space
  bool     has_receiver   = false;
  Register receiver_reg   = noreg;
  int      member_arg_pos = -1;
  Register member_reg     = noreg;
  int      ref_kind       = MethodHandles::signature_polymorphic_intrinsic_ref_kind(iid);
  if (ref_kind != 0) {
    member_arg_pos = method->size_of_parameters() - 1;  // trailing MemberName argument
    member_reg = r19;  // known to be free at this point
    has_receiver = MethodHandles::ref_kind_has_receiver(ref_kind);
  } else if (iid == vmIntrinsics::_invokeBasic) {
    has_receiver = true;
  } else if (iid == vmIntrinsics::_linkToNative) {
    member_arg_pos = method->size_of_parameters() - 1;  // trailing NativeEntryPoint argument
    member_reg = r19;  // known to be free at this point
  } else {
    fatal("unexpected intrinsic id %d", vmIntrinsics::as_int(iid));
  }

  if (member_reg != noreg) {
    // Load the member_arg into register, if necessary.
    SharedRuntime::check_member_name_argument_is_last_argument(method, sig_bt, regs);
    VMReg r = regs[member_arg_pos].first();
    if (r->is_stack()) {
      __ ldr(member_reg, Address(sp, r->reg2stack() * VMRegImpl::stack_slot_size));
    } else {
      // no data motion is needed
      member_reg = r->as_Register();
    }
  }

  if (has_receiver) {
    // Make sure the receiver is loaded into a register.
    assert(method->size_of_parameters() > 0, "oob");
    assert(sig_bt[0] == T_OBJECT, "receiver argument must be an object");
    VMReg r = regs[0].first();
    assert(r->is_valid(), "bad receiver arg");
    if (r->is_stack()) {
      // Porting note:  This assumes that compiled calling conventions always
      // pass the receiver oop in a register.  If this is not true on some
      // platform, pick a temp and load the receiver from stack.
      fatal("receiver always in a register");
      receiver_reg = r2;  // known to be free at this point
      __ ldr(receiver_reg, Address(sp, r->reg2stack() * VMRegImpl::stack_slot_size));
    } else {
      // no data motion is needed
      receiver_reg = r->as_Register();
    }
  }

  // Figure out which address we are really jumping to:
  MethodHandles::generate_method_handle_dispatch(masm, iid,
                                                 receiver_reg, member_reg, /*for_compiler_entry:*/ true);
}

// ---------------------------------------------------------------------------
// Generate a native wrapper for a given method.  The method takes arguments
// in the Java compiled code convention, marshals them to the native
// convention (handlizes oops, etc), transitions to native, makes the call,
// returns to java state (possibly blocking), unhandlizes any result and
// returns.
//
// Critical native functions are a shorthand for the use of
// GetPrimtiveArrayCritical and disallow the use of any other JNI
// functions.  The wrapper is expected to unpack the arguments before
// passing them to the callee. Critical native functions leave the state _in_Java,
// since they block out GC.
// Some other parts of JNI setup are skipped like the tear down of the JNI handle
// block and the check for pending exceptions it's impossible for them
// to be thrown.
//
nmethod* SharedRuntime::generate_native_wrapper(MacroAssembler* masm,
                                                const methodHandle& method,
                                                int compile_id,
                                                BasicType* in_sig_bt,
                                                VMRegPair* in_regs,
                                                BasicType ret_type) {
  if (method->is_continuation_native_intrinsic()) {
    int exception_offset = -1;
    OopMapSet* oop_maps = new OopMapSet();
    int frame_complete = -1;
    int stack_slots = -1;
    int interpreted_entry_offset = -1;
    int vep_offset = -1;
    if (method->is_continuation_enter_intrinsic()) {
      gen_continuation_enter(masm,
                             method,
                             in_sig_bt,
                             in_regs,
                             exception_offset,
                             oop_maps,
                             frame_complete,
                             stack_slots,
                             interpreted_entry_offset,
                             vep_offset);
    } else if (method->is_continuation_yield_intrinsic()) {
      gen_continuation_yield(masm,
                             method,
                             in_sig_bt,
                             in_regs,
                             oop_maps,
                             frame_complete,
                             stack_slots,
                             vep_offset);
    } else {
      guarantee(false, "Unknown Continuation native intrinsic");
    }

#ifdef ASSERT
    if (method->is_continuation_enter_intrinsic()) {
      assert(interpreted_entry_offset != -1, "Must be set");
      assert(exception_offset != -1,         "Must be set");
    } else {
      assert(interpreted_entry_offset == -1, "Must be unset");
      assert(exception_offset == -1,         "Must be unset");
    }
    assert(frame_complete != -1,    "Must be set");
    assert(stack_slots != -1,       "Must be set");
    assert(vep_offset != -1,        "Must be set");
#endif

    __ flush();
    nmethod* nm = nmethod::new_native_nmethod(method,
                                              compile_id,
                                              masm->code(),
                                              vep_offset,
                                              frame_complete,
                                              stack_slots,
                                              in_ByteSize(-1),
                                              in_ByteSize(-1),
                                              oop_maps,
                                              exception_offset);
    if (nm == nullptr) return nm;
    if (method->is_continuation_enter_intrinsic()) {
      ContinuationEntry::set_enter_code(nm, interpreted_entry_offset);
    } else if (method->is_continuation_yield_intrinsic()) {
      _cont_doYield_stub = nm;
    } else {
      guarantee(false, "Unknown Continuation native intrinsic");
    }
    return nm;
  }

  if (method->is_method_handle_intrinsic()) {
    vmIntrinsics::ID iid = method->intrinsic_id();
    intptr_t start = (intptr_t)__ pc();
    int vep_offset = ((intptr_t)__ pc()) - start;

    // First instruction must be a nop as it may need to be patched on deoptimisation
    __ nop();
    gen_special_dispatch(masm,
                         method,
                         in_sig_bt,
                         in_regs);
    int frame_complete = ((intptr_t)__ pc()) - start;  // not complete, period
    __ flush();
    int stack_slots = SharedRuntime::out_preserve_stack_slots();  // no out slots at all, actually
    return nmethod::new_native_nmethod(method,
                                       compile_id,
                                       masm->code(),
                                       vep_offset,
                                       frame_complete,
                                       stack_slots / VMRegImpl::slots_per_word,
                                       in_ByteSize(-1),
                                       in_ByteSize(-1),
                                       nullptr);
  }
  address native_func = method->native_function();
  assert(native_func != nullptr, "must have function");

  // An OopMap for lock (and class if static)
  OopMapSet *oop_maps = new OopMapSet();
  intptr_t start = (intptr_t)__ pc();

  // We have received a description of where all the java arg are located
  // on entry to the wrapper. We need to convert these args to where
  // the jni function will expect them. To figure out where they go
  // we convert the java signature to a C signature by inserting
  // the hidden arguments as arg[0] and possibly arg[1] (static method)

  const int total_in_args = method->size_of_parameters();
  int total_c_args = total_in_args + (method->is_static() ? 2 : 1);

  BasicType* out_sig_bt = NEW_RESOURCE_ARRAY(BasicType, total_c_args);
  VMRegPair* out_regs   = NEW_RESOURCE_ARRAY(VMRegPair, total_c_args);
  BasicType* in_elem_bt = nullptr;

  int argc = 0;
  out_sig_bt[argc++] = T_ADDRESS;
  if (method->is_static()) {
    out_sig_bt[argc++] = T_OBJECT;
  }

  for (int i = 0; i < total_in_args ; i++ ) {
    out_sig_bt[argc++] = in_sig_bt[i];
  }

  // Now figure out where the args must be stored and how much stack space
  // they require.
  int out_arg_slots;
  out_arg_slots = c_calling_convention_priv(out_sig_bt, out_regs, total_c_args);

  if (out_arg_slots < 0) {
    return nullptr;
  }

  // Compute framesize for the wrapper.  We need to handlize all oops in
  // incoming registers

  // Calculate the total number of stack slots we will need.

  // First count the abi requirement plus all of the outgoing args
  int stack_slots = SharedRuntime::out_preserve_stack_slots() + out_arg_slots;

  // Now the space for the inbound oop handle area
  int total_save_slots = 8 * VMRegImpl::slots_per_word;  // 8 arguments passed in registers

  int oop_handle_offset = stack_slots;
  stack_slots += total_save_slots;

  // Now any space we need for handlizing a klass if static method

  int klass_slot_offset = 0;
  int klass_offset = -1;
  int lock_slot_offset = 0;
  bool is_static = false;

  if (method->is_static()) {
    klass_slot_offset = stack_slots;
    stack_slots += VMRegImpl::slots_per_word;
    klass_offset = klass_slot_offset * VMRegImpl::stack_slot_size;
    is_static = true;
  }

  // Plus a lock if needed

  if (method->is_synchronized()) {
    lock_slot_offset = stack_slots;
    stack_slots += VMRegImpl::slots_per_word;
  }

  // Now a place (+2) to save return values or temp during shuffling
  // + 4 for return address (which we own) and saved rfp
  stack_slots += 6;

  // Ok The space we have allocated will look like:
  //
  //
  // FP-> |                     |
  //      |---------------------|
  //      | 2 slots for moves   |
  //      |---------------------|
  //      | lock box (if sync)  |
  //      |---------------------| <- lock_slot_offset
  //      | klass (if static)   |
  //      |---------------------| <- klass_slot_offset
  //      | oopHandle area      |
  //      |---------------------| <- oop_handle_offset (8 java arg registers)
  //      | outbound memory     |
  //      | based arguments     |
  //      |                     |
  //      |---------------------|
  //      |                     |
  // SP-> | out_preserved_slots |
  //
  //


  // Now compute actual number of stack words we need rounding to make
  // stack properly aligned.
  stack_slots = align_up(stack_slots, StackAlignmentInSlots);

  int stack_size = stack_slots * VMRegImpl::stack_slot_size;

  // First thing make an ic check to see if we should even be here

  // We are free to use all registers as temps without saving them and
  // restoring them except rfp. rfp is the only callee save register
  // as far as the interpreter and the compiler(s) are concerned.

  const Register receiver = j_rarg0;

  Label exception_pending;

  assert_different_registers(receiver, rscratch1);
  __ verify_oop(receiver);
  __ ic_check(8 /* end_alignment */);

  // Verified entry point must be aligned
  int vep_offset = ((intptr_t)__ pc()) - start;

  // If we have to make this method not-entrant we'll overwrite its
  // first instruction with a jump.  For this action to be legal we
  // must ensure that this first instruction is a B, BL, NOP, BKPT,
  // SVC, HVC, or SMC.  Make it a NOP.
  __ nop();

  if (VM_Version::supports_fast_class_init_checks() && method->needs_clinit_barrier()) {
    Label L_skip_barrier;
    __ mov_metadata(rscratch2, method->method_holder()); // InstanceKlass*
    __ clinit_barrier(rscratch2, rscratch1, &L_skip_barrier);
    __ far_jump(RuntimeAddress(SharedRuntime::get_handle_wrong_method_stub()));

    __ bind(L_skip_barrier);
  }

  // Generate stack overflow check
  __ bang_stack_with_offset(checked_cast<int>(StackOverflow::stack_shadow_zone_size()));

  // Generate a new frame for the wrapper.
  __ enter();
  // -2 because return address is already present and so is saved rfp
  __ sub(sp, sp, stack_size - 2*wordSize);

  BarrierSetAssembler* bs = BarrierSet::barrier_set()->barrier_set_assembler();
  bs->nmethod_entry_barrier(masm, nullptr /* slow_path */, nullptr /* continuation */, nullptr /* guard */);

  // Frame is now completed as far as size and linkage.
  int frame_complete = ((intptr_t)__ pc()) - start;

  // We use r20 as the oop handle for the receiver/klass
  // It is callee save so it survives the call to native

  const Register oop_handle_reg = r20;

  //
  // We immediately shuffle the arguments so that any vm call we have to
  // make from here on out (sync slow path, jvmti, etc.) we will have
  // captured the oops from our caller and have a valid oopMap for
  // them.

  // -----------------
  // The Grand Shuffle

  // The Java calling convention is either equal (linux) or denser (win64) than the
  // c calling convention. However the because of the jni_env argument the c calling
  // convention always has at least one more (and two for static) arguments than Java.
  // Therefore if we move the args from java -> c backwards then we will never have
  // a register->register conflict and we don't have to build a dependency graph
  // and figure out how to break any cycles.
  //

  // Record esp-based slot for receiver on stack for non-static methods
  int receiver_offset = -1;

  // This is a trick. We double the stack slots so we can claim
  // the oops in the caller's frame. Since we are sure to have
  // more args than the caller doubling is enough to make
  // sure we can capture all the incoming oop args from the
  // caller.
  //
  OopMap* map = new OopMap(stack_slots * 2, 0 /* arg_slots*/);

  // Mark location of rfp (someday)
  // map->set_callee_saved(VMRegImpl::stack2reg( stack_slots - 2), stack_slots * 2, 0, vmreg(rfp));


  int float_args = 0;
  int int_args = 0;

#ifdef ASSERT
  bool reg_destroyed[Register::number_of_registers];
  bool freg_destroyed[FloatRegister::number_of_registers];
  for ( int r = 0 ; r < Register::number_of_registers ; r++ ) {
    reg_destroyed[r] = false;
  }
  for ( int f = 0 ; f < FloatRegister::number_of_registers ; f++ ) {
    freg_destroyed[f] = false;
  }

#endif /* ASSERT */

  // For JNI natives the incoming and outgoing registers are offset upwards.
  GrowableArray<int> arg_order(2 * total_in_args);
  VMRegPair tmp_vmreg;
  tmp_vmreg.set2(r19->as_VMReg());

  for (int i = total_in_args - 1, c_arg = total_c_args - 1; i >= 0; i--, c_arg--) {
    arg_order.push(i);
    arg_order.push(c_arg);
  }

  int temploc = -1;
  for (int ai = 0; ai < arg_order.length(); ai += 2) {
    int i = arg_order.at(ai);
    int c_arg = arg_order.at(ai + 1);
    __ block_comment(err_msg("move %d -> %d", i, c_arg));
    assert(c_arg != -1 && i != -1, "wrong order");
#ifdef ASSERT
    if (in_regs[i].first()->is_Register()) {
      assert(!reg_destroyed[in_regs[i].first()->as_Register()->encoding()], "destroyed reg!");
    } else if (in_regs[i].first()->is_FloatRegister()) {
      assert(!freg_destroyed[in_regs[i].first()->as_FloatRegister()->encoding()], "destroyed reg!");
    }
    if (out_regs[c_arg].first()->is_Register()) {
      reg_destroyed[out_regs[c_arg].first()->as_Register()->encoding()] = true;
    } else if (out_regs[c_arg].first()->is_FloatRegister()) {
      freg_destroyed[out_regs[c_arg].first()->as_FloatRegister()->encoding()] = true;
    }
#endif /* ASSERT */
    switch (in_sig_bt[i]) {
      case T_ARRAY:
      case T_OBJECT:
        __ object_move(map, oop_handle_offset, stack_slots, in_regs[i], out_regs[c_arg],
                       ((i == 0) && (!is_static)),
                       &receiver_offset);
        int_args++;
        break;
      case T_VOID:
        break;

      case T_FLOAT:
        __ float_move(in_regs[i], out_regs[c_arg]);
        float_args++;
        break;

      case T_DOUBLE:
        assert( i + 1 < total_in_args &&
                in_sig_bt[i + 1] == T_VOID &&
                out_sig_bt[c_arg+1] == T_VOID, "bad arg list");
        __ double_move(in_regs[i], out_regs[c_arg]);
        float_args++;
        break;

      case T_LONG :
        __ long_move(in_regs[i], out_regs[c_arg]);
        int_args++;
        break;

      case T_ADDRESS: assert(false, "found T_ADDRESS in java args");

      default:
        __ move32_64(in_regs[i], out_regs[c_arg]);
        int_args++;
    }
  }

  // point c_arg at the first arg that is already loaded in case we
  // need to spill before we call out
  int c_arg = total_c_args - total_in_args;

  // Pre-load a static method's oop into c_rarg1.
  if (method->is_static()) {

    //  load oop into a register
    __ movoop(c_rarg1,
              JNIHandles::make_local(method->method_holder()->java_mirror()));

    // Now handlize the static class mirror it's known not-null.
    __ str(c_rarg1, Address(sp, klass_offset));
    map->set_oop(VMRegImpl::stack2reg(klass_slot_offset));

    // Now get the handle
    __ lea(c_rarg1, Address(sp, klass_offset));
    // and protect the arg if we must spill
    c_arg--;
  }

  // Change state to native (we save the return address in the thread, since it might not
  // be pushed on the stack when we do a stack traversal).
  // We use the same pc/oopMap repeatedly when we call out

  Label native_return;
  __ set_last_Java_frame(sp, noreg, native_return, rscratch1);

  Label dtrace_method_entry, dtrace_method_entry_done;
  if (DTraceMethodProbes) {
    __ b(dtrace_method_entry);
    __ bind(dtrace_method_entry_done);
  }

  // RedefineClasses() tracing support for obsolete method entry
  if (log_is_enabled(Trace, redefine, class, obsolete)) {
    // protect the args we've loaded
    save_args(masm, total_c_args, c_arg, out_regs);
    __ mov_metadata(c_rarg1, method());
    __ call_VM_leaf(
      CAST_FROM_FN_PTR(address, SharedRuntime::rc_trace_method_entry),
      rthread, c_rarg1);
    restore_args(masm, total_c_args, c_arg, out_regs);
  }

  // Lock a synchronized method

  // Register definitions used by locking and unlocking

  const Register swap_reg = r0;
  const Register obj_reg  = r19;  // Will contain the oop
  const Register lock_reg = r13;  // Address of compiler lock object (BasicLock)
  const Register old_hdr  = r13;  // value of old header at unlock time
  const Register lock_tmp = r14;  // Temporary used by lightweight_lock/unlock
  const Register tmp = lr;

  Label slow_path_lock;
  Label lock_done;

  if (method->is_synchronized()) {
    Label count;
    const int mark_word_offset = BasicLock::displaced_header_offset_in_bytes();

    // Get the handle (the 2nd argument)
    __ mov(oop_handle_reg, c_rarg1);

    // Get address of the box

    __ lea(lock_reg, Address(sp, lock_slot_offset * VMRegImpl::stack_slot_size));

    // Load the oop from the handle
    __ ldr(obj_reg, Address(oop_handle_reg, 0));

    if (LockingMode == LM_MONITOR) {
      __ b(slow_path_lock);
    } else if (LockingMode == LM_LEGACY) {
      // Load (object->mark() | 1) into swap_reg %r0
      __ ldr(rscratch1, Address(obj_reg, oopDesc::mark_offset_in_bytes()));
      __ orr(swap_reg, rscratch1, 1);

      // Save (object->mark() | 1) into BasicLock's displaced header
      __ str(swap_reg, Address(lock_reg, mark_word_offset));

      // src -> dest iff dest == r0 else r0 <- dest
      __ cmpxchg_obj_header(r0, lock_reg, obj_reg, rscratch1, count, /*fallthrough*/nullptr);

      // Hmm should this move to the slow path code area???

      // Test if the oopMark is an obvious stack pointer, i.e.,
      //  1) (mark & 3) == 0, and
      //  2) sp <= mark < mark + os::pagesize()
      // These 3 tests can be done by evaluating the following
      // expression: ((mark - sp) & (3 - os::vm_page_size())),
      // assuming both stack pointer and pagesize have their
      // least significant 2 bits clear.
      // NOTE: the oopMark is in swap_reg %r0 as the result of cmpxchg

      __ sub(swap_reg, sp, swap_reg);
      __ neg(swap_reg, swap_reg);
      __ ands(swap_reg, swap_reg, 3 - (int)os::vm_page_size());

      // Save the test result, for recursive case, the result is zero
      __ str(swap_reg, Address(lock_reg, mark_word_offset));
      __ br(Assembler::NE, slow_path_lock);

      __ bind(count);
      __ inc_held_monitor_count();
    } else {
      assert(LockingMode == LM_LIGHTWEIGHT, "must be");
      __ lightweight_lock(obj_reg, swap_reg, tmp, lock_tmp, slow_path_lock);
    }

    // Slow path will re-enter here
    __ bind(lock_done);
  }
  // Finally just about ready to make the JNI call

  // get JNIEnv* which is first argument to native
  __ lea(c_rarg0, Address(rthread, in_bytes(JavaThread::jni_environment_offset())));

  // Now set thread in native
  __ mov(rscratch1, _thread_in_native);
  __ lea(rscratch2, Address(rthread, JavaThread::thread_state_offset()));
  __ stlrw(rscratch1, rscratch2);

  __ rt_call(native_func);

  // Verify or restore cpu control state after JNI call
  __ restore_cpu_control_state_after_jni(rscratch1, rscratch2);

  // Unpack native results.
  switch (ret_type) {
  case T_BOOLEAN: __ c2bool(r0);                     break;
  case T_CHAR   : __ ubfx(r0, r0, 0, 16);            break;
  case T_BYTE   : __ sbfx(r0, r0, 0, 8);             break;
  case T_SHORT  : __ sbfx(r0, r0, 0, 16);            break;
  case T_INT    : __ sbfx(r0, r0, 0, 32);            break;
  case T_DOUBLE :
  case T_FLOAT  :
    // Result is in v0 we'll save as needed
    break;
  case T_ARRAY:                 // Really a handle
  case T_OBJECT:                // Really a handle
      break; // can't de-handlize until after safepoint check
  case T_VOID: break;
  case T_LONG: break;
  default       : ShouldNotReachHere();
  }

  Label safepoint_in_progress, safepoint_in_progress_done;
  Label after_transition;

  // Switch thread to "native transition" state before reading the synchronization state.
  // This additional state is necessary because reading and testing the synchronization
  // state is not atomic w.r.t. GC, as this scenario demonstrates:
  //     Java thread A, in _thread_in_native state, loads _not_synchronized and is preempted.
  //     VM thread changes sync state to synchronizing and suspends threads for GC.
  //     Thread A is resumed to finish this native method, but doesn't block here since it
  //     didn't see any synchronization is progress, and escapes.
  __ mov(rscratch1, _thread_in_native_trans);

  __ strw(rscratch1, Address(rthread, JavaThread::thread_state_offset()));

  // Force this write out before the read below
  if (!UseSystemMemoryBarrier) {
    __ dmb(Assembler::ISH);
  }

  __ verify_sve_vector_length();

  // Check for safepoint operation in progress and/or pending suspend requests.
  {
    // No need for acquire as Java threads always disarm themselves.
    __ safepoint_poll(safepoint_in_progress, true /* at_return */, false /* acquire */, false /* in_nmethod */);
    __ ldrw(rscratch1, Address(rthread, JavaThread::suspend_flags_offset()));
    __ cbnzw(rscratch1, safepoint_in_progress);
    __ bind(safepoint_in_progress_done);
  }

  // change thread state
  __ mov(rscratch1, _thread_in_Java);
  __ lea(rscratch2, Address(rthread, JavaThread::thread_state_offset()));
  __ stlrw(rscratch1, rscratch2);
  __ bind(after_transition);

  if (LockingMode != LM_LEGACY && method->is_object_wait0()) {
    // Check preemption for Object.wait()
    Label not_preempted;
    __ ldr(rscratch1, Address(rthread, JavaThread::preempt_alternate_return_offset()));
    __ cbz(rscratch1, not_preempted);
    __ str(zr, Address(rthread, JavaThread::preempt_alternate_return_offset()));
    __ br(rscratch1);
    __ bind(not_preempted);
  }
  __ bind(native_return);

  intptr_t the_pc = (intptr_t) __ pc();
  oop_maps->add_gc_map(the_pc - start, map);

  Label reguard;
  Label reguard_done;
  __ ldrb(rscratch1, Address(rthread, JavaThread::stack_guard_state_offset()));
  __ cmpw(rscratch1, StackOverflow::stack_guard_yellow_reserved_disabled);
  __ br(Assembler::EQ, reguard);
  __ bind(reguard_done);

  // native result if any is live

  // Unlock
  Label unlock_done;
  Label slow_path_unlock;
  if (method->is_synchronized()) {

    // Get locked oop from the handle we passed to jni
    __ ldr(obj_reg, Address(oop_handle_reg, 0));

    Label done, not_recursive;

    if (LockingMode == LM_LEGACY) {
      // Simple recursive lock?
      __ ldr(rscratch1, Address(sp, lock_slot_offset * VMRegImpl::stack_slot_size));
      __ cbnz(rscratch1, not_recursive);
      __ dec_held_monitor_count();
      __ b(done);
    }

    __ bind(not_recursive);

    // Must save r0 if if it is live now because cmpxchg must use it
    if (ret_type != T_FLOAT && ret_type != T_DOUBLE && ret_type != T_VOID) {
      save_native_result(masm, ret_type, stack_slots);
    }

    if (LockingMode == LM_MONITOR) {
      __ b(slow_path_unlock);
    } else if (LockingMode == LM_LEGACY) {
      // get address of the stack lock
      __ lea(r0, Address(sp, lock_slot_offset * VMRegImpl::stack_slot_size));
      //  get old displaced header
      __ ldr(old_hdr, Address(r0, 0));

      // Atomic swap old header if oop still contains the stack lock
      Label count;
      __ cmpxchg_obj_header(r0, old_hdr, obj_reg, rscratch1, count, &slow_path_unlock);
      __ bind(count);
      __ dec_held_monitor_count();
    } else {
      assert(LockingMode == LM_LIGHTWEIGHT, "");
      __ lightweight_unlock(obj_reg, old_hdr, swap_reg, lock_tmp, slow_path_unlock);
    }

    // slow path re-enters here
    __ bind(unlock_done);
    if (ret_type != T_FLOAT && ret_type != T_DOUBLE && ret_type != T_VOID) {
      restore_native_result(masm, ret_type, stack_slots);
    }

    __ bind(done);
  }

  Label dtrace_method_exit, dtrace_method_exit_done;
  if (DTraceMethodProbes) {
    __ b(dtrace_method_exit);
    __ bind(dtrace_method_exit_done);
  }

  __ reset_last_Java_frame(false);

  // Unbox oop result, e.g. JNIHandles::resolve result.
  if (is_reference_type(ret_type)) {
    __ resolve_jobject(r0, r1, r2);
  }

  if (CheckJNICalls) {
    // clear_pending_jni_exception_check
    __ str(zr, Address(rthread, JavaThread::pending_jni_exception_check_fn_offset()));
  }

  // reset handle block
  __ ldr(r2, Address(rthread, JavaThread::active_handles_offset()));
  __ str(zr, Address(r2, JNIHandleBlock::top_offset()));

  __ leave();

  // Any exception pending?
  __ ldr(rscratch1, Address(rthread, in_bytes(Thread::pending_exception_offset())));
  __ cbnz(rscratch1, exception_pending);

  // We're done
  __ ret(lr);

  // Unexpected paths are out of line and go here

  // forward the exception
  __ bind(exception_pending);

  // and forward the exception
  __ far_jump(RuntimeAddress(StubRoutines::forward_exception_entry()));

  // Slow path locking & unlocking
  if (method->is_synchronized()) {

    __ block_comment("Slow path lock {");
    __ bind(slow_path_lock);

    // has last_Java_frame setup. No exceptions so do vanilla call not call_VM
    // args are (oop obj, BasicLock* lock, JavaThread* thread)

    // protect the args we've loaded
    save_args(masm, total_c_args, c_arg, out_regs);

    __ mov(c_rarg0, obj_reg);
    __ mov(c_rarg1, lock_reg);
    __ mov(c_rarg2, rthread);

    // Not a leaf but we have last_Java_frame setup as we want
    // Force freeze slow path in case we try to preempt. We will pin the
    // vthread to the carrier (see FreezeBase::recurse_freeze_native_frame()).
    __ push_cont_fastpath();
    __ call_VM_leaf(CAST_FROM_FN_PTR(address, SharedRuntime::complete_monitor_locking_C), 3);
    __ pop_cont_fastpath();
    restore_args(masm, total_c_args, c_arg, out_regs);

#ifdef ASSERT
    { Label L;
      __ ldr(rscratch1, Address(rthread, in_bytes(Thread::pending_exception_offset())));
      __ cbz(rscratch1, L);
      __ stop("no pending exception allowed on exit from monitorenter");
      __ bind(L);
    }
#endif
    __ b(lock_done);

    __ block_comment("} Slow path lock");

    __ block_comment("Slow path unlock {");
    __ bind(slow_path_unlock);

    // If we haven't already saved the native result we must save it now as xmm registers
    // are still exposed.

    if (ret_type == T_FLOAT || ret_type == T_DOUBLE ) {
      save_native_result(masm, ret_type, stack_slots);
    }

    __ mov(c_rarg2, rthread);
    __ lea(c_rarg1, Address(sp, lock_slot_offset * VMRegImpl::stack_slot_size));
    __ mov(c_rarg0, obj_reg);

    // Save pending exception around call to VM (which contains an EXCEPTION_MARK)
    // NOTE that obj_reg == r19 currently
    __ ldr(r19, Address(rthread, in_bytes(Thread::pending_exception_offset())));
    __ str(zr, Address(rthread, in_bytes(Thread::pending_exception_offset())));

    __ rt_call(CAST_FROM_FN_PTR(address, SharedRuntime::complete_monitor_unlocking_C));

#ifdef ASSERT
    {
      Label L;
      __ ldr(rscratch1, Address(rthread, in_bytes(Thread::pending_exception_offset())));
      __ cbz(rscratch1, L);
      __ stop("no pending exception allowed on exit complete_monitor_unlocking_C");
      __ bind(L);
    }
#endif /* ASSERT */

    __ str(r19, Address(rthread, in_bytes(Thread::pending_exception_offset())));

    if (ret_type == T_FLOAT || ret_type == T_DOUBLE ) {
      restore_native_result(masm, ret_type, stack_slots);
    }
    __ b(unlock_done);

    __ block_comment("} Slow path unlock");

  } // synchronized

  // SLOW PATH Reguard the stack if needed

  __ bind(reguard);
  save_native_result(masm, ret_type, stack_slots);
  __ rt_call(CAST_FROM_FN_PTR(address, SharedRuntime::reguard_yellow_pages));
  restore_native_result(masm, ret_type, stack_slots);
  // and continue
  __ b(reguard_done);

  // SLOW PATH safepoint
  {
    __ block_comment("safepoint {");
    __ bind(safepoint_in_progress);

    // Don't use call_VM as it will see a possible pending exception and forward it
    // and never return here preventing us from clearing _last_native_pc down below.
    //
    save_native_result(masm, ret_type, stack_slots);
    __ mov(c_rarg0, rthread);
#ifndef PRODUCT
  assert(frame::arg_reg_save_area_bytes == 0, "not expecting frame reg save area");
#endif
    __ lea(rscratch1, RuntimeAddress(CAST_FROM_FN_PTR(address, JavaThread::check_special_condition_for_native_trans)));
    __ blr(rscratch1);

    // Restore any method result value
    restore_native_result(masm, ret_type, stack_slots);

    __ b(safepoint_in_progress_done);
    __ block_comment("} safepoint");
  }

  // SLOW PATH dtrace support
  if (DTraceMethodProbes) {
    {
      __ block_comment("dtrace entry {");
      __ bind(dtrace_method_entry);

      // We have all of the arguments setup at this point. We must not touch any register
      // argument registers at this point (what if we save/restore them there are no oop?

      save_args(masm, total_c_args, c_arg, out_regs);
      __ mov_metadata(c_rarg1, method());
      __ call_VM_leaf(
        CAST_FROM_FN_PTR(address, SharedRuntime::dtrace_method_entry),
        rthread, c_rarg1);
      restore_args(masm, total_c_args, c_arg, out_regs);
      __ b(dtrace_method_entry_done);
      __ block_comment("} dtrace entry");
    }

    {
      __ block_comment("dtrace exit {");
      __ bind(dtrace_method_exit);
      save_native_result(masm, ret_type, stack_slots);
      __ mov_metadata(c_rarg1, method());
      __ call_VM_leaf(
        CAST_FROM_FN_PTR(address, SharedRuntime::dtrace_method_exit),
        rthread, c_rarg1);
      restore_native_result(masm, ret_type, stack_slots);
      __ b(dtrace_method_exit_done);
      __ block_comment("} dtrace exit");
    }
  }

  __ flush();

  nmethod *nm = nmethod::new_native_nmethod(method,
                                            compile_id,
                                            masm->code(),
                                            vep_offset,
                                            frame_complete,
                                            stack_slots / VMRegImpl::slots_per_word,
                                            (is_static ? in_ByteSize(klass_offset) : in_ByteSize(receiver_offset)),
                                            in_ByteSize(lock_slot_offset*VMRegImpl::stack_slot_size),
                                            oop_maps);

  return nm;
}

// this function returns the adjust size (in number of words) to a c2i adapter
// activation for use during deoptimization
int Deoptimization::last_frame_adjust(int callee_parameters, int callee_locals) {
  assert(callee_locals >= callee_parameters,
          "test and remove; got more parms than locals");
  if (callee_locals < callee_parameters)
    return 0;                   // No adjustment for negative locals
  int diff = (callee_locals - callee_parameters) * Interpreter::stackElementWords;
  // diff is counted in stack words
  return align_up(diff, 2);
}


//------------------------------generate_deopt_blob----------------------------
void SharedRuntime::generate_deopt_blob() {
  // Allocate space for the code
  ResourceMark rm;
  // Setup code generation tools
  int pad = 0;
#if INCLUDE_JVMCI
  if (EnableJVMCI) {
    pad += 512; // Increase the buffer size when compiling for JVMCI
  }
#endif
  CodeBuffer buffer("deopt_blob", 2048+pad, 1024);
  MacroAssembler* masm = new MacroAssembler(&buffer);
  int frame_size_in_words;
  OopMap* map = nullptr;
  OopMapSet *oop_maps = new OopMapSet();
  RegisterSaver reg_save(COMPILER2_OR_JVMCI != 0);

  // -------------
  // This code enters when returning to a de-optimized nmethod.  A return
  // address has been pushed on the stack, and return values are in
  // registers.
  // If we are doing a normal deopt then we were called from the patched
  // nmethod from the point we returned to the nmethod. So the return
  // address on the stack is wrong by NativeCall::instruction_size
  // We will adjust the value so it looks like we have the original return
  // address on the stack (like when we eagerly deoptimized).
  // In the case of an exception pending when deoptimizing, we enter
  // with a return address on the stack that points after the call we patched
  // into the exception handler. We have the following register state from,
  // e.g., the forward exception stub (see stubGenerator_x86_64.cpp).
  //    r0: exception oop
  //    r19: exception handler
  //    r3: throwing pc
  // So in this case we simply jam r3 into the useless return address and
  // the stack looks just like we want.
  //
  // At this point we need to de-opt.  We save the argument return
  // registers.  We call the first C routine, fetch_unroll_info().  This
  // routine captures the return values and returns a structure which
  // describes the current frame size and the sizes of all replacement frames.
  // The current frame is compiled code and may contain many inlined
  // functions, each with their own JVM state.  We pop the current frame, then
  // push all the new frames.  Then we call the C routine unpack_frames() to
  // populate these frames.  Finally unpack_frames() returns us the new target
  // address.  Notice that callee-save registers are BLOWN here; they have
  // already been captured in the vframeArray at the time the return PC was
  // patched.
  address start = __ pc();
  Label cont;

  // Prolog for non exception case!

  // Save everything in sight.
  map = reg_save.save_live_registers(masm, 0, &frame_size_in_words);

  // Normal deoptimization.  Save exec mode for unpack_frames.
  __ movw(rcpool, Deoptimization::Unpack_deopt); // callee-saved
  __ b(cont);

  int reexecute_offset = __ pc() - start;
#if INCLUDE_JVMCI && !defined(COMPILER1)
  if (EnableJVMCI && UseJVMCICompiler) {
    // JVMCI does not use this kind of deoptimization
    __ should_not_reach_here();
  }
#endif

  // Reexecute case
  // return address is the pc describes what bci to do re-execute at

  // No need to update map as each call to save_live_registers will produce identical oopmap
  (void) reg_save.save_live_registers(masm, 0, &frame_size_in_words);

  __ movw(rcpool, Deoptimization::Unpack_reexecute); // callee-saved
  __ b(cont);

#if INCLUDE_JVMCI
  Label after_fetch_unroll_info_call;
  int implicit_exception_uncommon_trap_offset = 0;
  int uncommon_trap_offset = 0;

  if (EnableJVMCI) {
    implicit_exception_uncommon_trap_offset = __ pc() - start;

    __ ldr(lr, Address(rthread, in_bytes(JavaThread::jvmci_implicit_exception_pc_offset())));
    __ str(zr, Address(rthread, in_bytes(JavaThread::jvmci_implicit_exception_pc_offset())));

    uncommon_trap_offset = __ pc() - start;

    // Save everything in sight.
    reg_save.save_live_registers(masm, 0, &frame_size_in_words);
    // fetch_unroll_info needs to call last_java_frame()
    Label retaddr;
    __ set_last_Java_frame(sp, noreg, retaddr, rscratch1);

    __ ldrw(c_rarg1, Address(rthread, in_bytes(JavaThread::pending_deoptimization_offset())));
    __ movw(rscratch1, -1);
    __ strw(rscratch1, Address(rthread, in_bytes(JavaThread::pending_deoptimization_offset())));

    __ movw(rcpool, (int32_t)Deoptimization::Unpack_reexecute);
    __ mov(c_rarg0, rthread);
    __ movw(c_rarg2, rcpool); // exec mode
    __ lea(rscratch1,
           RuntimeAddress(CAST_FROM_FN_PTR(address,
                                           Deoptimization::uncommon_trap)));
    __ blr(rscratch1);
    __ bind(retaddr);
    oop_maps->add_gc_map( __ pc()-start, map->deep_copy());

    __ reset_last_Java_frame(false);

    __ b(after_fetch_unroll_info_call);
  } // EnableJVMCI
#endif // INCLUDE_JVMCI

  int exception_offset = __ pc() - start;

  // Prolog for exception case

  // all registers are dead at this entry point, except for r0, and
  // r3 which contain the exception oop and exception pc
  // respectively.  Set them in TLS and fall thru to the
  // unpack_with_exception_in_tls entry point.

  __ str(r3, Address(rthread, JavaThread::exception_pc_offset()));
  __ str(r0, Address(rthread, JavaThread::exception_oop_offset()));

  int exception_in_tls_offset = __ pc() - start;

  // new implementation because exception oop is now passed in JavaThread

  // Prolog for exception case
  // All registers must be preserved because they might be used by LinearScan
  // Exceptiop oop and throwing PC are passed in JavaThread
  // tos: stack at point of call to method that threw the exception (i.e. only
  // args are on the stack, no return address)

  // The return address pushed by save_live_registers will be patched
  // later with the throwing pc. The correct value is not available
  // now because loading it from memory would destroy registers.

  // NB: The SP at this point must be the SP of the method that is
  // being deoptimized.  Deoptimization assumes that the frame created
  // here by save_live_registers is immediately below the method's SP.
  // This is a somewhat fragile mechanism.

  // Save everything in sight.
  map = reg_save.save_live_registers(masm, 0, &frame_size_in_words);

  // Now it is safe to overwrite any register

  // Deopt during an exception.  Save exec mode for unpack_frames.
  __ mov(rcpool, Deoptimization::Unpack_exception); // callee-saved

  // load throwing pc from JavaThread and patch it as the return address
  // of the current frame. Then clear the field in JavaThread
  __ ldr(r3, Address(rthread, JavaThread::exception_pc_offset()));
  __ protect_return_address(r3);
  __ str(r3, Address(rfp, wordSize));
  __ str(zr, Address(rthread, JavaThread::exception_pc_offset()));

#ifdef ASSERT
  // verify that there is really an exception oop in JavaThread
  __ ldr(r0, Address(rthread, JavaThread::exception_oop_offset()));
  __ verify_oop(r0);

  // verify that there is no pending exception
  Label no_pending_exception;
  __ ldr(rscratch1, Address(rthread, Thread::pending_exception_offset()));
  __ cbz(rscratch1, no_pending_exception);
  __ stop("must not have pending exception here");
  __ bind(no_pending_exception);
#endif

  __ bind(cont);

  // Call C code.  Need thread and this frame, but NOT official VM entry
  // crud.  We cannot block on this call, no GC can happen.
  //
  // UnrollBlock* fetch_unroll_info(JavaThread* thread)

  // fetch_unroll_info needs to call last_java_frame().

  Label retaddr;
  __ set_last_Java_frame(sp, noreg, retaddr, rscratch1);
#ifdef ASSERT
  { Label L;
    __ ldr(rscratch1, Address(rthread, JavaThread::last_Java_fp_offset()));
    __ cbz(rscratch1, L);
    __ stop("SharedRuntime::generate_deopt_blob: last_Java_fp not cleared");
    __ bind(L);
  }
#endif // ASSERT
  __ mov(c_rarg0, rthread);
  __ mov(c_rarg1, rcpool);
  __ lea(rscratch1, RuntimeAddress(CAST_FROM_FN_PTR(address, Deoptimization::fetch_unroll_info)));
  __ blr(rscratch1);
  __ bind(retaddr);

  // Need to have an oopmap that tells fetch_unroll_info where to
  // find any register it might need.
  oop_maps->add_gc_map(__ pc() - start, map);

  __ reset_last_Java_frame(false);

#if INCLUDE_JVMCI
  if (EnableJVMCI) {
    __ bind(after_fetch_unroll_info_call);
  }
#endif

  // Load UnrollBlock* into r5
  __ mov(r5, r0);

  __ ldrw(rcpool, Address(r5, Deoptimization::UnrollBlock::unpack_kind_offset()));
   Label noException;
  __ cmpw(rcpool, Deoptimization::Unpack_exception);   // Was exception pending?
  __ br(Assembler::NE, noException);
  __ ldr(r0, Address(rthread, JavaThread::exception_oop_offset()));
  // QQQ this is useless it was null above
  __ ldr(r3, Address(rthread, JavaThread::exception_pc_offset()));
  __ str(zr, Address(rthread, JavaThread::exception_oop_offset()));
  __ str(zr, Address(rthread, JavaThread::exception_pc_offset()));

  __ verify_oop(r0);

  // Overwrite the result registers with the exception results.
  __ str(r0, Address(sp, reg_save.r0_offset_in_bytes()));
  // I think this is useless
  // __ str(r3, Address(sp, RegisterSaver::r3_offset_in_bytes()));

  __ bind(noException);

  // Only register save data is on the stack.
  // Now restore the result registers.  Everything else is either dead
  // or captured in the vframeArray.

  // Restore fp result register
  __ ldrd(v0, Address(sp, reg_save.v0_offset_in_bytes()));
  // Restore integer result register
  __ ldr(r0, Address(sp, reg_save.r0_offset_in_bytes()));

  // Pop all of the register save area off the stack
  __ add(sp, sp, frame_size_in_words * wordSize);

  // All of the register save area has been popped of the stack. Only the
  // return address remains.

  // Pop all the frames we must move/replace.
  //
  // Frame picture (youngest to oldest)
  // 1: self-frame (no frame link)
  // 2: deopting frame  (no frame link)
  // 3: caller of deopting frame (could be compiled/interpreted).
  //
  // Note: by leaving the return address of self-frame on the stack
  // and using the size of frame 2 to adjust the stack
  // when we are done the return to frame 3 will still be on the stack.

  // Pop deoptimized frame
  __ ldrw(r2, Address(r5, Deoptimization::UnrollBlock::size_of_deoptimized_frame_offset()));
  __ sub(r2, r2, 2 * wordSize);
  __ add(sp, sp, r2);
  __ ldp(rfp, zr, __ post(sp, 2 * wordSize));

#ifdef ASSERT
  // Compilers generate code that bang the stack by as much as the
  // interpreter would need. So this stack banging should never
  // trigger a fault. Verify that it does not on non product builds.
  __ ldrw(r19, Address(r5, Deoptimization::UnrollBlock::total_frame_sizes_offset()));
  __ bang_stack_size(r19, r2);
#endif
  // Load address of array of frame pcs into r2
  __ ldr(r2, Address(r5, Deoptimization::UnrollBlock::frame_pcs_offset()));

  // Trash the old pc
  // __ addptr(sp, wordSize);  FIXME ????

  // Load address of array of frame sizes into r4
  __ ldr(r4, Address(r5, Deoptimization::UnrollBlock::frame_sizes_offset()));

  // Load counter into r3
  __ ldrw(r3, Address(r5, Deoptimization::UnrollBlock::number_of_frames_offset()));

  // Now adjust the caller's stack to make up for the extra locals
  // but record the original sp so that we can save it in the skeletal interpreter
  // frame and the stack walking of interpreter_sender will get the unextended sp
  // value and not the "real" sp value.

  const Register sender_sp = r6;

  __ mov(sender_sp, sp);
  __ ldrw(r19, Address(r5,
                       Deoptimization::UnrollBlock::
                       caller_adjustment_offset()));
  __ sub(sp, sp, r19);

  // Push interpreter frames in a loop
  __ mov(rscratch1, (uint64_t)0xDEADDEAD);        // Make a recognizable pattern
  __ mov(rscratch2, rscratch1);
  Label loop;
  __ bind(loop);
  __ ldr(r19, Address(__ post(r4, wordSize)));          // Load frame size
  __ sub(r19, r19, 2*wordSize);           // We'll push pc and fp by hand
  __ ldr(lr, Address(__ post(r2, wordSize)));  // Load pc
  __ enter();                           // Save old & set new fp
  __ sub(sp, sp, r19);                  // Prolog
  // This value is corrected by layout_activation_impl
  __ str(zr, Address(rfp, frame::interpreter_frame_last_sp_offset * wordSize));
  __ str(sender_sp, Address(rfp, frame::interpreter_frame_sender_sp_offset * wordSize)); // Make it walkable
  __ mov(sender_sp, sp);               // Pass sender_sp to next frame
  __ sub(r3, r3, 1);                   // Decrement counter
  __ cbnz(r3, loop);

    // Re-push self-frame
  __ ldr(lr, Address(r2));
  __ enter();

  // Allocate a full sized register save area.  We subtract 2 because
  // enter() just pushed 2 words
  __ sub(sp, sp, (frame_size_in_words - 2) * wordSize);

  // Restore frame locals after moving the frame
  __ strd(v0, Address(sp, reg_save.v0_offset_in_bytes()));
  __ str(r0, Address(sp, reg_save.r0_offset_in_bytes()));

  // Call C code.  Need thread but NOT official VM entry
  // crud.  We cannot block on this call, no GC can happen.  Call should
  // restore return values to their stack-slots with the new SP.
  //
  // void Deoptimization::unpack_frames(JavaThread* thread, int exec_mode)

  // Use rfp because the frames look interpreted now
  // Don't need the precise return PC here, just precise enough to point into this code blob.
  address the_pc = __ pc();
  __ set_last_Java_frame(sp, rfp, the_pc, rscratch1);

  __ mov(c_rarg0, rthread);
  __ movw(c_rarg1, rcpool); // second arg: exec_mode
  __ lea(rscratch1, RuntimeAddress(CAST_FROM_FN_PTR(address, Deoptimization::unpack_frames)));
  __ blr(rscratch1);

  // Set an oopmap for the call site
  // Use the same PC we used for the last java frame
  oop_maps->add_gc_map(the_pc - start,
                       new OopMap( frame_size_in_words, 0 ));

  // Clear fp AND pc
  __ reset_last_Java_frame(true);

  // Collect return values
  __ ldrd(v0, Address(sp, reg_save.v0_offset_in_bytes()));
  __ ldr(r0, Address(sp, reg_save.r0_offset_in_bytes()));
  // I think this is useless (throwing pc?)
  // __ ldr(r3, Address(sp, RegisterSaver::r3_offset_in_bytes()));

  // Pop self-frame.
  __ leave();                           // Epilog

  // Jump to interpreter
  __ ret(lr);

  // Make sure all code is generated
  masm->flush();

  _deopt_blob = DeoptimizationBlob::create(&buffer, oop_maps, 0, exception_offset, reexecute_offset, frame_size_in_words);
  _deopt_blob->set_unpack_with_exception_in_tls_offset(exception_in_tls_offset);
#if INCLUDE_JVMCI
  if (EnableJVMCI) {
    _deopt_blob->set_uncommon_trap_offset(uncommon_trap_offset);
    _deopt_blob->set_implicit_exception_uncommon_trap_offset(implicit_exception_uncommon_trap_offset);
  }
#endif
}

// Number of stack slots between incoming argument block and the start of
// a new frame.  The PROLOG must add this many slots to the stack.  The
// EPILOG must remove this many slots. aarch64 needs two slots for
// return address and fp.
// TODO think this is correct but check
uint SharedRuntime::in_preserve_stack_slots() {
  return 4;
}

uint SharedRuntime::out_preserve_stack_slots() {
  return 0;
}

<<<<<<< HEAD
VMReg SharedRuntime::thread_register() {
  return rthread->as_VMReg();
}

#ifdef COMPILER2
//------------------------------generate_uncommon_trap_blob--------------------
void SharedRuntime::generate_uncommon_trap_blob() {
  // Allocate space for the code
  ResourceMark rm;
  // Setup code generation tools
  CodeBuffer buffer("uncommon_trap_blob", 2048, 1024);
  MacroAssembler* masm = new MacroAssembler(&buffer);

  assert(SimpleRuntimeFrame::framesize % 4 == 0, "sp not 16-byte aligned");

  address start = __ pc();

  // Push self-frame.  We get here with a return address in LR
  // and sp should be 16 byte aligned
  // push rfp and retaddr by hand
  __ protect_return_address();
  __ stp(rfp, lr, Address(__ pre(sp, -2 * wordSize)));
  // we don't expect an arg reg save area
#ifndef PRODUCT
  assert(frame::arg_reg_save_area_bytes == 0, "not expecting frame reg save area");
#endif
  // compiler left unloaded_class_index in j_rarg0 move to where the
  // runtime expects it.
  if (c_rarg1 != j_rarg0) {
    __ movw(c_rarg1, j_rarg0);
  }

  // we need to set the past SP to the stack pointer of the stub frame
  // and the pc to the address where this runtime call will return
  // although actually any pc in this code blob will do).
  Label retaddr;
  __ set_last_Java_frame(sp, noreg, retaddr, rscratch1);

  // Call C code.  Need thread but NOT official VM entry
  // crud.  We cannot block on this call, no GC can happen.  Call should
  // capture callee-saved registers as well as return values.
  // Thread is in rdi already.
  //
  // UnrollBlock* uncommon_trap(JavaThread* thread, jint unloaded_class_index);
  //
  // n.b. 2 gp args, 0 fp args, integral return type

  __ mov(c_rarg0, rthread);
  __ movw(c_rarg2, (unsigned)Deoptimization::Unpack_uncommon_trap);
  __ lea(rscratch1,
         RuntimeAddress(CAST_FROM_FN_PTR(address,
                                         Deoptimization::uncommon_trap)));
  __ blr(rscratch1);
  __ bind(retaddr);

  // Set an oopmap for the call site
  OopMapSet* oop_maps = new OopMapSet();
  OopMap* map = new OopMap(SimpleRuntimeFrame::framesize, 0);

  // location of rfp is known implicitly by the frame sender code

  oop_maps->add_gc_map(__ pc() - start, map);

  __ reset_last_Java_frame(false);

  // move UnrollBlock* into r4
  __ mov(r4, r0);

#ifdef ASSERT
  { Label L;
    __ ldrw(rscratch1, Address(r4, Deoptimization::UnrollBlock::unpack_kind_offset()));
    __ cmpw(rscratch1, (unsigned)Deoptimization::Unpack_uncommon_trap);
    __ br(Assembler::EQ, L);
    __ stop("SharedRuntime::generate_uncommon_trap_blob: expected Unpack_uncommon_trap");
    __ bind(L);
  }
#endif

  // Pop all the frames we must move/replace.
  //
  // Frame picture (youngest to oldest)
  // 1: self-frame (no frame link)
  // 2: deopting frame  (no frame link)
  // 3: caller of deopting frame (could be compiled/interpreted).

  // Pop self-frame.  We have no frame, and must rely only on r0 and sp.
  __ add(sp, sp, (SimpleRuntimeFrame::framesize) << LogBytesPerInt); // Epilog!

  // Pop deoptimized frame (int)
  __ ldrw(r2, Address(r4,
                      Deoptimization::UnrollBlock::
                      size_of_deoptimized_frame_offset()));
  __ sub(r2, r2, 2 * wordSize);
  __ add(sp, sp, r2);
  __ ldp(rfp, zr, __ post(sp, 2 * wordSize));

#ifdef ASSERT
  // Compilers generate code that bang the stack by as much as the
  // interpreter would need. So this stack banging should never
  // trigger a fault. Verify that it does not on non product builds.
  __ ldrw(r1, Address(r4,
                      Deoptimization::UnrollBlock::
                      total_frame_sizes_offset()));
  __ bang_stack_size(r1, r2);
#endif

  // Load address of array of frame pcs into r2 (address*)
  __ ldr(r2, Address(r4,
                     Deoptimization::UnrollBlock::frame_pcs_offset()));

  // Load address of array of frame sizes into r5 (intptr_t*)
  __ ldr(r5, Address(r4,
                     Deoptimization::UnrollBlock::
                     frame_sizes_offset()));

  // Counter
  __ ldrw(r3, Address(r4,
                      Deoptimization::UnrollBlock::
                      number_of_frames_offset())); // (int)

  // Now adjust the caller's stack to make up for the extra locals but
  // record the original sp so that we can save it in the skeletal
  // interpreter frame and the stack walking of interpreter_sender
  // will get the unextended sp value and not the "real" sp value.

  const Register sender_sp = r8;

  __ mov(sender_sp, sp);
  __ ldrw(r1, Address(r4,
                      Deoptimization::UnrollBlock::
                      caller_adjustment_offset())); // (int)
  __ sub(sp, sp, r1);

  // Push interpreter frames in a loop
  Label loop;
  __ bind(loop);
  __ ldr(r1, Address(r5, 0));       // Load frame size
  __ sub(r1, r1, 2 * wordSize);     // We'll push pc and rfp by hand
  __ ldr(lr, Address(r2, 0));       // Save return address
  __ enter();                       // and old rfp & set new rfp
  __ sub(sp, sp, r1);               // Prolog
  __ str(sender_sp, Address(rfp, frame::interpreter_frame_sender_sp_offset * wordSize)); // Make it walkable
  // This value is corrected by layout_activation_impl
  __ str(zr, Address(rfp, frame::interpreter_frame_last_sp_offset * wordSize));
  __ mov(sender_sp, sp);          // Pass sender_sp to next frame
  __ add(r5, r5, wordSize);       // Bump array pointer (sizes)
  __ add(r2, r2, wordSize);       // Bump array pointer (pcs)
  __ subsw(r3, r3, 1);            // Decrement counter
  __ br(Assembler::GT, loop);
  __ ldr(lr, Address(r2, 0));     // save final return address
  // Re-push self-frame
  __ enter();                     // & old rfp & set new rfp

  // Use rfp because the frames look interpreted now
  // Save "the_pc" since it cannot easily be retrieved using the last_java_SP after we aligned SP.
  // Don't need the precise return PC here, just precise enough to point into this code blob.
  address the_pc = __ pc();
  __ set_last_Java_frame(sp, rfp, the_pc, rscratch1);

  // Call C code.  Need thread but NOT official VM entry
  // crud.  We cannot block on this call, no GC can happen.  Call should
  // restore return values to their stack-slots with the new SP.
  // Thread is in rdi already.
  //
  // BasicType unpack_frames(JavaThread* thread, int exec_mode);
  //
  // n.b. 2 gp args, 0 fp args, integral return type

  // sp should already be aligned
  __ mov(c_rarg0, rthread);
  __ movw(c_rarg1, (unsigned)Deoptimization::Unpack_uncommon_trap);
  __ lea(rscratch1, RuntimeAddress(CAST_FROM_FN_PTR(address, Deoptimization::unpack_frames)));
  __ blr(rscratch1);

  // Set an oopmap for the call site
  // Use the same PC we used for the last java frame
  oop_maps->add_gc_map(the_pc - start, new OopMap(SimpleRuntimeFrame::framesize, 0));

  // Clear fp AND pc
  __ reset_last_Java_frame(true);

  // Pop self-frame.
  __ leave();                 // Epilog

  // Jump to interpreter
  __ ret(lr);

  // Make sure all code is generated
  masm->flush();

  _uncommon_trap_blob =  UncommonTrapBlob::create(&buffer, oop_maps,
                                                 SimpleRuntimeFrame::framesize >> 1);
}
#endif // COMPILER2

=======
>>>>>>> 358d77da

//------------------------------generate_handler_blob------
//
// Generate a special Compile2Runtime blob that saves all registers,
// and setup oopmap.
//
SafepointBlob* SharedRuntime::generate_handler_blob(address call_ptr, int poll_type) {
  ResourceMark rm;
  OopMapSet *oop_maps = new OopMapSet();
  OopMap* map;

  // Allocate space for the code.  Setup code generation tools.
  CodeBuffer buffer("handler_blob", 2048, 1024);
  MacroAssembler* masm = new MacroAssembler(&buffer);

  address start   = __ pc();
  address call_pc = nullptr;
  int frame_size_in_words;
  bool cause_return = (poll_type == POLL_AT_RETURN);
  RegisterSaver reg_save(poll_type == POLL_AT_VECTOR_LOOP /* save_vectors */);

  // When the signal occurred, the LR was either signed and stored on the stack (in which
  // case it will be restored from the stack before being used) or unsigned and not stored
  // on the stack. Stipping ensures we get the right value.
  __ strip_return_address();

  // Save Integer and Float registers.
  map = reg_save.save_live_registers(masm, 0, &frame_size_in_words);

  // The following is basically a call_VM.  However, we need the precise
  // address of the call in order to generate an oopmap. Hence, we do all the
  // work ourselves.

  Label retaddr;
  __ set_last_Java_frame(sp, noreg, retaddr, rscratch1);

  // The return address must always be correct so that frame constructor never
  // sees an invalid pc.

  if (!cause_return) {
    // overwrite the return address pushed by save_live_registers
    // Additionally, r20 is a callee-saved register so we can look at
    // it later to determine if someone changed the return address for
    // us!
    __ ldr(r20, Address(rthread, JavaThread::saved_exception_pc_offset()));
    __ protect_return_address(r20);
    __ str(r20, Address(rfp, wordSize));
  }

  // Do the call
  __ mov(c_rarg0, rthread);
  __ lea(rscratch1, RuntimeAddress(call_ptr));
  __ blr(rscratch1);
  __ bind(retaddr);

  // Set an oopmap for the call site.  This oopmap will map all
  // oop-registers and debug-info registers as callee-saved.  This
  // will allow deoptimization at this safepoint to find all possible
  // debug-info recordings, as well as let GC find all oops.

  oop_maps->add_gc_map( __ pc() - start, map);

  Label noException;

  __ reset_last_Java_frame(false);

  __ membar(Assembler::LoadLoad | Assembler::LoadStore);

  __ ldr(rscratch1, Address(rthread, Thread::pending_exception_offset()));
  __ cbz(rscratch1, noException);

  // Exception pending

  reg_save.restore_live_registers(masm);

  __ far_jump(RuntimeAddress(StubRoutines::forward_exception_entry()));

  // No exception case
  __ bind(noException);

  Label no_adjust, bail;
  if (!cause_return) {
    // If our stashed return pc was modified by the runtime we avoid touching it
    __ ldr(rscratch1, Address(rfp, wordSize));
    __ cmp(r20, rscratch1);
    __ br(Assembler::NE, no_adjust);
    __ authenticate_return_address(r20);

#ifdef ASSERT
    // Verify the correct encoding of the poll we're about to skip.
    // See NativeInstruction::is_ldrw_to_zr()
    __ ldrw(rscratch1, Address(r20));
    __ ubfx(rscratch2, rscratch1, 22, 10);
    __ cmpw(rscratch2, 0b1011100101);
    __ br(Assembler::NE, bail);
    __ ubfx(rscratch2, rscratch1, 0, 5);
    __ cmpw(rscratch2, 0b11111);
    __ br(Assembler::NE, bail);
#endif
    // Adjust return pc forward to step over the safepoint poll instruction
    __ add(r20, r20, NativeInstruction::instruction_size);
    __ protect_return_address(r20);
    __ str(r20, Address(rfp, wordSize));
  }

  __ bind(no_adjust);
  // Normal exit, restore registers and exit.
  reg_save.restore_live_registers(masm);

  __ ret(lr);

#ifdef ASSERT
  __ bind(bail);
  __ stop("Attempting to adjust pc to skip safepoint poll but the return point is not what we expected");
#endif

  // Make sure all code is generated
  masm->flush();

  // Fill-out other meta info
  return SafepointBlob::create(&buffer, oop_maps, frame_size_in_words);
}

//
// generate_resolve_blob - call resolution (static/virtual/opt-virtual/ic-miss
//
// Generate a stub that calls into vm to find out the proper destination
// of a java call. All the argument registers are live at this point
// but since this is generic code we don't know what they are and the caller
// must do any gc of the args.
//
RuntimeStub* SharedRuntime::generate_resolve_blob(address destination, const char* name) {
  assert (StubRoutines::forward_exception_entry() != nullptr, "must be generated before");

  // allocate space for the code
  ResourceMark rm;

  CodeBuffer buffer(name, 1000, 512);
  MacroAssembler* masm                = new MacroAssembler(&buffer);

  int frame_size_in_words;
  RegisterSaver reg_save(false /* save_vectors */);

  OopMapSet *oop_maps = new OopMapSet();
  OopMap* map = nullptr;

  int start = __ offset();

  map = reg_save.save_live_registers(masm, 0, &frame_size_in_words);

  int frame_complete = __ offset();

  {
    Label retaddr;
    __ set_last_Java_frame(sp, noreg, retaddr, rscratch1);

    __ mov(c_rarg0, rthread);
    __ lea(rscratch1, RuntimeAddress(destination));

    __ blr(rscratch1);
    __ bind(retaddr);
  }

  // Set an oopmap for the call site.
  // We need this not only for callee-saved registers, but also for volatile
  // registers that the compiler might be keeping live across a safepoint.

  oop_maps->add_gc_map( __ offset() - start, map);

  // r0 contains the address we are going to jump to assuming no exception got installed

  // clear last_Java_sp
  __ reset_last_Java_frame(false);
  // check for pending exceptions
  Label pending;
  __ ldr(rscratch1, Address(rthread, Thread::pending_exception_offset()));
  __ cbnz(rscratch1, pending);

  // get the returned Method*
  __ get_vm_result_2(rmethod, rthread);
  __ str(rmethod, Address(sp, reg_save.reg_offset_in_bytes(rmethod)));

  // r0 is where we want to jump, overwrite rscratch1 which is saved and scratch
  __ str(r0, Address(sp, reg_save.rscratch1_offset_in_bytes()));
  reg_save.restore_live_registers(masm);

  // We are back to the original state on entry and ready to go.

  __ br(rscratch1);

  // Pending exception after the safepoint

  __ bind(pending);

  reg_save.restore_live_registers(masm);

  // exception pending => remove activation and forward to exception handler

  __ str(zr, Address(rthread, JavaThread::vm_result_offset()));

  __ ldr(r0, Address(rthread, Thread::pending_exception_offset()));
  __ far_jump(RuntimeAddress(StubRoutines::forward_exception_entry()));

  // -------------
  // make sure all code is generated
  masm->flush();

  // return the  blob
  // frame_size_words or bytes??
  return RuntimeStub::new_runtime_stub(name, &buffer, frame_complete, frame_size_in_words, oop_maps, true);
}<|MERGE_RESOLUTION|>--- conflicted
+++ resolved
@@ -2569,204 +2569,10 @@
   return 0;
 }
 
-<<<<<<< HEAD
+
 VMReg SharedRuntime::thread_register() {
   return rthread->as_VMReg();
 }
-
-#ifdef COMPILER2
-//------------------------------generate_uncommon_trap_blob--------------------
-void SharedRuntime::generate_uncommon_trap_blob() {
-  // Allocate space for the code
-  ResourceMark rm;
-  // Setup code generation tools
-  CodeBuffer buffer("uncommon_trap_blob", 2048, 1024);
-  MacroAssembler* masm = new MacroAssembler(&buffer);
-
-  assert(SimpleRuntimeFrame::framesize % 4 == 0, "sp not 16-byte aligned");
-
-  address start = __ pc();
-
-  // Push self-frame.  We get here with a return address in LR
-  // and sp should be 16 byte aligned
-  // push rfp and retaddr by hand
-  __ protect_return_address();
-  __ stp(rfp, lr, Address(__ pre(sp, -2 * wordSize)));
-  // we don't expect an arg reg save area
-#ifndef PRODUCT
-  assert(frame::arg_reg_save_area_bytes == 0, "not expecting frame reg save area");
-#endif
-  // compiler left unloaded_class_index in j_rarg0 move to where the
-  // runtime expects it.
-  if (c_rarg1 != j_rarg0) {
-    __ movw(c_rarg1, j_rarg0);
-  }
-
-  // we need to set the past SP to the stack pointer of the stub frame
-  // and the pc to the address where this runtime call will return
-  // although actually any pc in this code blob will do).
-  Label retaddr;
-  __ set_last_Java_frame(sp, noreg, retaddr, rscratch1);
-
-  // Call C code.  Need thread but NOT official VM entry
-  // crud.  We cannot block on this call, no GC can happen.  Call should
-  // capture callee-saved registers as well as return values.
-  // Thread is in rdi already.
-  //
-  // UnrollBlock* uncommon_trap(JavaThread* thread, jint unloaded_class_index);
-  //
-  // n.b. 2 gp args, 0 fp args, integral return type
-
-  __ mov(c_rarg0, rthread);
-  __ movw(c_rarg2, (unsigned)Deoptimization::Unpack_uncommon_trap);
-  __ lea(rscratch1,
-         RuntimeAddress(CAST_FROM_FN_PTR(address,
-                                         Deoptimization::uncommon_trap)));
-  __ blr(rscratch1);
-  __ bind(retaddr);
-
-  // Set an oopmap for the call site
-  OopMapSet* oop_maps = new OopMapSet();
-  OopMap* map = new OopMap(SimpleRuntimeFrame::framesize, 0);
-
-  // location of rfp is known implicitly by the frame sender code
-
-  oop_maps->add_gc_map(__ pc() - start, map);
-
-  __ reset_last_Java_frame(false);
-
-  // move UnrollBlock* into r4
-  __ mov(r4, r0);
-
-#ifdef ASSERT
-  { Label L;
-    __ ldrw(rscratch1, Address(r4, Deoptimization::UnrollBlock::unpack_kind_offset()));
-    __ cmpw(rscratch1, (unsigned)Deoptimization::Unpack_uncommon_trap);
-    __ br(Assembler::EQ, L);
-    __ stop("SharedRuntime::generate_uncommon_trap_blob: expected Unpack_uncommon_trap");
-    __ bind(L);
-  }
-#endif
-
-  // Pop all the frames we must move/replace.
-  //
-  // Frame picture (youngest to oldest)
-  // 1: self-frame (no frame link)
-  // 2: deopting frame  (no frame link)
-  // 3: caller of deopting frame (could be compiled/interpreted).
-
-  // Pop self-frame.  We have no frame, and must rely only on r0 and sp.
-  __ add(sp, sp, (SimpleRuntimeFrame::framesize) << LogBytesPerInt); // Epilog!
-
-  // Pop deoptimized frame (int)
-  __ ldrw(r2, Address(r4,
-                      Deoptimization::UnrollBlock::
-                      size_of_deoptimized_frame_offset()));
-  __ sub(r2, r2, 2 * wordSize);
-  __ add(sp, sp, r2);
-  __ ldp(rfp, zr, __ post(sp, 2 * wordSize));
-
-#ifdef ASSERT
-  // Compilers generate code that bang the stack by as much as the
-  // interpreter would need. So this stack banging should never
-  // trigger a fault. Verify that it does not on non product builds.
-  __ ldrw(r1, Address(r4,
-                      Deoptimization::UnrollBlock::
-                      total_frame_sizes_offset()));
-  __ bang_stack_size(r1, r2);
-#endif
-
-  // Load address of array of frame pcs into r2 (address*)
-  __ ldr(r2, Address(r4,
-                     Deoptimization::UnrollBlock::frame_pcs_offset()));
-
-  // Load address of array of frame sizes into r5 (intptr_t*)
-  __ ldr(r5, Address(r4,
-                     Deoptimization::UnrollBlock::
-                     frame_sizes_offset()));
-
-  // Counter
-  __ ldrw(r3, Address(r4,
-                      Deoptimization::UnrollBlock::
-                      number_of_frames_offset())); // (int)
-
-  // Now adjust the caller's stack to make up for the extra locals but
-  // record the original sp so that we can save it in the skeletal
-  // interpreter frame and the stack walking of interpreter_sender
-  // will get the unextended sp value and not the "real" sp value.
-
-  const Register sender_sp = r8;
-
-  __ mov(sender_sp, sp);
-  __ ldrw(r1, Address(r4,
-                      Deoptimization::UnrollBlock::
-                      caller_adjustment_offset())); // (int)
-  __ sub(sp, sp, r1);
-
-  // Push interpreter frames in a loop
-  Label loop;
-  __ bind(loop);
-  __ ldr(r1, Address(r5, 0));       // Load frame size
-  __ sub(r1, r1, 2 * wordSize);     // We'll push pc and rfp by hand
-  __ ldr(lr, Address(r2, 0));       // Save return address
-  __ enter();                       // and old rfp & set new rfp
-  __ sub(sp, sp, r1);               // Prolog
-  __ str(sender_sp, Address(rfp, frame::interpreter_frame_sender_sp_offset * wordSize)); // Make it walkable
-  // This value is corrected by layout_activation_impl
-  __ str(zr, Address(rfp, frame::interpreter_frame_last_sp_offset * wordSize));
-  __ mov(sender_sp, sp);          // Pass sender_sp to next frame
-  __ add(r5, r5, wordSize);       // Bump array pointer (sizes)
-  __ add(r2, r2, wordSize);       // Bump array pointer (pcs)
-  __ subsw(r3, r3, 1);            // Decrement counter
-  __ br(Assembler::GT, loop);
-  __ ldr(lr, Address(r2, 0));     // save final return address
-  // Re-push self-frame
-  __ enter();                     // & old rfp & set new rfp
-
-  // Use rfp because the frames look interpreted now
-  // Save "the_pc" since it cannot easily be retrieved using the last_java_SP after we aligned SP.
-  // Don't need the precise return PC here, just precise enough to point into this code blob.
-  address the_pc = __ pc();
-  __ set_last_Java_frame(sp, rfp, the_pc, rscratch1);
-
-  // Call C code.  Need thread but NOT official VM entry
-  // crud.  We cannot block on this call, no GC can happen.  Call should
-  // restore return values to their stack-slots with the new SP.
-  // Thread is in rdi already.
-  //
-  // BasicType unpack_frames(JavaThread* thread, int exec_mode);
-  //
-  // n.b. 2 gp args, 0 fp args, integral return type
-
-  // sp should already be aligned
-  __ mov(c_rarg0, rthread);
-  __ movw(c_rarg1, (unsigned)Deoptimization::Unpack_uncommon_trap);
-  __ lea(rscratch1, RuntimeAddress(CAST_FROM_FN_PTR(address, Deoptimization::unpack_frames)));
-  __ blr(rscratch1);
-
-  // Set an oopmap for the call site
-  // Use the same PC we used for the last java frame
-  oop_maps->add_gc_map(the_pc - start, new OopMap(SimpleRuntimeFrame::framesize, 0));
-
-  // Clear fp AND pc
-  __ reset_last_Java_frame(true);
-
-  // Pop self-frame.
-  __ leave();                 // Epilog
-
-  // Jump to interpreter
-  __ ret(lr);
-
-  // Make sure all code is generated
-  masm->flush();
-
-  _uncommon_trap_blob =  UncommonTrapBlob::create(&buffer, oop_maps,
-                                                 SimpleRuntimeFrame::framesize >> 1);
-}
-#endif // COMPILER2
-
-=======
->>>>>>> 358d77da
 
 //------------------------------generate_handler_blob------
 //
