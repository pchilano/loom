/*
 * Copyright (c) 2020, 2024, Oracle and/or its affiliates. All rights reserved.
 * DO NOT ALTER OR REMOVE COPYRIGHT NOTICES OR THIS FILE HEADER.
 *
 * This code is free software; you can redistribute it and/or modify it
 * under the terms of the GNU General Public License version 2 only, as
 * published by the Free Software Foundation.
 *
 * This code is distributed in the hope that it will be useful, but WITHOUT
 * ANY WARRANTY; without even the implied warranty of MERCHANTABILITY or
 * FITNESS FOR A PARTICULAR PURPOSE.  See the GNU General Public License
 * version 2 for more details (a copy is included in the LICENSE file that
 * accompanied this code).
 *
 * You should have received a copy of the GNU General Public License version
 * 2 along with this work; if not, write to the Free Software Foundation,
 * Inc., 51 Franklin St, Fifth Floor, Boston, MA 02110-1301 USA.
 *
 * Please contact Oracle, 500 Oracle Parkway, Redwood Shores, CA 94065 USA
 * or visit www.oracle.com if you need additional information or have any
 * questions.
 *
 */

#include "precompiled.hpp"
#include "asm/assembler.hpp"
#include "asm/assembler.inline.hpp"
#include "opto/c2_MacroAssembler.hpp"
#include "opto/compile.hpp"
#include "opto/intrinsicnode.hpp"
#include "opto/matcher.hpp"
#include "opto/output.hpp"
#include "opto/subnode.hpp"
#include "runtime/stubRoutines.hpp"
#include "utilities/globalDefinitions.hpp"

#ifdef PRODUCT
#define BLOCK_COMMENT(str) /* nothing */
#define STOP(error) stop(error)
#else
#define BLOCK_COMMENT(str) block_comment(str)
#define STOP(error) block_comment(error); stop(error)
#endif

#define BIND(label) bind(label); BLOCK_COMMENT(#label ":")

typedef void (MacroAssembler::* chr_insn)(Register Rt, const Address &adr);

void C2_MacroAssembler::fast_lock(Register objectReg, Register boxReg, Register tmpReg,
                                  Register tmp2Reg, Register tmp3Reg) {
  Register oop = objectReg;
  Register box = boxReg;
  Register disp_hdr = tmpReg;
  Register tmp = tmp2Reg;
  Label cont;
  Label object_has_monitor;
  Label count, no_count;

  assert(LockingMode != LM_LIGHTWEIGHT, "lightweight locking should use fast_lock_lightweight");
  assert_different_registers(oop, box, tmp, disp_hdr, rscratch1);

  // Load markWord from object into displaced_header.
  ldr(disp_hdr, Address(oop, oopDesc::mark_offset_in_bytes()));

  if (DiagnoseSyncOnValueBasedClasses != 0) {
    load_klass(tmp, oop);
    ldrb(tmp, Address(tmp, Klass::misc_flags_offset()));
    tst(tmp, KlassFlags::_misc_is_value_based_class);
    br(Assembler::NE, cont);
  }

  if (LockingMode == LM_MONITOR) {
    tst(oop, oop); // Set NE to indicate 'failure' -> take slow-path. We know that oop != 0.
    b(cont);
  } else {
    assert(LockingMode == LM_LEGACY, "must be");

    // Check for existing monitor
    tbnz(disp_hdr, exact_log2(markWord::monitor_value), object_has_monitor);

    // Set tmp to be (markWord of object | UNLOCK_VALUE).
    orr(tmp, disp_hdr, markWord::unlocked_value);

    // Initialize the box. (Must happen before we update the object mark!)
    str(tmp, Address(box, BasicLock::displaced_header_offset_in_bytes()));

    // Compare object markWord with an unlocked value (tmp) and if
    // equal exchange the stack address of our box with object markWord.
    // On failure disp_hdr contains the possibly locked markWord.
    cmpxchg(oop, tmp, box, Assembler::xword, /*acquire*/ true,
            /*release*/ true, /*weak*/ false, disp_hdr);
    br(Assembler::EQ, cont);

    assert(oopDesc::mark_offset_in_bytes() == 0, "offset of _mark is not 0");

    // If the compare-and-exchange succeeded, then we found an unlocked
    // object, will have now locked it will continue at label cont

    // Check if the owner is self by comparing the value in the
    // markWord of object (disp_hdr) with the stack pointer.
    mov(rscratch1, sp);
    sub(disp_hdr, disp_hdr, rscratch1);
    mov(tmp, (address) (~(os::vm_page_size()-1) | markWord::lock_mask_in_place));
    // If condition is true we are cont and hence we can store 0 as the
    // displaced header in the box, which indicates that it is a recursive lock.
    ands(tmp/*==0?*/, disp_hdr, tmp);   // Sets flags for result
    str(tmp/*==0, perhaps*/, Address(box, BasicLock::displaced_header_offset_in_bytes()));
    b(cont);
  }

  // Handle existing monitor.
  bind(object_has_monitor);

  // The object's monitor m is unlocked iff m->owner == nullptr,
  // otherwise m->owner may contain a thread id, a stack address for LM_LEGACY,
  // or the ANONYMOUS_OWNER constant for LM_LIGHTWEIGHT.
  //
  // Try to CAS m->owner from null to current thread.
  ldr(rscratch2, Address(rthread, JavaThread::lock_id_offset()));
  add(tmp, disp_hdr, (in_bytes(ObjectMonitor::owner_offset())-markWord::monitor_value));
  cmpxchg(tmp, zr, rscratch2, Assembler::xword, /*acquire*/ true,
          /*release*/ true, /*weak*/ false, tmp3Reg); // Sets flags for result

  // Store a non-null value into the box to avoid looking like a re-entrant
  // lock. The fast-path monitor unlock code checks for
  // markWord::monitor_value so use markWord::unused_mark which has the
  // relevant bit set, and also matches ObjectSynchronizer::enter.
  mov(tmp, (address)markWord::unused_mark().value());
  str(tmp, Address(box, BasicLock::displaced_header_offset_in_bytes()));

  br(Assembler::EQ, cont); // CAS success means locking succeeded

  cmp(tmp3Reg, rscratch2);
  br(Assembler::NE, cont); // Check for recursive locking

  // Recursive lock case
  increment(Address(disp_hdr, in_bytes(ObjectMonitor::recursions_offset()) - markWord::monitor_value), 1);
  // flag == EQ still from the cmp above, checking if this is a reentrant lock

  bind(cont);
  // flag == EQ indicates success
  // flag == NE indicates failure
  br(Assembler::NE, no_count);

  bind(count);
  inc_held_monitor_count();

  bind(no_count);
}

void C2_MacroAssembler::fast_unlock(Register objectReg, Register boxReg, Register tmpReg,
                                    Register tmp2Reg) {
  Register oop = objectReg;
  Register box = boxReg;
  Register disp_hdr = tmpReg;
  Register owner_addr = tmpReg;
  Register tmp = tmp2Reg;
  Label cont;
  Label object_has_monitor;
  Label count, no_count;
  Label unlocked;

  assert(LockingMode != LM_LIGHTWEIGHT, "lightweight locking should use fast_unlock_lightweight");
  assert_different_registers(oop, box, tmp, disp_hdr);

  if (LockingMode == LM_MONITOR) {
    tst(oop, oop); // Set NE to indicate 'failure' -> take slow-path. We know that oop != 0.
    b(cont);
  } else {
    assert(LockingMode == LM_LEGACY, "must be");
  }

  // Find the lock address and load the displaced header from the stack.
  ldr(disp_hdr, Address(box, BasicLock::displaced_header_offset_in_bytes()));

  // If the displaced header is 0, we have a recursive unlock.
  cmp(disp_hdr, zr);
  br(Assembler::EQ, cont);

  // Handle existing monitor.
  ldr(tmp, Address(oop, oopDesc::mark_offset_in_bytes()));
  tbnz(tmp, exact_log2(markWord::monitor_value), object_has_monitor);

  // Check if it is still a light weight lock, this is is true if we
  // see the stack address of the basicLock in the markWord of the
  // object.
  cmpxchg(oop, box, disp_hdr, Assembler::xword, /*acquire*/ false,
          /*release*/ true, /*weak*/ false, tmp);
  b(cont);

  assert(oopDesc::mark_offset_in_bytes() == 0, "offset of _mark is not 0");

  // Handle existing monitor.
  bind(object_has_monitor);
  STATIC_ASSERT(markWord::monitor_value <= INT_MAX);
  add(tmp, tmp, -(int)markWord::monitor_value); // monitor

  ldr(disp_hdr, Address(tmp, ObjectMonitor::recursions_offset()));

  Label notRecursive;
  cbz(disp_hdr, notRecursive);

  // Recursive lock
  sub(disp_hdr, disp_hdr, 1u);
  str(disp_hdr, Address(tmp, ObjectMonitor::recursions_offset()));
  cmp(disp_hdr, disp_hdr); // Sets flags for result
  b(cont);

  bind(notRecursive);

  // Compute owner address.
  lea(owner_addr, Address(tmp, ObjectMonitor::owner_offset()));

  // Set owner to null.
  // Release to satisfy the JMM
  stlr(zr, owner_addr);
  // We need a full fence after clearing owner to avoid stranding.
  // StoreLoad achieves this.
  membar(StoreLoad);

  // Check if the entry lists are empty.
  ldr(rscratch1, Address(tmp, ObjectMonitor::EntryList_offset()));
  ldr(tmpReg, Address(tmp, ObjectMonitor::cxq_offset()));
  orr(rscratch1, rscratch1, tmpReg);
  cmp(rscratch1, zr);
  br(Assembler::EQ, cont);     // If so we are done.

  // Check if there is a successor.
  ldr(rscratch1, Address(tmp, ObjectMonitor::succ_offset()));
  cmp(rscratch1, zr);
  br(Assembler::NE, unlocked); // If so we are done.

  // Save the monitor pointer in the current thread, so we can try to
  // reacquire the lock in SharedRuntime::monitor_exit_helper().
  str(tmp, Address(rthread, JavaThread::unlocked_inflated_monitor_offset()));

  cmp(zr, rthread); // Set Flag to NE => slow path
  b(cont);

  bind(unlocked);
  cmp(zr, zr); // Set Flag to EQ => fast path

  // Intentional fall-through

  bind(cont);
  // flag == EQ indicates success
  // flag == NE indicates failure
  br(Assembler::NE, no_count);

  bind(count);
  dec_held_monitor_count();

  bind(no_count);
}

void C2_MacroAssembler::fast_lock_lightweight(Register obj, Register box, Register t1,
                                              Register t2, Register t3) {
  assert(LockingMode == LM_LIGHTWEIGHT, "must be");
  assert_different_registers(obj, box, t1, t2, t3);

  // Handle inflated monitor.
  Label inflated;
  // Finish fast lock successfully. MUST branch to with flag == EQ
  Label locked;
  // Finish fast lock unsuccessfully. MUST branch to with flag == NE
  Label slow_path;

  if (UseObjectMonitorTable) {
    // Clear cache in case fast locking succeeds.
    str(zr, Address(box, BasicLock::object_monitor_cache_offset_in_bytes()));
  }

  if (DiagnoseSyncOnValueBasedClasses != 0) {
    load_klass(t1, obj);
    ldrb(t1, Address(t1, Klass::misc_flags_offset()));
    tst(t1, KlassFlags::_misc_is_value_based_class);
    br(Assembler::NE, slow_path);
  }

  const Register t1_mark = t1;
  const Register t3_t = t3;

  { // Lightweight locking

    // Push lock to the lock stack and finish successfully. MUST branch to with flag == EQ
    Label push;

    const Register t2_top = t2;

    // Check if lock-stack is full.
    ldrw(t2_top, Address(rthread, JavaThread::lock_stack_top_offset()));
    cmpw(t2_top, (unsigned)LockStack::end_offset() - 1);
    br(Assembler::GT, slow_path);

    // Check if recursive.
    subw(t3_t, t2_top, oopSize);
    ldr(t3_t, Address(rthread, t3_t));
    cmp(obj, t3_t);
    br(Assembler::EQ, push);

    // Relaxed normal load to check for monitor. Optimization for monitor case.
    ldr(t1_mark, Address(obj, oopDesc::mark_offset_in_bytes()));
    tbnz(t1_mark, exact_log2(markWord::monitor_value), inflated);

    // Not inflated
    assert(oopDesc::mark_offset_in_bytes() == 0, "required to avoid a lea");

    // Try to lock. Transition lock-bits 0b01 => 0b00
    orr(t1_mark, t1_mark, markWord::unlocked_value);
    eor(t3_t, t1_mark, markWord::unlocked_value);
    cmpxchg(/*addr*/ obj, /*expected*/ t1_mark, /*new*/ t3_t, Assembler::xword,
            /*acquire*/ true, /*release*/ false, /*weak*/ false, noreg);
    br(Assembler::NE, slow_path);

    bind(push);
    // After successful lock, push object on lock-stack.
    str(obj, Address(rthread, t2_top));
    addw(t2_top, t2_top, oopSize);
    strw(t2_top, Address(rthread, JavaThread::lock_stack_top_offset()));
    b(locked);
  }

  { // Handle inflated monitor.
    bind(inflated);

    const Register t1_monitor = t1;

    if (!UseObjectMonitorTable) {
      assert(t1_monitor == t1_mark, "should be the same here");
    } else {
      Label monitor_found;

      // Load cache address
      lea(t3_t, Address(rthread, JavaThread::om_cache_oops_offset()));

      const int num_unrolled = 2;
      for (int i = 0; i < num_unrolled; i++) {
        ldr(t1, Address(t3_t));
        cmp(obj, t1);
        br(Assembler::EQ, monitor_found);
        increment(t3_t, in_bytes(OMCache::oop_to_oop_difference()));
      }

      Label loop;

      // Search for obj in cache.
      bind(loop);

      // Check for match.
      ldr(t1, Address(t3_t));
      cmp(obj, t1);
      br(Assembler::EQ, monitor_found);

      // Search until null encountered, guaranteed _null_sentinel at end.
      increment(t3_t, in_bytes(OMCache::oop_to_oop_difference()));
      cbnz(t1, loop);
      // Cache Miss, NE set from cmp above, cbnz does not set flags
      b(slow_path);

      bind(monitor_found);
      ldr(t1_monitor, Address(t3_t, OMCache::oop_to_monitor_difference()));
    }

    const Register t2_owner_addr = t2;
    const Register t3_owner = t3;
    const ByteSize monitor_tag = in_ByteSize(UseObjectMonitorTable ? 0 : checked_cast<int>(markWord::monitor_value));
    const Address owner_address(t1_monitor, ObjectMonitor::owner_offset() - monitor_tag);
    const Address recursions_address(t1_monitor, ObjectMonitor::recursions_offset() - monitor_tag);

    Label monitor_locked;

    // Compute owner address.
    lea(t2_owner_addr, owner_address);

    // CAS owner (null => current thread id).
    ldr(rscratch2, Address(rthread, JavaThread::lock_id_offset()));
    cmpxchg(t2_owner_addr, zr, rscratch2, Assembler::xword, /*acquire*/ true,
            /*release*/ false, /*weak*/ false, t3_owner);
    br(Assembler::EQ, monitor_locked);

    // Check if recursive.
    cmp(t3_owner, rscratch2);
    br(Assembler::NE, slow_path);

    // Recursive.
    increment(recursions_address, 1);

    bind(monitor_locked);
    if (UseObjectMonitorTable) {
      str(t1_monitor, Address(box, BasicLock::object_monitor_cache_offset_in_bytes()));
    }
  }

  bind(locked);

#ifdef ASSERT
  // Check that locked label is reached with Flags == EQ.
  Label flag_correct;
  br(Assembler::EQ, flag_correct);
  stop("Fast Lock Flag != EQ");
#endif

  bind(slow_path);
#ifdef ASSERT
  // Check that slow_path label is reached with Flags == NE.
  br(Assembler::NE, flag_correct);
  stop("Fast Lock Flag != NE");
  bind(flag_correct);
#endif
  // C2 uses the value of Flags (NE vs EQ) to determine the continuation.
}

void C2_MacroAssembler::fast_unlock_lightweight(Register obj, Register box, Register t1,
                                                Register t2, Register t3) {
  assert(LockingMode == LM_LIGHTWEIGHT, "must be");
  assert_different_registers(obj, box, t1, t2, t3);

  // Handle inflated monitor.
  Label inflated, inflated_load_mark;
  // Finish fast unlock successfully. MUST branch to with flag == EQ
  Label unlocked;
  // Finish fast unlock unsuccessfully. MUST branch to with flag == NE
  Label slow_path;

  const Register t1_mark = t1;
  const Register t2_top = t2;
  const Register t3_t = t3;

  { // Lightweight unlock

    Label push_and_slow_path;

    // Check if obj is top of lock-stack.
    ldrw(t2_top, Address(rthread, JavaThread::lock_stack_top_offset()));
    subw(t2_top, t2_top, oopSize);
    ldr(t3_t, Address(rthread, t2_top));
    cmp(obj, t3_t);
    // Top of lock stack was not obj. Must be monitor.
    br(Assembler::NE, inflated_load_mark);

    // Pop lock-stack.
    DEBUG_ONLY(str(zr, Address(rthread, t2_top));)
    strw(t2_top, Address(rthread, JavaThread::lock_stack_top_offset()));

    // Check if recursive.
    subw(t3_t, t2_top, oopSize);
    ldr(t3_t, Address(rthread, t3_t));
    cmp(obj, t3_t);
    br(Assembler::EQ, unlocked);

    // Not recursive.
    // Load Mark.
    ldr(t1_mark, Address(obj, oopDesc::mark_offset_in_bytes()));

    // Check header for monitor (0b10).
    // Because we got here by popping (meaning we pushed in locked)
    // there will be no monitor in the box. So we need to push back the obj
    // so that the runtime can fix any potential anonymous owner.
    tbnz(t1_mark, exact_log2(markWord::monitor_value), UseObjectMonitorTable ? push_and_slow_path : inflated);

    // Try to unlock. Transition lock bits 0b00 => 0b01
    assert(oopDesc::mark_offset_in_bytes() == 0, "required to avoid lea");
    orr(t3_t, t1_mark, markWord::unlocked_value);
    cmpxchg(/*addr*/ obj, /*expected*/ t1_mark, /*new*/ t3_t, Assembler::xword,
            /*acquire*/ false, /*release*/ true, /*weak*/ false, noreg);
    br(Assembler::EQ, unlocked);

    bind(push_and_slow_path);
    // Compare and exchange failed.
    // Restore lock-stack and handle the unlock in runtime.
    DEBUG_ONLY(str(obj, Address(rthread, t2_top));)
    addw(t2_top, t2_top, oopSize);
    str(t2_top, Address(rthread, JavaThread::lock_stack_top_offset()));
    b(slow_path);
  }


  { // Handle inflated monitor.
    bind(inflated_load_mark);
    ldr(t1_mark, Address(obj, oopDesc::mark_offset_in_bytes()));
#ifdef ASSERT
    tbnz(t1_mark, exact_log2(markWord::monitor_value), inflated);
    stop("Fast Unlock not monitor");
#endif

    bind(inflated);

#ifdef ASSERT
    Label check_done;
    subw(t2_top, t2_top, oopSize);
    cmpw(t2_top, in_bytes(JavaThread::lock_stack_base_offset()));
    br(Assembler::LT, check_done);
    ldr(t3_t, Address(rthread, t2_top));
    cmp(obj, t3_t);
    br(Assembler::NE, inflated);
    stop("Fast Unlock lock on stack");
    bind(check_done);
#endif

    const Register t1_monitor = t1;

    if (!UseObjectMonitorTable) {
      assert(t1_monitor == t1_mark, "should be the same here");

      // Untag the monitor.
      add(t1_monitor, t1_mark, -(int)markWord::monitor_value);
    } else {
      ldr(t1_monitor, Address(box, BasicLock::object_monitor_cache_offset_in_bytes()));
      // null check with Flags == NE, no valid pointer below alignof(ObjectMonitor*)
      cmp(t1_monitor, checked_cast<uint8_t>(alignof(ObjectMonitor*)));
      br(Assembler::LO, slow_path);
    }

    const Register t2_recursions = t2;
    Label not_recursive;

    // Check if recursive.
    ldr(t2_recursions, Address(t1_monitor, ObjectMonitor::recursions_offset()));
    cbz(t2_recursions, not_recursive);

    // Recursive unlock.
    sub(t2_recursions, t2_recursions, 1u);
    str(t2_recursions, Address(t1_monitor, ObjectMonitor::recursions_offset()));
    // Set flag == EQ
    cmp(t2_recursions, t2_recursions);
    b(unlocked);

    bind(not_recursive);

    const Register t2_owner_addr = t2;

    // Compute owner address.
    lea(t2_owner_addr, Address(t1_monitor, ObjectMonitor::owner_offset()));

    // Set owner to null.
    // Release to satisfy the JMM
    stlr(zr, t2_owner_addr);
    // We need a full fence after clearing owner to avoid stranding.
    // StoreLoad achieves this.
    membar(StoreLoad);

    // Check if the entry lists are empty.
    ldr(rscratch1, Address(t1_monitor, ObjectMonitor::EntryList_offset()));
    ldr(t3_t, Address(t1_monitor, ObjectMonitor::cxq_offset()));
    orr(rscratch1, rscratch1, t3_t);
    cmp(rscratch1, zr);
    br(Assembler::EQ, unlocked);  // If so we are done.

<<<<<<< HEAD
    // The owner may be anonymous and we removed the last obj entry in
    // the lock-stack. This loses the information about the owner.
    // Write the thread id to the owner field so the runtime knows the owner.
    ldr(t3_t, Address(rthread, JavaThread::lock_id_offset()));
    str(t3_t, Address(t2_owner_addr));
    b(slow_path);
=======
    // Check if there is a successor.
    ldr(rscratch1, Address(t1_monitor, ObjectMonitor::succ_offset()));
    cmp(rscratch1, zr);
    br(Assembler::NE, unlocked);  // If so we are done.
>>>>>>> f1bf469b

    // Save the monitor pointer in the current thread, so we can try to
    // reacquire the lock in SharedRuntime::monitor_exit_helper().
    str(t1_monitor, Address(rthread, JavaThread::unlocked_inflated_monitor_offset()));

    cmp(zr, rthread); // Set Flag to NE => slow path
    b(slow_path);
  }

  bind(unlocked);
<<<<<<< HEAD
=======
  decrement(Address(rthread, JavaThread::held_monitor_count_offset()));
  cmp(zr, zr); // Set Flags to EQ => fast path
>>>>>>> f1bf469b

#ifdef ASSERT
  // Check that unlocked label is reached with Flags == EQ.
  Label flag_correct;
  br(Assembler::EQ, flag_correct);
  stop("Fast Unlock Flag != EQ");
#endif

  bind(slow_path);
#ifdef ASSERT
  // Check that slow_path label is reached with Flags == NE.
  br(Assembler::NE, flag_correct);
  stop("Fast Unlock Flag != NE");
  bind(flag_correct);
#endif
  // C2 uses the value of Flags (NE vs EQ) to determine the continuation.
}

// Search for str1 in str2 and return index or -1
// Clobbers: rscratch1, rscratch2, rflags. May also clobber v0-v1, when icnt1==-1.
void C2_MacroAssembler::string_indexof(Register str2, Register str1,
                                       Register cnt2, Register cnt1,
                                       Register tmp1, Register tmp2,
                                       Register tmp3, Register tmp4,
                                       Register tmp5, Register tmp6,
                                       int icnt1, Register result, int ae) {
  // NOTE: tmp5, tmp6 can be zr depending on specific method version
  Label LINEARSEARCH, LINEARSTUB, LINEAR_MEDIUM, DONE, NOMATCH, MATCH;

  Register ch1 = rscratch1;
  Register ch2 = rscratch2;
  Register cnt1tmp = tmp1;
  Register cnt2tmp = tmp2;
  Register cnt1_neg = cnt1;
  Register cnt2_neg = cnt2;
  Register result_tmp = tmp4;

  bool isL = ae == StrIntrinsicNode::LL;

  bool str1_isL = ae == StrIntrinsicNode::LL || ae == StrIntrinsicNode::UL;
  bool str2_isL = ae == StrIntrinsicNode::LL || ae == StrIntrinsicNode::LU;
  int str1_chr_shift = str1_isL ? 0:1;
  int str2_chr_shift = str2_isL ? 0:1;
  int str1_chr_size = str1_isL ? 1:2;
  int str2_chr_size = str2_isL ? 1:2;
  chr_insn str1_load_1chr = str1_isL ? (chr_insn)&MacroAssembler::ldrb :
                                      (chr_insn)&MacroAssembler::ldrh;
  chr_insn str2_load_1chr = str2_isL ? (chr_insn)&MacroAssembler::ldrb :
                                      (chr_insn)&MacroAssembler::ldrh;
  chr_insn load_2chr = isL ? (chr_insn)&MacroAssembler::ldrh : (chr_insn)&MacroAssembler::ldrw;
  chr_insn load_4chr = isL ? (chr_insn)&MacroAssembler::ldrw : (chr_insn)&MacroAssembler::ldr;

  // Note, inline_string_indexOf() generates checks:
  // if (substr.count > string.count) return -1;
  // if (substr.count == 0) return 0;

  // We have two strings, a source string in str2, cnt2 and a pattern string
  // in str1, cnt1. Find the 1st occurrence of pattern in source or return -1.

  // For larger pattern and source we use a simplified Boyer Moore algorithm.
  // With a small pattern and source we use linear scan.

  if (icnt1 == -1) {
    sub(result_tmp, cnt2, cnt1);
    cmp(cnt1, (u1)8);             // Use Linear Scan if cnt1 < 8 || cnt1 >= 256
    br(LT, LINEARSEARCH);
    dup(v0, T16B, cnt1); // done in separate FPU pipeline. Almost no penalty
    subs(zr, cnt1, 256);
    lsr(tmp1, cnt2, 2);
    ccmp(cnt1, tmp1, 0b0000, LT); // Source must be 4 * pattern for BM
    br(GE, LINEARSTUB);
  }

// The Boyer Moore alogorithm is based on the description here:-
//
// http://en.wikipedia.org/wiki/Boyer%E2%80%93Moore_string_search_algorithm
//
// This describes and algorithm with 2 shift rules. The 'Bad Character' rule
// and the 'Good Suffix' rule.
//
// These rules are essentially heuristics for how far we can shift the
// pattern along the search string.
//
// The implementation here uses the 'Bad Character' rule only because of the
// complexity of initialisation for the 'Good Suffix' rule.
//
// This is also known as the Boyer-Moore-Horspool algorithm:-
//
// http://en.wikipedia.org/wiki/Boyer-Moore-Horspool_algorithm
//
// This particular implementation has few java-specific optimizations.
//
// #define ASIZE 256
//
//    int bm(unsigned char *x, int m, unsigned char *y, int n) {
//       int i, j;
//       unsigned c;
//       unsigned char bc[ASIZE];
//
//       /* Preprocessing */
//       for (i = 0; i < ASIZE; ++i)
//          bc[i] = m;
//       for (i = 0; i < m - 1; ) {
//          c = x[i];
//          ++i;
//          // c < 256 for Latin1 string, so, no need for branch
//          #ifdef PATTERN_STRING_IS_LATIN1
//          bc[c] = m - i;
//          #else
//          if (c < ASIZE) bc[c] = m - i;
//          #endif
//       }
//
//       /* Searching */
//       j = 0;
//       while (j <= n - m) {
//          c = y[i+j];
//          if (x[m-1] == c)
//            for (i = m - 2; i >= 0 && x[i] == y[i + j]; --i);
//          if (i < 0) return j;
//          // c < 256 for Latin1 string, so, no need for branch
//          #ifdef SOURCE_STRING_IS_LATIN1
//          // LL case: (c< 256) always true. Remove branch
//          j += bc[y[j+m-1]];
//          #endif
//          #ifndef PATTERN_STRING_IS_UTF
//          // UU case: need if (c<ASIZE) check. Skip 1 character if not.
//          if (c < ASIZE)
//            j += bc[y[j+m-1]];
//          else
//            j += 1
//          #endif
//          #ifdef PATTERN_IS_LATIN1_AND_SOURCE_IS_UTF
//          // UL case: need if (c<ASIZE) check. Skip <pattern length> if not.
//          if (c < ASIZE)
//            j += bc[y[j+m-1]];
//          else
//            j += m
//          #endif
//       }
//    }

  if (icnt1 == -1) {
    Label BCLOOP, BCSKIP, BMLOOPSTR2, BMLOOPSTR1, BMSKIP, BMADV, BMMATCH,
        BMLOOPSTR1_LASTCMP, BMLOOPSTR1_CMP, BMLOOPSTR1_AFTER_LOAD, BM_INIT_LOOP;
    Register cnt1end = tmp2;
    Register str2end = cnt2;
    Register skipch = tmp2;

    // str1 length is >=8, so, we can read at least 1 register for cases when
    // UTF->Latin1 conversion is not needed(8 LL or 4UU) and half register for
    // UL case. We'll re-read last character in inner pre-loop code to have
    // single outer pre-loop load
    const int firstStep = isL ? 7 : 3;

    const int ASIZE = 256;
    const int STORED_BYTES = 32; // amount of bytes stored per instruction
    sub(sp, sp, ASIZE);
    mov(tmp5, ASIZE/STORED_BYTES); // loop iterations
    mov(ch1, sp);
    BIND(BM_INIT_LOOP);
      stpq(v0, v0, Address(post(ch1, STORED_BYTES)));
      subs(tmp5, tmp5, 1);
      br(GT, BM_INIT_LOOP);

      sub(cnt1tmp, cnt1, 1);
      mov(tmp5, str2);
      add(str2end, str2, result_tmp, LSL, str2_chr_shift);
      sub(ch2, cnt1, 1);
      mov(tmp3, str1);
    BIND(BCLOOP);
      (this->*str1_load_1chr)(ch1, Address(post(tmp3, str1_chr_size)));
      if (!str1_isL) {
        subs(zr, ch1, ASIZE);
        br(HS, BCSKIP);
      }
      strb(ch2, Address(sp, ch1));
    BIND(BCSKIP);
      subs(ch2, ch2, 1);
      br(GT, BCLOOP);

      add(tmp6, str1, cnt1, LSL, str1_chr_shift); // address after str1
      if (str1_isL == str2_isL) {
        // load last 8 bytes (8LL/4UU symbols)
        ldr(tmp6, Address(tmp6, -wordSize));
      } else {
        ldrw(tmp6, Address(tmp6, -wordSize/2)); // load last 4 bytes(4 symbols)
        // convert Latin1 to UTF. We'll have to wait until load completed, but
        // it's still faster than per-character loads+checks
        lsr(tmp3, tmp6, BitsPerByte * (wordSize/2 - str1_chr_size)); // str1[N-1]
        ubfx(ch1, tmp6, 8, 8); // str1[N-2]
        ubfx(ch2, tmp6, 16, 8); // str1[N-3]
        andr(tmp6, tmp6, 0xFF); // str1[N-4]
        orr(ch2, ch1, ch2, LSL, 16);
        orr(tmp6, tmp6, tmp3, LSL, 48);
        orr(tmp6, tmp6, ch2, LSL, 16);
      }
    BIND(BMLOOPSTR2);
      (this->*str2_load_1chr)(skipch, Address(str2, cnt1tmp, Address::lsl(str2_chr_shift)));
      sub(cnt1tmp, cnt1tmp, firstStep); // cnt1tmp is positive here, because cnt1 >= 8
      if (str1_isL == str2_isL) {
        // re-init tmp3. It's for free because it's executed in parallel with
        // load above. Alternative is to initialize it before loop, but it'll
        // affect performance on in-order systems with 2 or more ld/st pipelines
        lsr(tmp3, tmp6, BitsPerByte * (wordSize - str1_chr_size));
      }
      if (!isL) { // UU/UL case
        lsl(ch2, cnt1tmp, 1); // offset in bytes
      }
      cmp(tmp3, skipch);
      br(NE, BMSKIP);
      ldr(ch2, Address(str2, isL ? cnt1tmp : ch2));
      mov(ch1, tmp6);
      if (isL) {
        b(BMLOOPSTR1_AFTER_LOAD);
      } else {
        sub(cnt1tmp, cnt1tmp, 1); // no need to branch for UU/UL case. cnt1 >= 8
        b(BMLOOPSTR1_CMP);
      }
    BIND(BMLOOPSTR1);
      (this->*str1_load_1chr)(ch1, Address(str1, cnt1tmp, Address::lsl(str1_chr_shift)));
      (this->*str2_load_1chr)(ch2, Address(str2, cnt1tmp, Address::lsl(str2_chr_shift)));
    BIND(BMLOOPSTR1_AFTER_LOAD);
      subs(cnt1tmp, cnt1tmp, 1);
      br(LT, BMLOOPSTR1_LASTCMP);
    BIND(BMLOOPSTR1_CMP);
      cmp(ch1, ch2);
      br(EQ, BMLOOPSTR1);
    BIND(BMSKIP);
      if (!isL) {
        // if we've met UTF symbol while searching Latin1 pattern, then we can
        // skip cnt1 symbols
        if (str1_isL != str2_isL) {
          mov(result_tmp, cnt1);
        } else {
          mov(result_tmp, 1);
        }
        subs(zr, skipch, ASIZE);
        br(HS, BMADV);
      }
      ldrb(result_tmp, Address(sp, skipch)); // load skip distance
    BIND(BMADV);
      sub(cnt1tmp, cnt1, 1);
      add(str2, str2, result_tmp, LSL, str2_chr_shift);
      cmp(str2, str2end);
      br(LE, BMLOOPSTR2);
      add(sp, sp, ASIZE);
      b(NOMATCH);
    BIND(BMLOOPSTR1_LASTCMP);
      cmp(ch1, ch2);
      br(NE, BMSKIP);
    BIND(BMMATCH);
      sub(result, str2, tmp5);
      if (!str2_isL) lsr(result, result, 1);
      add(sp, sp, ASIZE);
      b(DONE);

    BIND(LINEARSTUB);
    cmp(cnt1, (u1)16); // small patterns still should be handled by simple algorithm
    br(LT, LINEAR_MEDIUM);
    mov(result, zr);
    RuntimeAddress stub = nullptr;
    if (isL) {
      stub = RuntimeAddress(StubRoutines::aarch64::string_indexof_linear_ll());
      assert(stub.target() != nullptr, "string_indexof_linear_ll stub has not been generated");
    } else if (str1_isL) {
      stub = RuntimeAddress(StubRoutines::aarch64::string_indexof_linear_ul());
       assert(stub.target() != nullptr, "string_indexof_linear_ul stub has not been generated");
    } else {
      stub = RuntimeAddress(StubRoutines::aarch64::string_indexof_linear_uu());
      assert(stub.target() != nullptr, "string_indexof_linear_uu stub has not been generated");
    }
    address call = trampoline_call(stub);
    if (call == nullptr) {
      DEBUG_ONLY(reset_labels(LINEARSEARCH, LINEAR_MEDIUM, DONE, NOMATCH, MATCH));
      ciEnv::current()->record_failure("CodeCache is full");
      return;
    }
    b(DONE);
  }

  BIND(LINEARSEARCH);
  {
    Label DO1, DO2, DO3;

    Register str2tmp = tmp2;
    Register first = tmp3;

    if (icnt1 == -1)
    {
        Label DOSHORT, FIRST_LOOP, STR2_NEXT, STR1_LOOP, STR1_NEXT;

        cmp(cnt1, u1(str1_isL == str2_isL ? 4 : 2));
        br(LT, DOSHORT);
      BIND(LINEAR_MEDIUM);
        (this->*str1_load_1chr)(first, Address(str1));
        lea(str1, Address(str1, cnt1, Address::lsl(str1_chr_shift)));
        sub(cnt1_neg, zr, cnt1, LSL, str1_chr_shift);
        lea(str2, Address(str2, result_tmp, Address::lsl(str2_chr_shift)));
        sub(cnt2_neg, zr, result_tmp, LSL, str2_chr_shift);

      BIND(FIRST_LOOP);
        (this->*str2_load_1chr)(ch2, Address(str2, cnt2_neg));
        cmp(first, ch2);
        br(EQ, STR1_LOOP);
      BIND(STR2_NEXT);
        adds(cnt2_neg, cnt2_neg, str2_chr_size);
        br(LE, FIRST_LOOP);
        b(NOMATCH);

      BIND(STR1_LOOP);
        adds(cnt1tmp, cnt1_neg, str1_chr_size);
        add(cnt2tmp, cnt2_neg, str2_chr_size);
        br(GE, MATCH);

      BIND(STR1_NEXT);
        (this->*str1_load_1chr)(ch1, Address(str1, cnt1tmp));
        (this->*str2_load_1chr)(ch2, Address(str2, cnt2tmp));
        cmp(ch1, ch2);
        br(NE, STR2_NEXT);
        adds(cnt1tmp, cnt1tmp, str1_chr_size);
        add(cnt2tmp, cnt2tmp, str2_chr_size);
        br(LT, STR1_NEXT);
        b(MATCH);

      BIND(DOSHORT);
      if (str1_isL == str2_isL) {
        cmp(cnt1, (u1)2);
        br(LT, DO1);
        br(GT, DO3);
      }
    }

    if (icnt1 == 4) {
      Label CH1_LOOP;

        (this->*load_4chr)(ch1, str1);
        sub(result_tmp, cnt2, 4);
        lea(str2, Address(str2, result_tmp, Address::lsl(str2_chr_shift)));
        sub(cnt2_neg, zr, result_tmp, LSL, str2_chr_shift);

      BIND(CH1_LOOP);
        (this->*load_4chr)(ch2, Address(str2, cnt2_neg));
        cmp(ch1, ch2);
        br(EQ, MATCH);
        adds(cnt2_neg, cnt2_neg, str2_chr_size);
        br(LE, CH1_LOOP);
        b(NOMATCH);
      }

    if ((icnt1 == -1 && str1_isL == str2_isL) || icnt1 == 2) {
      Label CH1_LOOP;

      BIND(DO2);
        (this->*load_2chr)(ch1, str1);
        if (icnt1 == 2) {
          sub(result_tmp, cnt2, 2);
        }
        lea(str2, Address(str2, result_tmp, Address::lsl(str2_chr_shift)));
        sub(cnt2_neg, zr, result_tmp, LSL, str2_chr_shift);
      BIND(CH1_LOOP);
        (this->*load_2chr)(ch2, Address(str2, cnt2_neg));
        cmp(ch1, ch2);
        br(EQ, MATCH);
        adds(cnt2_neg, cnt2_neg, str2_chr_size);
        br(LE, CH1_LOOP);
        b(NOMATCH);
    }

    if ((icnt1 == -1 && str1_isL == str2_isL) || icnt1 == 3) {
      Label FIRST_LOOP, STR2_NEXT, STR1_LOOP;

      BIND(DO3);
        (this->*load_2chr)(first, str1);
        (this->*str1_load_1chr)(ch1, Address(str1, 2*str1_chr_size));
        if (icnt1 == 3) {
          sub(result_tmp, cnt2, 3);
        }
        lea(str2, Address(str2, result_tmp, Address::lsl(str2_chr_shift)));
        sub(cnt2_neg, zr, result_tmp, LSL, str2_chr_shift);
      BIND(FIRST_LOOP);
        (this->*load_2chr)(ch2, Address(str2, cnt2_neg));
        cmpw(first, ch2);
        br(EQ, STR1_LOOP);
      BIND(STR2_NEXT);
        adds(cnt2_neg, cnt2_neg, str2_chr_size);
        br(LE, FIRST_LOOP);
        b(NOMATCH);

      BIND(STR1_LOOP);
        add(cnt2tmp, cnt2_neg, 2*str2_chr_size);
        (this->*str2_load_1chr)(ch2, Address(str2, cnt2tmp));
        cmp(ch1, ch2);
        br(NE, STR2_NEXT);
        b(MATCH);
    }

    if (icnt1 == -1 || icnt1 == 1) {
      Label CH1_LOOP, HAS_ZERO, DO1_SHORT, DO1_LOOP;

      BIND(DO1);
        (this->*str1_load_1chr)(ch1, str1);
        cmp(cnt2, (u1)8);
        br(LT, DO1_SHORT);

        sub(result_tmp, cnt2, 8/str2_chr_size);
        sub(cnt2_neg, zr, result_tmp, LSL, str2_chr_shift);
        mov(tmp3, str2_isL ? 0x0101010101010101 : 0x0001000100010001);
        lea(str2, Address(str2, result_tmp, Address::lsl(str2_chr_shift)));

        if (str2_isL) {
          orr(ch1, ch1, ch1, LSL, 8);
        }
        orr(ch1, ch1, ch1, LSL, 16);
        orr(ch1, ch1, ch1, LSL, 32);
      BIND(CH1_LOOP);
        ldr(ch2, Address(str2, cnt2_neg));
        eor(ch2, ch1, ch2);
        sub(tmp1, ch2, tmp3);
        orr(tmp2, ch2, str2_isL ? 0x7f7f7f7f7f7f7f7f : 0x7fff7fff7fff7fff);
        bics(tmp1, tmp1, tmp2);
        br(NE, HAS_ZERO);
        adds(cnt2_neg, cnt2_neg, 8);
        br(LT, CH1_LOOP);

        cmp(cnt2_neg, (u1)8);
        mov(cnt2_neg, 0);
        br(LT, CH1_LOOP);
        b(NOMATCH);

      BIND(HAS_ZERO);
        rev(tmp1, tmp1);
        clz(tmp1, tmp1);
        add(cnt2_neg, cnt2_neg, tmp1, LSR, 3);
        b(MATCH);

      BIND(DO1_SHORT);
        mov(result_tmp, cnt2);
        lea(str2, Address(str2, cnt2, Address::lsl(str2_chr_shift)));
        sub(cnt2_neg, zr, cnt2, LSL, str2_chr_shift);
      BIND(DO1_LOOP);
        (this->*str2_load_1chr)(ch2, Address(str2, cnt2_neg));
        cmpw(ch1, ch2);
        br(EQ, MATCH);
        adds(cnt2_neg, cnt2_neg, str2_chr_size);
        br(LT, DO1_LOOP);
    }
  }
  BIND(NOMATCH);
    mov(result, -1);
    b(DONE);
  BIND(MATCH);
    add(result, result_tmp, cnt2_neg, ASR, str2_chr_shift);
  BIND(DONE);
}

typedef void (MacroAssembler::* chr_insn)(Register Rt, const Address &adr);
typedef void (MacroAssembler::* uxt_insn)(Register Rd, Register Rn);

void C2_MacroAssembler::string_indexof_char(Register str1, Register cnt1,
                                            Register ch, Register result,
                                            Register tmp1, Register tmp2, Register tmp3)
{
  Label CH1_LOOP, HAS_ZERO, DO1_SHORT, DO1_LOOP, MATCH, NOMATCH, DONE;
  Register cnt1_neg = cnt1;
  Register ch1 = rscratch1;
  Register result_tmp = rscratch2;

  cbz(cnt1, NOMATCH);

  cmp(cnt1, (u1)4);
  br(LT, DO1_SHORT);

  orr(ch, ch, ch, LSL, 16);
  orr(ch, ch, ch, LSL, 32);

  sub(cnt1, cnt1, 4);
  mov(result_tmp, cnt1);
  lea(str1, Address(str1, cnt1, Address::uxtw(1)));
  sub(cnt1_neg, zr, cnt1, LSL, 1);

  mov(tmp3, 0x0001000100010001);

  BIND(CH1_LOOP);
    ldr(ch1, Address(str1, cnt1_neg));
    eor(ch1, ch, ch1);
    sub(tmp1, ch1, tmp3);
    orr(tmp2, ch1, 0x7fff7fff7fff7fff);
    bics(tmp1, tmp1, tmp2);
    br(NE, HAS_ZERO);
    adds(cnt1_neg, cnt1_neg, 8);
    br(LT, CH1_LOOP);

    cmp(cnt1_neg, (u1)8);
    mov(cnt1_neg, 0);
    br(LT, CH1_LOOP);
    b(NOMATCH);

  BIND(HAS_ZERO);
    rev(tmp1, tmp1);
    clz(tmp1, tmp1);
    add(cnt1_neg, cnt1_neg, tmp1, LSR, 3);
    b(MATCH);

  BIND(DO1_SHORT);
    mov(result_tmp, cnt1);
    lea(str1, Address(str1, cnt1, Address::uxtw(1)));
    sub(cnt1_neg, zr, cnt1, LSL, 1);
  BIND(DO1_LOOP);
    ldrh(ch1, Address(str1, cnt1_neg));
    cmpw(ch, ch1);
    br(EQ, MATCH);
    adds(cnt1_neg, cnt1_neg, 2);
    br(LT, DO1_LOOP);
  BIND(NOMATCH);
    mov(result, -1);
    b(DONE);
  BIND(MATCH);
    add(result, result_tmp, cnt1_neg, ASR, 1);
  BIND(DONE);
}

void C2_MacroAssembler::string_indexof_char_sve(Register str1, Register cnt1,
                                                Register ch, Register result,
                                                FloatRegister ztmp1,
                                                FloatRegister ztmp2,
                                                PRegister tmp_pg,
                                                PRegister tmp_pdn, bool isL)
{
  // Note that `tmp_pdn` should *NOT* be used as governing predicate register.
  assert(tmp_pg->is_governing(),
         "this register has to be a governing predicate register");

  Label LOOP, MATCH, DONE, NOMATCH;
  Register vec_len = rscratch1;
  Register idx = rscratch2;

  SIMD_RegVariant T = (isL == true) ? B : H;

  cbz(cnt1, NOMATCH);

  // Assign the particular char throughout the vector.
  sve_dup(ztmp2, T, ch);
  if (isL) {
    sve_cntb(vec_len);
  } else {
    sve_cnth(vec_len);
  }
  mov(idx, 0);

  // Generate a predicate to control the reading of input string.
  sve_whilelt(tmp_pg, T, idx, cnt1);

  BIND(LOOP);
    // Read a vector of 8- or 16-bit data depending on the string type. Note
    // that inactive elements indicated by the predicate register won't cause
    // a data read from memory to the destination vector.
    if (isL) {
      sve_ld1b(ztmp1, T, tmp_pg, Address(str1, idx));
    } else {
      sve_ld1h(ztmp1, T, tmp_pg, Address(str1, idx, Address::lsl(1)));
    }
    add(idx, idx, vec_len);

    // Perform the comparison. An element of the destination predicate is set
    // to active if the particular char is matched.
    sve_cmp(Assembler::EQ, tmp_pdn, T, tmp_pg, ztmp1, ztmp2);

    // Branch if the particular char is found.
    br(NE, MATCH);

    sve_whilelt(tmp_pg, T, idx, cnt1);

    // Loop back if the particular char not found.
    br(MI, LOOP);

  BIND(NOMATCH);
    mov(result, -1);
    b(DONE);

  BIND(MATCH);
    // Undo the index increment.
    sub(idx, idx, vec_len);

    // Crop the vector to find its location.
    sve_brka(tmp_pdn, tmp_pg, tmp_pdn, false /* isMerge */);
    add(result, idx, -1);
    sve_incp(result, T, tmp_pdn);
  BIND(DONE);
}

void C2_MacroAssembler::stringL_indexof_char(Register str1, Register cnt1,
                                            Register ch, Register result,
                                            Register tmp1, Register tmp2, Register tmp3)
{
  Label CH1_LOOP, HAS_ZERO, DO1_SHORT, DO1_LOOP, MATCH, NOMATCH, DONE;
  Register cnt1_neg = cnt1;
  Register ch1 = rscratch1;
  Register result_tmp = rscratch2;

  cbz(cnt1, NOMATCH);

  cmp(cnt1, (u1)8);
  br(LT, DO1_SHORT);

  orr(ch, ch, ch, LSL, 8);
  orr(ch, ch, ch, LSL, 16);
  orr(ch, ch, ch, LSL, 32);

  sub(cnt1, cnt1, 8);
  mov(result_tmp, cnt1);
  lea(str1, Address(str1, cnt1));
  sub(cnt1_neg, zr, cnt1);

  mov(tmp3, 0x0101010101010101);

  BIND(CH1_LOOP);
    ldr(ch1, Address(str1, cnt1_neg));
    eor(ch1, ch, ch1);
    sub(tmp1, ch1, tmp3);
    orr(tmp2, ch1, 0x7f7f7f7f7f7f7f7f);
    bics(tmp1, tmp1, tmp2);
    br(NE, HAS_ZERO);
    adds(cnt1_neg, cnt1_neg, 8);
    br(LT, CH1_LOOP);

    cmp(cnt1_neg, (u1)8);
    mov(cnt1_neg, 0);
    br(LT, CH1_LOOP);
    b(NOMATCH);

  BIND(HAS_ZERO);
    rev(tmp1, tmp1);
    clz(tmp1, tmp1);
    add(cnt1_neg, cnt1_neg, tmp1, LSR, 3);
    b(MATCH);

  BIND(DO1_SHORT);
    mov(result_tmp, cnt1);
    lea(str1, Address(str1, cnt1));
    sub(cnt1_neg, zr, cnt1);
  BIND(DO1_LOOP);
    ldrb(ch1, Address(str1, cnt1_neg));
    cmp(ch, ch1);
    br(EQ, MATCH);
    adds(cnt1_neg, cnt1_neg, 1);
    br(LT, DO1_LOOP);
  BIND(NOMATCH);
    mov(result, -1);
    b(DONE);
  BIND(MATCH);
    add(result, result_tmp, cnt1_neg);
  BIND(DONE);
}

// Compare strings.
void C2_MacroAssembler::string_compare(Register str1, Register str2,
    Register cnt1, Register cnt2, Register result, Register tmp1, Register tmp2,
    FloatRegister vtmp1, FloatRegister vtmp2, FloatRegister vtmp3,
    PRegister pgtmp1, PRegister pgtmp2, int ae) {
  Label DONE, SHORT_LOOP, SHORT_STRING, SHORT_LAST, TAIL, STUB,
      DIFF, NEXT_WORD, SHORT_LOOP_TAIL, SHORT_LAST2, SHORT_LAST_INIT,
      SHORT_LOOP_START, TAIL_CHECK;

  bool isLL = ae == StrIntrinsicNode::LL;
  bool isLU = ae == StrIntrinsicNode::LU;
  bool isUL = ae == StrIntrinsicNode::UL;

  // The stub threshold for LL strings is: 72 (64 + 8) chars
  // UU: 36 chars, or 72 bytes (valid for the 64-byte large loop with prefetch)
  // LU/UL: 24 chars, or 48 bytes (valid for the 16-character loop at least)
  const u1 stub_threshold = isLL ? 72 : ((isLU || isUL) ? 24 : 36);

  bool str1_isL = isLL || isLU;
  bool str2_isL = isLL || isUL;

  int str1_chr_shift = str1_isL ? 0 : 1;
  int str2_chr_shift = str2_isL ? 0 : 1;
  int str1_chr_size = str1_isL ? 1 : 2;
  int str2_chr_size = str2_isL ? 1 : 2;
  int minCharsInWord = isLL ? wordSize : wordSize/2;

  FloatRegister vtmpZ = vtmp1, vtmp = vtmp2;
  chr_insn str1_load_chr = str1_isL ? (chr_insn)&MacroAssembler::ldrb :
                                      (chr_insn)&MacroAssembler::ldrh;
  chr_insn str2_load_chr = str2_isL ? (chr_insn)&MacroAssembler::ldrb :
                                      (chr_insn)&MacroAssembler::ldrh;
  uxt_insn ext_chr = isLL ? (uxt_insn)&MacroAssembler::uxtbw :
                            (uxt_insn)&MacroAssembler::uxthw;

  BLOCK_COMMENT("string_compare {");

  // Bizarrely, the counts are passed in bytes, regardless of whether they
  // are L or U strings, however the result is always in characters.
  if (!str1_isL) asrw(cnt1, cnt1, 1);
  if (!str2_isL) asrw(cnt2, cnt2, 1);

  // Compute the minimum of the string lengths and save the difference.
  subsw(result, cnt1, cnt2);
  cselw(cnt2, cnt1, cnt2, Assembler::LE); // min

  // A very short string
  cmpw(cnt2, minCharsInWord);
  br(Assembler::LE, SHORT_STRING);

  // Compare longwords
  // load first parts of strings and finish initialization while loading
  {
    if (str1_isL == str2_isL) { // LL or UU
      ldr(tmp1, Address(str1));
      cmp(str1, str2);
      br(Assembler::EQ, DONE);
      ldr(tmp2, Address(str2));
      cmp(cnt2, stub_threshold);
      br(GE, STUB);
      subsw(cnt2, cnt2, minCharsInWord);
      br(EQ, TAIL_CHECK);
      lea(str2, Address(str2, cnt2, Address::uxtw(str2_chr_shift)));
      lea(str1, Address(str1, cnt2, Address::uxtw(str1_chr_shift)));
      sub(cnt2, zr, cnt2, LSL, str2_chr_shift);
    } else if (isLU) {
      ldrs(vtmp, Address(str1));
      ldr(tmp2, Address(str2));
      cmp(cnt2, stub_threshold);
      br(GE, STUB);
      subw(cnt2, cnt2, 4);
      eor(vtmpZ, T16B, vtmpZ, vtmpZ);
      lea(str1, Address(str1, cnt2, Address::uxtw(str1_chr_shift)));
      lea(str2, Address(str2, cnt2, Address::uxtw(str2_chr_shift)));
      zip1(vtmp, T8B, vtmp, vtmpZ);
      sub(cnt1, zr, cnt2, LSL, str1_chr_shift);
      sub(cnt2, zr, cnt2, LSL, str2_chr_shift);
      add(cnt1, cnt1, 4);
      fmovd(tmp1, vtmp);
    } else { // UL case
      ldr(tmp1, Address(str1));
      ldrs(vtmp, Address(str2));
      cmp(cnt2, stub_threshold);
      br(GE, STUB);
      subw(cnt2, cnt2, 4);
      lea(str1, Address(str1, cnt2, Address::uxtw(str1_chr_shift)));
      eor(vtmpZ, T16B, vtmpZ, vtmpZ);
      lea(str2, Address(str2, cnt2, Address::uxtw(str2_chr_shift)));
      sub(cnt1, zr, cnt2, LSL, str1_chr_shift);
      zip1(vtmp, T8B, vtmp, vtmpZ);
      sub(cnt2, zr, cnt2, LSL, str2_chr_shift);
      add(cnt1, cnt1, 8);
      fmovd(tmp2, vtmp);
    }
    adds(cnt2, cnt2, isUL ? 4 : 8);
    br(GE, TAIL);
    eor(rscratch2, tmp1, tmp2);
    cbnz(rscratch2, DIFF);
    // main loop
    bind(NEXT_WORD);
    if (str1_isL == str2_isL) {
      ldr(tmp1, Address(str1, cnt2));
      ldr(tmp2, Address(str2, cnt2));
      adds(cnt2, cnt2, 8);
    } else if (isLU) {
      ldrs(vtmp, Address(str1, cnt1));
      ldr(tmp2, Address(str2, cnt2));
      add(cnt1, cnt1, 4);
      zip1(vtmp, T8B, vtmp, vtmpZ);
      fmovd(tmp1, vtmp);
      adds(cnt2, cnt2, 8);
    } else { // UL
      ldrs(vtmp, Address(str2, cnt2));
      ldr(tmp1, Address(str1, cnt1));
      zip1(vtmp, T8B, vtmp, vtmpZ);
      add(cnt1, cnt1, 8);
      fmovd(tmp2, vtmp);
      adds(cnt2, cnt2, 4);
    }
    br(GE, TAIL);

    eor(rscratch2, tmp1, tmp2);
    cbz(rscratch2, NEXT_WORD);
    b(DIFF);
    bind(TAIL);
    eor(rscratch2, tmp1, tmp2);
    cbnz(rscratch2, DIFF);
    // Last longword.  In the case where length == 4 we compare the
    // same longword twice, but that's still faster than another
    // conditional branch.
    if (str1_isL == str2_isL) {
      ldr(tmp1, Address(str1));
      ldr(tmp2, Address(str2));
    } else if (isLU) {
      ldrs(vtmp, Address(str1));
      ldr(tmp2, Address(str2));
      zip1(vtmp, T8B, vtmp, vtmpZ);
      fmovd(tmp1, vtmp);
    } else { // UL
      ldrs(vtmp, Address(str2));
      ldr(tmp1, Address(str1));
      zip1(vtmp, T8B, vtmp, vtmpZ);
      fmovd(tmp2, vtmp);
    }
    bind(TAIL_CHECK);
    eor(rscratch2, tmp1, tmp2);
    cbz(rscratch2, DONE);

    // Find the first different characters in the longwords and
    // compute their difference.
    bind(DIFF);
    rev(rscratch2, rscratch2);
    clz(rscratch2, rscratch2);
    andr(rscratch2, rscratch2, isLL ? -8 : -16);
    lsrv(tmp1, tmp1, rscratch2);
    (this->*ext_chr)(tmp1, tmp1);
    lsrv(tmp2, tmp2, rscratch2);
    (this->*ext_chr)(tmp2, tmp2);
    subw(result, tmp1, tmp2);
    b(DONE);
  }

  bind(STUB);
    RuntimeAddress stub = nullptr;
    switch(ae) {
      case StrIntrinsicNode::LL:
        stub = RuntimeAddress(StubRoutines::aarch64::compare_long_string_LL());
        break;
      case StrIntrinsicNode::UU:
        stub = RuntimeAddress(StubRoutines::aarch64::compare_long_string_UU());
        break;
      case StrIntrinsicNode::LU:
        stub = RuntimeAddress(StubRoutines::aarch64::compare_long_string_LU());
        break;
      case StrIntrinsicNode::UL:
        stub = RuntimeAddress(StubRoutines::aarch64::compare_long_string_UL());
        break;
      default:
        ShouldNotReachHere();
     }
    assert(stub.target() != nullptr, "compare_long_string stub has not been generated");
    address call = trampoline_call(stub);
    if (call == nullptr) {
      DEBUG_ONLY(reset_labels(DONE, SHORT_LOOP, SHORT_STRING, SHORT_LAST, SHORT_LOOP_TAIL, SHORT_LAST2, SHORT_LAST_INIT, SHORT_LOOP_START));
      ciEnv::current()->record_failure("CodeCache is full");
      return;
    }
    b(DONE);

  bind(SHORT_STRING);
  // Is the minimum length zero?
  cbz(cnt2, DONE);
  // arrange code to do most branches while loading and loading next characters
  // while comparing previous
  (this->*str1_load_chr)(tmp1, Address(post(str1, str1_chr_size)));
  subs(cnt2, cnt2, 1);
  br(EQ, SHORT_LAST_INIT);
  (this->*str2_load_chr)(cnt1, Address(post(str2, str2_chr_size)));
  b(SHORT_LOOP_START);
  bind(SHORT_LOOP);
  subs(cnt2, cnt2, 1);
  br(EQ, SHORT_LAST);
  bind(SHORT_LOOP_START);
  (this->*str1_load_chr)(tmp2, Address(post(str1, str1_chr_size)));
  (this->*str2_load_chr)(rscratch1, Address(post(str2, str2_chr_size)));
  cmp(tmp1, cnt1);
  br(NE, SHORT_LOOP_TAIL);
  subs(cnt2, cnt2, 1);
  br(EQ, SHORT_LAST2);
  (this->*str1_load_chr)(tmp1, Address(post(str1, str1_chr_size)));
  (this->*str2_load_chr)(cnt1, Address(post(str2, str2_chr_size)));
  cmp(tmp2, rscratch1);
  br(EQ, SHORT_LOOP);
  sub(result, tmp2, rscratch1);
  b(DONE);
  bind(SHORT_LOOP_TAIL);
  sub(result, tmp1, cnt1);
  b(DONE);
  bind(SHORT_LAST2);
  cmp(tmp2, rscratch1);
  br(EQ, DONE);
  sub(result, tmp2, rscratch1);

  b(DONE);
  bind(SHORT_LAST_INIT);
  (this->*str2_load_chr)(cnt1, Address(post(str2, str2_chr_size)));
  bind(SHORT_LAST);
  cmp(tmp1, cnt1);
  br(EQ, DONE);
  sub(result, tmp1, cnt1);

  bind(DONE);

  BLOCK_COMMENT("} string_compare");
}

void C2_MacroAssembler::neon_compare(FloatRegister dst, BasicType bt, FloatRegister src1,
                                     FloatRegister src2, Condition cond, bool isQ) {
  SIMD_Arrangement size = esize2arrangement((unsigned)type2aelembytes(bt), isQ);
  FloatRegister zn = src1, zm = src2;
  bool needs_negation = false;
  switch (cond) {
    case LT: cond = GT; zn = src2; zm = src1; break;
    case LE: cond = GE; zn = src2; zm = src1; break;
    case LO: cond = HI; zn = src2; zm = src1; break;
    case LS: cond = HS; zn = src2; zm = src1; break;
    case NE: cond = EQ; needs_negation = true; break;
    default:
      break;
  }

  if (is_floating_point_type(bt)) {
    fcm(cond, dst, size, zn, zm);
  } else {
    cm(cond, dst, size, zn, zm);
  }

  if (needs_negation) {
    notr(dst, isQ ? T16B : T8B, dst);
  }
}

void C2_MacroAssembler::neon_compare_zero(FloatRegister dst, BasicType bt, FloatRegister src,
                                          Condition cond, bool isQ) {
  SIMD_Arrangement size = esize2arrangement((unsigned)type2aelembytes(bt), isQ);
  if (bt == T_FLOAT || bt == T_DOUBLE) {
    if (cond == Assembler::NE) {
      fcm(Assembler::EQ, dst, size, src);
      notr(dst, isQ ? T16B : T8B, dst);
    } else {
      fcm(cond, dst, size, src);
    }
  } else {
    if (cond == Assembler::NE) {
      cm(Assembler::EQ, dst, size, src);
      notr(dst, isQ ? T16B : T8B, dst);
    } else {
      cm(cond, dst, size, src);
    }
  }
}

// Compress the least significant bit of each byte to the rightmost and clear
// the higher garbage bits.
void C2_MacroAssembler::bytemask_compress(Register dst) {
  // Example input, dst = 0x01 00 00 00 01 01 00 01
  // The "??" bytes are garbage.
  orr(dst, dst, dst, Assembler::LSR, 7);  // dst = 0x?? 02 ?? 00 ?? 03 ?? 01
  orr(dst, dst, dst, Assembler::LSR, 14); // dst = 0x????????08 ??????0D
  orr(dst, dst, dst, Assembler::LSR, 28); // dst = 0x????????????????8D
  andr(dst, dst, 0xff);                   // dst = 0x8D
}

// Pack the lowest-numbered bit of each mask element in src into a long value
// in dst, at most the first 64 lane elements.
// Clobbers: rscratch1, if UseSVE=1 or the hardware doesn't support FEAT_BITPERM.
void C2_MacroAssembler::sve_vmask_tolong(Register dst, PRegister src, BasicType bt, int lane_cnt,
                                         FloatRegister vtmp1, FloatRegister vtmp2) {
  assert(lane_cnt <= 64 && is_power_of_2(lane_cnt), "Unsupported lane count");
  assert_different_registers(dst, rscratch1);
  assert_different_registers(vtmp1, vtmp2);

  Assembler::SIMD_RegVariant size = elemType_to_regVariant(bt);
  // Example:   src = 0b01100101 10001101, bt = T_BYTE, lane_cnt = 16
  // Expected:  dst = 0x658D

  // Convert the mask into vector with sequential bytes.
  // vtmp1 = 0x00010100 0x00010001 0x01000000 0x01010001
  sve_cpy(vtmp1, size, src, 1, false);
  if (bt != T_BYTE) {
    sve_vector_narrow(vtmp1, B, vtmp1, size, vtmp2);
  }

  if (UseSVE > 1 && VM_Version::supports_svebitperm()) {
    // Given a vector with the value 0x00 or 0x01 in each byte, the basic idea
    // is to compress each significant bit of the byte in a cross-lane way. Due
    // to the lack of a cross-lane bit-compress instruction, we use BEXT
    // (bit-compress in each lane) with the biggest lane size (T = D) then
    // concatenate the results.

    // The second source input of BEXT, initialized with 0x01 in each byte.
    // vtmp2 = 0x01010101 0x01010101 0x01010101 0x01010101
    sve_dup(vtmp2, B, 1);

    // BEXT vtmp1.D, vtmp1.D, vtmp2.D
    // vtmp1 = 0x0001010000010001 | 0x0100000001010001
    // vtmp2 = 0x0101010101010101 | 0x0101010101010101
    //         ---------------------------------------
    // vtmp1 = 0x0000000000000065 | 0x000000000000008D
    sve_bext(vtmp1, D, vtmp1, vtmp2);

    // Concatenate the lowest significant 8 bits in each 8 bytes, and extract the
    // result to dst.
    // vtmp1 = 0x0000000000000000 | 0x000000000000658D
    // dst   = 0x658D
    if (lane_cnt <= 8) {
      // No need to concatenate.
      umov(dst, vtmp1, B, 0);
    } else if (lane_cnt <= 16) {
      ins(vtmp1, B, vtmp1, 1, 8);
      umov(dst, vtmp1, H, 0);
    } else {
      // As the lane count is 64 at most, the final expected value must be in
      // the lowest 64 bits after narrowing vtmp1 from D to B.
      sve_vector_narrow(vtmp1, B, vtmp1, D, vtmp2);
      umov(dst, vtmp1, D, 0);
    }
  } else if (UseSVE > 0) {
    // Compress the lowest 8 bytes.
    fmovd(dst, vtmp1);
    bytemask_compress(dst);
    if (lane_cnt <= 8) return;

    // Repeat on higher bytes and join the results.
    // Compress 8 bytes in each iteration.
    for (int idx = 1; idx < (lane_cnt / 8); idx++) {
      sve_extract_integral(rscratch1, T_LONG, vtmp1, idx, vtmp2);
      bytemask_compress(rscratch1);
      orr(dst, dst, rscratch1, Assembler::LSL, idx << 3);
    }
  } else {
    assert(false, "unsupported");
    ShouldNotReachHere();
  }
}

// Unpack the mask, a long value in src, into predicate register dst based on the
// corresponding data type. Note that dst can support at most 64 lanes.
// Below example gives the expected dst predicate register in different types, with
// a valid src(0x658D) on a 1024-bit vector size machine.
// BYTE:  dst = 0x00 00 00 00 00 00 00 00 00 00 00 00 00 00 65 8D
// SHORT: dst = 0x00 00 00 00 00 00 00 00 00 00 00 00 14 11 40 51
// INT:   dst = 0x00 00 00 00 00 00 00 00 01 10 01 01 10 00 11 01
// LONG:  dst = 0x00 01 01 00 00 01 00 01 01 00 00 00 01 01 00 01
//
// The number of significant bits of src must be equal to lane_cnt. E.g., 0xFF658D which
// has 24 significant bits would be an invalid input if dst predicate register refers to
// a LONG type 1024-bit vector, which has at most 16 lanes.
void C2_MacroAssembler::sve_vmask_fromlong(PRegister dst, Register src, BasicType bt, int lane_cnt,
                                           FloatRegister vtmp1, FloatRegister vtmp2) {
  assert(UseSVE == 2 && VM_Version::supports_svebitperm() &&
         lane_cnt <= 64 && is_power_of_2(lane_cnt), "unsupported");
  Assembler::SIMD_RegVariant size = elemType_to_regVariant(bt);
  // Example:   src = 0x658D, bt = T_BYTE, size = B, lane_cnt = 16
  // Expected:  dst = 0b01101001 10001101

  // Put long value from general purpose register into the first lane of vector.
  // vtmp1 = 0x0000000000000000 | 0x000000000000658D
  sve_dup(vtmp1, B, 0);
  mov(vtmp1, D, 0, src);

  // As sve_cmp generates mask value with the minimum unit in byte, we should
  // transform the value in the first lane which is mask in bit now to the
  // mask in byte, which can be done by SVE2's BDEP instruction.

  // The first source input of BDEP instruction. Deposite each byte in every 8 bytes.
  // vtmp1 = 0x0000000000000065 | 0x000000000000008D
  if (lane_cnt <= 8) {
    // Nothing. As only one byte exsits.
  } else if (lane_cnt <= 16) {
    ins(vtmp1, B, vtmp1, 8, 1);
    mov(vtmp1, B, 1, zr);
  } else {
    sve_vector_extend(vtmp1, D, vtmp1, B);
  }

  // The second source input of BDEP instruction, initialized with 0x01 for each byte.
  // vtmp2 = 0x01010101 0x01010101 0x01010101 0x01010101
  sve_dup(vtmp2, B, 1);

  // BDEP vtmp1.D, vtmp1.D, vtmp2.D
  // vtmp1 = 0x0000000000000065 | 0x000000000000008D
  // vtmp2 = 0x0101010101010101 | 0x0101010101010101
  //         ---------------------------------------
  // vtmp1 = 0x0001010000010001 | 0x0100000001010001
  sve_bdep(vtmp1, D, vtmp1, vtmp2);

  if (bt != T_BYTE) {
    sve_vector_extend(vtmp1, size, vtmp1, B);
  }
  // Generate mask according to the given vector, in which the elements have been
  // extended to expected type.
  // dst = 0b01101001 10001101
  sve_cmp(Assembler::NE, dst, size, ptrue, vtmp1, 0);
}

// Clobbers: rflags
void C2_MacroAssembler::sve_compare(PRegister pd, BasicType bt, PRegister pg,
                                    FloatRegister zn, FloatRegister zm, Condition cond) {
  assert(pg->is_governing(), "This register has to be a governing predicate register");
  FloatRegister z1 = zn, z2 = zm;
  switch (cond) {
    case LE: z1 = zm; z2 = zn; cond = GE; break;
    case LT: z1 = zm; z2 = zn; cond = GT; break;
    case LO: z1 = zm; z2 = zn; cond = HI; break;
    case LS: z1 = zm; z2 = zn; cond = HS; break;
    default:
      break;
  }

  SIMD_RegVariant size = elemType_to_regVariant(bt);
  if (is_floating_point_type(bt)) {
    sve_fcm(cond, pd, size, pg, z1, z2);
  } else {
    assert(is_integral_type(bt), "unsupported element type");
    sve_cmp(cond, pd, size, pg, z1, z2);
  }
}

// Get index of the last mask lane that is set
void C2_MacroAssembler::sve_vmask_lasttrue(Register dst, BasicType bt, PRegister src, PRegister ptmp) {
  SIMD_RegVariant size = elemType_to_regVariant(bt);
  sve_rev(ptmp, size, src);
  sve_brkb(ptmp, ptrue, ptmp, false);
  sve_cntp(dst, size, ptrue, ptmp);
  movw(rscratch1, MaxVectorSize / type2aelembytes(bt) - 1);
  subw(dst, rscratch1, dst);
}

// Extend integer vector src to dst with the same lane count
// but larger element size, e.g. 4B -> 4I
void C2_MacroAssembler::neon_vector_extend(FloatRegister dst, BasicType dst_bt, unsigned dst_vlen_in_bytes,
                                           FloatRegister src, BasicType src_bt, bool is_unsigned) {
  if (src_bt == T_BYTE) {
    if (dst_bt == T_SHORT) {
      // 4B/8B to 4S/8S
      _xshll(is_unsigned, dst, T8H, src, T8B, 0);
    } else {
      // 4B to 4I
      assert(dst_vlen_in_bytes == 16 && dst_bt == T_INT, "unsupported");
      _xshll(is_unsigned, dst, T8H, src, T8B, 0);
      _xshll(is_unsigned, dst, T4S, dst, T4H, 0);
    }
  } else if (src_bt == T_SHORT) {
    // 4S to 4I
    assert(dst_vlen_in_bytes == 16 && dst_bt == T_INT, "unsupported");
    _xshll(is_unsigned, dst, T4S, src, T4H, 0);
  } else if (src_bt == T_INT) {
    // 2I to 2L
    assert(dst_vlen_in_bytes == 16 && dst_bt == T_LONG, "unsupported");
    _xshll(is_unsigned, dst, T2D, src, T2S, 0);
  } else {
    ShouldNotReachHere();
  }
}

// Narrow integer vector src down to dst with the same lane count
// but smaller element size, e.g. 4I -> 4B
void C2_MacroAssembler::neon_vector_narrow(FloatRegister dst, BasicType dst_bt,
                                           FloatRegister src, BasicType src_bt, unsigned src_vlen_in_bytes) {
  if (src_bt == T_SHORT) {
    // 4S/8S to 4B/8B
    assert(src_vlen_in_bytes == 8 || src_vlen_in_bytes == 16, "unsupported");
    assert(dst_bt == T_BYTE, "unsupported");
    xtn(dst, T8B, src, T8H);
  } else if (src_bt == T_INT) {
    // 4I to 4B/4S
    assert(src_vlen_in_bytes == 16, "unsupported");
    assert(dst_bt == T_BYTE || dst_bt == T_SHORT, "unsupported");
    xtn(dst, T4H, src, T4S);
    if (dst_bt == T_BYTE) {
      xtn(dst, T8B, dst, T8H);
    }
  } else if (src_bt == T_LONG) {
    // 2L to 2I
    assert(src_vlen_in_bytes == 16, "unsupported");
    assert(dst_bt == T_INT, "unsupported");
    xtn(dst, T2S, src, T2D);
  } else {
    ShouldNotReachHere();
  }
}

void C2_MacroAssembler::sve_vector_extend(FloatRegister dst, SIMD_RegVariant dst_size,
                                          FloatRegister src, SIMD_RegVariant src_size,
                                          bool is_unsigned) {
  assert(dst_size > src_size && dst_size <= D && src_size <= S, "invalid element size");

  if (src_size == B) {
    switch (dst_size) {
    case H:
      _sve_xunpk(is_unsigned, /* is_high */ false, dst, H, src);
      break;
    case S:
      _sve_xunpk(is_unsigned, /* is_high */ false, dst, H, src);
      _sve_xunpk(is_unsigned, /* is_high */ false, dst, S, dst);
      break;
    case D:
      _sve_xunpk(is_unsigned, /* is_high */ false, dst, H, src);
      _sve_xunpk(is_unsigned, /* is_high */ false, dst, S, dst);
      _sve_xunpk(is_unsigned, /* is_high */ false, dst, D, dst);
      break;
    default:
      ShouldNotReachHere();
    }
  } else if (src_size == H) {
    if (dst_size == S) {
      _sve_xunpk(is_unsigned, /* is_high */ false, dst, S, src);
    } else { // D
      _sve_xunpk(is_unsigned, /* is_high */ false, dst, S, src);
      _sve_xunpk(is_unsigned, /* is_high */ false, dst, D, dst);
    }
  } else if (src_size == S) {
    _sve_xunpk(is_unsigned, /* is_high */ false, dst, D, src);
  }
}

// Vector narrow from src to dst with specified element sizes.
// High part of dst vector will be filled with zero.
void C2_MacroAssembler::sve_vector_narrow(FloatRegister dst, SIMD_RegVariant dst_size,
                                          FloatRegister src, SIMD_RegVariant src_size,
                                          FloatRegister tmp) {
  assert(dst_size < src_size && dst_size <= S && src_size <= D, "invalid element size");
  assert_different_registers(src, tmp);
  sve_dup(tmp, src_size, 0);
  if (src_size == D) {
    switch (dst_size) {
    case S:
      sve_uzp1(dst, S, src, tmp);
      break;
    case H:
      assert_different_registers(dst, tmp);
      sve_uzp1(dst, S, src, tmp);
      sve_uzp1(dst, H, dst, tmp);
      break;
    case B:
      assert_different_registers(dst, tmp);
      sve_uzp1(dst, S, src, tmp);
      sve_uzp1(dst, H, dst, tmp);
      sve_uzp1(dst, B, dst, tmp);
      break;
    default:
      ShouldNotReachHere();
    }
  } else if (src_size == S) {
    if (dst_size == H) {
      sve_uzp1(dst, H, src, tmp);
    } else { // B
      assert_different_registers(dst, tmp);
      sve_uzp1(dst, H, src, tmp);
      sve_uzp1(dst, B, dst, tmp);
    }
  } else if (src_size == H) {
    sve_uzp1(dst, B, src, tmp);
  }
}

// Extend src predicate to dst predicate with the same lane count but larger
// element size, e.g. 64Byte -> 512Long
void C2_MacroAssembler::sve_vmaskcast_extend(PRegister dst, PRegister src,
                                             uint dst_element_length_in_bytes,
                                             uint src_element_length_in_bytes) {
  if (dst_element_length_in_bytes == 2 * src_element_length_in_bytes) {
    sve_punpklo(dst, src);
  } else if (dst_element_length_in_bytes == 4 * src_element_length_in_bytes) {
    sve_punpklo(dst, src);
    sve_punpklo(dst, dst);
  } else if (dst_element_length_in_bytes == 8 * src_element_length_in_bytes) {
    sve_punpklo(dst, src);
    sve_punpklo(dst, dst);
    sve_punpklo(dst, dst);
  } else {
    assert(false, "unsupported");
    ShouldNotReachHere();
  }
}

// Narrow src predicate to dst predicate with the same lane count but
// smaller element size, e.g. 512Long -> 64Byte
void C2_MacroAssembler::sve_vmaskcast_narrow(PRegister dst, PRegister src, PRegister ptmp,
                                             uint dst_element_length_in_bytes, uint src_element_length_in_bytes) {
  // The insignificant bits in src predicate are expected to be zero.
  // To ensure the higher order bits of the resultant narrowed vector are 0, an all-zero predicate is
  // passed as the second argument. An example narrowing operation with a given mask would be -
  // 128Long -> 64Int on a 128-bit machine i.e 2L -> 2I
  // Mask (for 2 Longs) : TF
  // Predicate register for the above mask (16 bits) : 00000001 00000000
  // After narrowing (uzp1 dst.b, src.b, ptmp.b) : 0000 0000 0001 0000
  // Which translates to mask for 2 integers as : TF (lower half is considered while upper half is 0)
  assert_different_registers(src, ptmp);
  assert_different_registers(dst, ptmp);
  sve_pfalse(ptmp);
  if (dst_element_length_in_bytes * 2 == src_element_length_in_bytes) {
    sve_uzp1(dst, B, src, ptmp);
  } else if (dst_element_length_in_bytes * 4 == src_element_length_in_bytes) {
    sve_uzp1(dst, H, src, ptmp);
    sve_uzp1(dst, B, dst, ptmp);
  } else if (dst_element_length_in_bytes * 8 == src_element_length_in_bytes) {
    sve_uzp1(dst, S, src, ptmp);
    sve_uzp1(dst, H, dst, ptmp);
    sve_uzp1(dst, B, dst, ptmp);
  } else {
    assert(false, "unsupported");
    ShouldNotReachHere();
  }
}

// Vector reduction add for integral type with ASIMD instructions.
void C2_MacroAssembler::neon_reduce_add_integral(Register dst, BasicType bt,
                                                 Register isrc, FloatRegister vsrc,
                                                 unsigned vector_length_in_bytes,
                                                 FloatRegister vtmp) {
  assert(vector_length_in_bytes == 8 || vector_length_in_bytes == 16, "unsupported");
  assert_different_registers(dst, isrc);
  bool isQ = vector_length_in_bytes == 16;

  BLOCK_COMMENT("neon_reduce_add_integral {");
    switch(bt) {
      case T_BYTE:
        addv(vtmp, isQ ? T16B : T8B, vsrc);
        smov(dst, vtmp, B, 0);
        addw(dst, dst, isrc, ext::sxtb);
        break;
      case T_SHORT:
        addv(vtmp, isQ ? T8H : T4H, vsrc);
        smov(dst, vtmp, H, 0);
        addw(dst, dst, isrc, ext::sxth);
        break;
      case T_INT:
        isQ ? addv(vtmp, T4S, vsrc) : addpv(vtmp, T2S, vsrc, vsrc);
        umov(dst, vtmp, S, 0);
        addw(dst, dst, isrc);
        break;
      case T_LONG:
        assert(isQ, "unsupported");
        addpd(vtmp, vsrc);
        umov(dst, vtmp, D, 0);
        add(dst, dst, isrc);
        break;
      default:
        assert(false, "unsupported");
        ShouldNotReachHere();
    }
  BLOCK_COMMENT("} neon_reduce_add_integral");
}

// Vector reduction multiply for integral type with ASIMD instructions.
// Note: temporary registers vtmp1 and vtmp2 are not used in some cases.
// Clobbers: rscratch1
void C2_MacroAssembler::neon_reduce_mul_integral(Register dst, BasicType bt,
                                                 Register isrc, FloatRegister vsrc,
                                                 unsigned vector_length_in_bytes,
                                                 FloatRegister vtmp1, FloatRegister vtmp2) {
  assert(vector_length_in_bytes == 8 || vector_length_in_bytes == 16, "unsupported");
  bool isQ = vector_length_in_bytes == 16;

  BLOCK_COMMENT("neon_reduce_mul_integral {");
    switch(bt) {
      case T_BYTE:
        if (isQ) {
          // Multiply the lower half and higher half of vector iteratively.
          // vtmp1 = vsrc[8:15]
          ins(vtmp1, D, vsrc, 0, 1);
          // vtmp1[n] = vsrc[n] * vsrc[n + 8], where n=[0, 7]
          mulv(vtmp1, T8B, vtmp1, vsrc);
          // vtmp2 = vtmp1[4:7]
          ins(vtmp2, S, vtmp1, 0, 1);
          // vtmp1[n] = vtmp1[n] * vtmp1[n + 4], where n=[0, 3]
          mulv(vtmp1, T8B, vtmp2, vtmp1);
        } else {
          ins(vtmp1, S, vsrc, 0, 1);
          mulv(vtmp1, T8B, vtmp1, vsrc);
        }
        // vtmp2 = vtmp1[2:3]
        ins(vtmp2, H, vtmp1, 0, 1);
        // vtmp2[n] = vtmp1[n] * vtmp1[n + 2], where n=[0, 1]
        mulv(vtmp2, T8B, vtmp2, vtmp1);
        // dst = vtmp2[0] * isrc * vtmp2[1]
        umov(rscratch1, vtmp2, B, 0);
        mulw(dst, rscratch1, isrc);
        sxtb(dst, dst);
        umov(rscratch1, vtmp2, B, 1);
        mulw(dst, rscratch1, dst);
        sxtb(dst, dst);
        break;
      case T_SHORT:
        if (isQ) {
          ins(vtmp2, D, vsrc, 0, 1);
          mulv(vtmp2, T4H, vtmp2, vsrc);
          ins(vtmp1, S, vtmp2, 0, 1);
          mulv(vtmp1, T4H, vtmp1, vtmp2);
        } else {
          ins(vtmp1, S, vsrc, 0, 1);
          mulv(vtmp1, T4H, vtmp1, vsrc);
        }
        umov(rscratch1, vtmp1, H, 0);
        mulw(dst, rscratch1, isrc);
        sxth(dst, dst);
        umov(rscratch1, vtmp1, H, 1);
        mulw(dst, rscratch1, dst);
        sxth(dst, dst);
        break;
      case T_INT:
        if (isQ) {
          ins(vtmp1, D, vsrc, 0, 1);
          mulv(vtmp1, T2S, vtmp1, vsrc);
        } else {
          vtmp1 = vsrc;
        }
        umov(rscratch1, vtmp1, S, 0);
        mul(dst, rscratch1, isrc);
        umov(rscratch1, vtmp1, S, 1);
        mul(dst, rscratch1, dst);
        break;
      case T_LONG:
        umov(rscratch1, vsrc, D, 0);
        mul(dst, isrc, rscratch1);
        umov(rscratch1, vsrc, D, 1);
        mul(dst, dst, rscratch1);
        break;
      default:
        assert(false, "unsupported");
        ShouldNotReachHere();
    }
  BLOCK_COMMENT("} neon_reduce_mul_integral");
}

// Vector reduction multiply for floating-point type with ASIMD instructions.
void C2_MacroAssembler::neon_reduce_mul_fp(FloatRegister dst, BasicType bt,
                                           FloatRegister fsrc, FloatRegister vsrc,
                                           unsigned vector_length_in_bytes,
                                           FloatRegister vtmp) {
  assert(vector_length_in_bytes == 8 || vector_length_in_bytes == 16, "unsupported");
  bool isQ = vector_length_in_bytes == 16;

  BLOCK_COMMENT("neon_reduce_mul_fp {");
    switch(bt) {
      case T_FLOAT:
        fmuls(dst, fsrc, vsrc);
        ins(vtmp, S, vsrc, 0, 1);
        fmuls(dst, dst, vtmp);
        if (isQ) {
          ins(vtmp, S, vsrc, 0, 2);
          fmuls(dst, dst, vtmp);
          ins(vtmp, S, vsrc, 0, 3);
          fmuls(dst, dst, vtmp);
         }
        break;
      case T_DOUBLE:
        assert(isQ, "unsupported");
        fmuld(dst, fsrc, vsrc);
        ins(vtmp, D, vsrc, 0, 1);
        fmuld(dst, dst, vtmp);
        break;
      default:
        assert(false, "unsupported");
        ShouldNotReachHere();
    }
  BLOCK_COMMENT("} neon_reduce_mul_fp");
}

// Helper to select logical instruction
void C2_MacroAssembler::neon_reduce_logical_helper(int opc, bool is64, Register Rd,
                                                   Register Rn, Register Rm,
                                                   enum shift_kind kind, unsigned shift) {
  switch(opc) {
    case Op_AndReductionV:
      is64 ? andr(Rd, Rn, Rm, kind, shift) : andw(Rd, Rn, Rm, kind, shift);
      break;
    case Op_OrReductionV:
      is64 ? orr(Rd, Rn, Rm, kind, shift) : orrw(Rd, Rn, Rm, kind, shift);
      break;
    case Op_XorReductionV:
      is64 ? eor(Rd, Rn, Rm, kind, shift) : eorw(Rd, Rn, Rm, kind, shift);
      break;
    default:
      assert(false, "unsupported");
      ShouldNotReachHere();
  }
}

// Vector reduction logical operations And, Or, Xor
// Clobbers: rscratch1
void C2_MacroAssembler::neon_reduce_logical(int opc, Register dst, BasicType bt,
                                            Register isrc, FloatRegister vsrc,
                                            unsigned vector_length_in_bytes) {
  assert(opc == Op_AndReductionV || opc == Op_OrReductionV || opc == Op_XorReductionV,
         "unsupported");
  assert(vector_length_in_bytes == 8 || vector_length_in_bytes == 16, "unsupported");
  assert_different_registers(dst, isrc);
  bool isQ = vector_length_in_bytes == 16;

  BLOCK_COMMENT("neon_reduce_logical {");
    umov(rscratch1, vsrc, isQ ? D : S, 0);
    umov(dst, vsrc, isQ ? D : S, 1);
    neon_reduce_logical_helper(opc, /* is64 */ true, dst, dst, rscratch1);
    switch(bt) {
      case T_BYTE:
        if (isQ) {
          neon_reduce_logical_helper(opc, /* is64 */ true, dst, dst, dst, Assembler::LSR, 32);
        }
        neon_reduce_logical_helper(opc, /* is64 */ false, dst, dst, dst, Assembler::LSR, 16);
        neon_reduce_logical_helper(opc, /* is64 */ false, dst, dst, dst, Assembler::LSR, 8);
        neon_reduce_logical_helper(opc, /* is64 */ false, dst, isrc, dst);
        sxtb(dst, dst);
        break;
      case T_SHORT:
        if (isQ) {
          neon_reduce_logical_helper(opc, /* is64 */ true, dst, dst, dst, Assembler::LSR, 32);
        }
        neon_reduce_logical_helper(opc, /* is64 */ false, dst, dst, dst, Assembler::LSR, 16);
        neon_reduce_logical_helper(opc, /* is64 */ false, dst, isrc, dst);
        sxth(dst, dst);
        break;
      case T_INT:
        if (isQ) {
          neon_reduce_logical_helper(opc, /* is64 */ true, dst, dst, dst, Assembler::LSR, 32);
        }
        neon_reduce_logical_helper(opc, /* is64 */ false, dst, isrc, dst);
        break;
      case T_LONG:
        assert(isQ, "unsupported");
        neon_reduce_logical_helper(opc, /* is64 */ true, dst, isrc, dst);
        break;
      default:
        assert(false, "unsupported");
        ShouldNotReachHere();
    }
  BLOCK_COMMENT("} neon_reduce_logical");
}

// Vector reduction min/max for integral type with ASIMD instructions.
// Note: vtmp is not used and expected to be fnoreg for T_LONG case.
// Clobbers: rscratch1, rflags
void C2_MacroAssembler::neon_reduce_minmax_integral(int opc, Register dst, BasicType bt,
                                                    Register isrc, FloatRegister vsrc,
                                                    unsigned vector_length_in_bytes,
                                                    FloatRegister vtmp) {
  assert(opc == Op_MinReductionV || opc == Op_MaxReductionV, "unsupported");
  assert(vector_length_in_bytes == 8 || vector_length_in_bytes == 16, "unsupported");
  assert(bt == T_BYTE || bt == T_SHORT || bt == T_INT || bt == T_LONG, "unsupported");
  assert_different_registers(dst, isrc);
  bool isQ = vector_length_in_bytes == 16;
  bool is_min = opc == Op_MinReductionV;

  BLOCK_COMMENT("neon_reduce_minmax_integral {");
    if (bt == T_LONG) {
      assert(vtmp == fnoreg, "should be");
      assert(isQ, "should be");
      umov(rscratch1, vsrc, D, 0);
      cmp(isrc, rscratch1);
      csel(dst, isrc, rscratch1, is_min ? LT : GT);
      umov(rscratch1, vsrc, D, 1);
      cmp(dst, rscratch1);
      csel(dst, dst, rscratch1, is_min ? LT : GT);
    } else {
      SIMD_Arrangement size = esize2arrangement((unsigned)type2aelembytes(bt), isQ);
      if (size == T2S) {
        is_min ? sminp(vtmp, size, vsrc, vsrc) : smaxp(vtmp, size, vsrc, vsrc);
      } else {
        is_min ? sminv(vtmp, size, vsrc) : smaxv(vtmp, size, vsrc);
      }
      if (bt == T_INT) {
        umov(dst, vtmp, S, 0);
      } else {
        smov(dst, vtmp, elemType_to_regVariant(bt), 0);
      }
      cmpw(dst, isrc);
      cselw(dst, dst, isrc, is_min ? LT : GT);
    }
  BLOCK_COMMENT("} neon_reduce_minmax_integral");
}

// Vector reduction for integral type with SVE instruction.
// Supported operations are Add, And, Or, Xor, Max, Min.
// rflags would be clobbered if opc is Op_MaxReductionV or Op_MinReductionV.
void C2_MacroAssembler::sve_reduce_integral(int opc, Register dst, BasicType bt, Register src1,
                                            FloatRegister src2, PRegister pg, FloatRegister tmp) {
  assert(bt == T_BYTE || bt == T_SHORT || bt == T_INT || bt == T_LONG, "unsupported element type");
  assert(pg->is_governing(), "This register has to be a governing predicate register");
  assert_different_registers(src1, dst);
  // Register "dst" and "tmp" are to be clobbered, and "src1" and "src2" should be preserved.
  Assembler::SIMD_RegVariant size = elemType_to_regVariant(bt);
  switch (opc) {
    case Op_AddReductionVI: {
      sve_uaddv(tmp, size, pg, src2);
      if (bt == T_BYTE) {
        smov(dst, tmp, size, 0);
        addw(dst, src1, dst, ext::sxtb);
      } else if (bt == T_SHORT) {
        smov(dst, tmp, size, 0);
        addw(dst, src1, dst, ext::sxth);
      } else {
        umov(dst, tmp, size, 0);
        addw(dst, dst, src1);
      }
      break;
    }
    case Op_AddReductionVL: {
      sve_uaddv(tmp, size, pg, src2);
      umov(dst, tmp, size, 0);
      add(dst, dst, src1);
      break;
    }
    case Op_AndReductionV: {
      sve_andv(tmp, size, pg, src2);
      if (bt == T_INT || bt == T_LONG) {
        umov(dst, tmp, size, 0);
      } else {
        smov(dst, tmp, size, 0);
      }
      if (bt == T_LONG) {
        andr(dst, dst, src1);
      } else {
        andw(dst, dst, src1);
      }
      break;
    }
    case Op_OrReductionV: {
      sve_orv(tmp, size, pg, src2);
      if (bt == T_INT || bt == T_LONG) {
        umov(dst, tmp, size, 0);
      } else {
        smov(dst, tmp, size, 0);
      }
      if (bt == T_LONG) {
        orr(dst, dst, src1);
      } else {
        orrw(dst, dst, src1);
      }
      break;
    }
    case Op_XorReductionV: {
      sve_eorv(tmp, size, pg, src2);
      if (bt == T_INT || bt == T_LONG) {
        umov(dst, tmp, size, 0);
      } else {
        smov(dst, tmp, size, 0);
      }
      if (bt == T_LONG) {
        eor(dst, dst, src1);
      } else {
        eorw(dst, dst, src1);
      }
      break;
    }
    case Op_MaxReductionV: {
      sve_smaxv(tmp, size, pg, src2);
      if (bt == T_INT || bt == T_LONG) {
        umov(dst, tmp, size, 0);
      } else {
        smov(dst, tmp, size, 0);
      }
      if (bt == T_LONG) {
        cmp(dst, src1);
        csel(dst, dst, src1, Assembler::GT);
      } else {
        cmpw(dst, src1);
        cselw(dst, dst, src1, Assembler::GT);
      }
      break;
    }
    case Op_MinReductionV: {
      sve_sminv(tmp, size, pg, src2);
      if (bt == T_INT || bt == T_LONG) {
        umov(dst, tmp, size, 0);
      } else {
        smov(dst, tmp, size, 0);
      }
      if (bt == T_LONG) {
        cmp(dst, src1);
        csel(dst, dst, src1, Assembler::LT);
      } else {
        cmpw(dst, src1);
        cselw(dst, dst, src1, Assembler::LT);
      }
      break;
    }
    default:
      assert(false, "unsupported");
      ShouldNotReachHere();
  }

  if (opc == Op_AndReductionV || opc == Op_OrReductionV || opc == Op_XorReductionV) {
    if (bt == T_BYTE) {
      sxtb(dst, dst);
    } else if (bt == T_SHORT) {
      sxth(dst, dst);
    }
  }
}

// Set elements of the dst predicate to true for lanes in the range of [0, lane_cnt), or
// to false otherwise. The input "lane_cnt" should be smaller than or equal to the supported
// max vector length of the basic type. Clobbers: rscratch1 and the rFlagsReg.
void C2_MacroAssembler::sve_gen_mask_imm(PRegister dst, BasicType bt, uint32_t lane_cnt) {
  uint32_t max_vector_length = Matcher::max_vector_size(bt);
  assert(lane_cnt <= max_vector_length, "unsupported input lane_cnt");

  // Set all elements to false if the input "lane_cnt" is zero.
  if (lane_cnt == 0) {
    sve_pfalse(dst);
    return;
  }

  SIMD_RegVariant size = elemType_to_regVariant(bt);
  assert(size != Q, "invalid size");

  // Set all true if "lane_cnt" equals to the max lane count.
  if (lane_cnt == max_vector_length) {
    sve_ptrue(dst, size, /* ALL */ 0b11111);
    return;
  }

  // Fixed numbers for "ptrue".
  switch(lane_cnt) {
  case 1: /* VL1 */
  case 2: /* VL2 */
  case 3: /* VL3 */
  case 4: /* VL4 */
  case 5: /* VL5 */
  case 6: /* VL6 */
  case 7: /* VL7 */
  case 8: /* VL8 */
    sve_ptrue(dst, size, lane_cnt);
    return;
  case 16:
    sve_ptrue(dst, size, /* VL16 */ 0b01001);
    return;
  case 32:
    sve_ptrue(dst, size, /* VL32 */ 0b01010);
    return;
  case 64:
    sve_ptrue(dst, size, /* VL64 */ 0b01011);
    return;
  case 128:
    sve_ptrue(dst, size, /* VL128 */ 0b01100);
    return;
  case 256:
    sve_ptrue(dst, size, /* VL256 */ 0b01101);
    return;
  default:
    break;
  }

  // Special patterns for "ptrue".
  if (lane_cnt == round_down_power_of_2(max_vector_length)) {
    sve_ptrue(dst, size, /* POW2 */ 0b00000);
  } else if (lane_cnt == max_vector_length - (max_vector_length % 4)) {
    sve_ptrue(dst, size, /* MUL4 */ 0b11101);
  } else if (lane_cnt == max_vector_length - (max_vector_length % 3)) {
    sve_ptrue(dst, size, /* MUL3 */ 0b11110);
  } else {
    // Encode to "whileltw" for the remaining cases.
    mov(rscratch1, lane_cnt);
    sve_whileltw(dst, size, zr, rscratch1);
  }
}

// Pack active elements of src, under the control of mask, into the lowest-numbered elements of dst.
// Any remaining elements of dst will be filled with zero.
// Clobbers: rscratch1
// Preserves: src, mask
void C2_MacroAssembler::sve_compress_short(FloatRegister dst, FloatRegister src, PRegister mask,
                                           FloatRegister vtmp1, FloatRegister vtmp2,
                                           PRegister pgtmp) {
  assert(pgtmp->is_governing(), "This register has to be a governing predicate register");
  assert_different_registers(dst, src, vtmp1, vtmp2);
  assert_different_registers(mask, pgtmp);

  // Example input:   src   = 8888 7777 6666 5555 4444 3333 2222 1111
  //                  mask  = 0001 0000 0000 0001 0001 0000 0001 0001
  // Expected result: dst   = 0000 0000 0000 8888 5555 4444 2222 1111
  sve_dup(vtmp2, H, 0);

  // Extend lowest half to type INT.
  // dst = 00004444 00003333 00002222 00001111
  sve_uunpklo(dst, S, src);
  // pgtmp = 00000001 00000000 00000001 00000001
  sve_punpklo(pgtmp, mask);
  // Pack the active elements in size of type INT to the right,
  // and fill the remainings with zero.
  // dst = 00000000 00004444 00002222 00001111
  sve_compact(dst, S, dst, pgtmp);
  // Narrow the result back to type SHORT.
  // dst = 0000 0000 0000 0000 0000 4444 2222 1111
  sve_uzp1(dst, H, dst, vtmp2);
  // Count the active elements of lowest half.
  // rscratch1 = 3
  sve_cntp(rscratch1, S, ptrue, pgtmp);

  // Repeat to the highest half.
  // pgtmp = 00000001 00000000 00000000 00000001
  sve_punpkhi(pgtmp, mask);
  // vtmp1 = 00008888 00007777 00006666 00005555
  sve_uunpkhi(vtmp1, S, src);
  // vtmp1 = 00000000 00000000 00008888 00005555
  sve_compact(vtmp1, S, vtmp1, pgtmp);
  // vtmp1 = 0000 0000 0000 0000 0000 0000 8888 5555
  sve_uzp1(vtmp1, H, vtmp1, vtmp2);

  // Compressed low:   dst   = 0000 0000 0000 0000 0000 4444 2222 1111
  // Compressed high:  vtmp1 = 0000 0000 0000 0000 0000 0000 8888  5555
  // Left shift(cross lane) compressed high with TRUE_CNT lanes,
  // TRUE_CNT is the number of active elements in the compressed low.
  neg(rscratch1, rscratch1);
  // vtmp2 = {4 3 2 1 0 -1 -2 -3}
  sve_index(vtmp2, H, rscratch1, 1);
  // vtmp1 = 0000 0000 0000 8888 5555 0000 0000 0000
  sve_tbl(vtmp1, H, vtmp1, vtmp2);

  // Combine the compressed high(after shifted) with the compressed low.
  // dst = 0000 0000 0000 8888 5555 4444 2222 1111
  sve_orr(dst, dst, vtmp1);
}

// Clobbers: rscratch1, rscratch2
// Preserves: src, mask
void C2_MacroAssembler::sve_compress_byte(FloatRegister dst, FloatRegister src, PRegister mask,
                                          FloatRegister vtmp1, FloatRegister vtmp2,
                                          FloatRegister vtmp3, FloatRegister vtmp4,
                                          PRegister ptmp, PRegister pgtmp) {
  assert(pgtmp->is_governing(), "This register has to be a governing predicate register");
  assert_different_registers(dst, src, vtmp1, vtmp2, vtmp3, vtmp4);
  assert_different_registers(mask, ptmp, pgtmp);
  // Example input:   src   = 88 77 66 55 44 33 22 11
  //                  mask  = 01 00 00 01 01 00 01 01
  // Expected result: dst   = 00 00 00 88 55 44 22 11

  sve_dup(vtmp4, B, 0);
  // Extend lowest half to type SHORT.
  // vtmp1 = 0044 0033 0022 0011
  sve_uunpklo(vtmp1, H, src);
  // ptmp = 0001 0000 0001 0001
  sve_punpklo(ptmp, mask);
  // Count the active elements of lowest half.
  // rscratch2 = 3
  sve_cntp(rscratch2, H, ptrue, ptmp);
  // Pack the active elements in size of type SHORT to the right,
  // and fill the remainings with zero.
  // dst = 0000 0044 0022 0011
  sve_compress_short(dst, vtmp1, ptmp, vtmp2, vtmp3, pgtmp);
  // Narrow the result back to type BYTE.
  // dst = 00 00 00 00 00 44 22 11
  sve_uzp1(dst, B, dst, vtmp4);

  // Repeat to the highest half.
  // ptmp = 0001 0000 0000 0001
  sve_punpkhi(ptmp, mask);
  // vtmp1 = 0088 0077 0066 0055
  sve_uunpkhi(vtmp2, H, src);
  // vtmp1 = 0000 0000 0088 0055
  sve_compress_short(vtmp1, vtmp2, ptmp, vtmp3, vtmp4, pgtmp);

  sve_dup(vtmp4, B, 0);
  // vtmp1 = 00 00 00 00 00 00 88 55
  sve_uzp1(vtmp1, B, vtmp1, vtmp4);

  // Compressed low:   dst   = 00 00 00 00 00 44 22 11
  // Compressed high:  vtmp1 = 00 00 00 00 00 00 88 55
  // Left shift(cross lane) compressed high with TRUE_CNT lanes,
  // TRUE_CNT is the number of active elements in the compressed low.
  neg(rscratch2, rscratch2);
  // vtmp2 = {4 3 2 1 0 -1 -2 -3}
  sve_index(vtmp2, B, rscratch2, 1);
  // vtmp1 = 00 00 00 88 55 00 00 00
  sve_tbl(vtmp1, B, vtmp1, vtmp2);
  // Combine the compressed high(after shifted) with the compressed low.
  // dst = 00 00 00 88 55 44 22 11
  sve_orr(dst, dst, vtmp1);
}

void C2_MacroAssembler::neon_reverse_bits(FloatRegister dst, FloatRegister src, BasicType bt, bool isQ) {
  assert(bt == T_BYTE || bt == T_SHORT || bt == T_INT || bt == T_LONG, "unsupported basic type");
  SIMD_Arrangement size = isQ ? T16B : T8B;
  if (bt == T_BYTE) {
    rbit(dst, size, src);
  } else {
    neon_reverse_bytes(dst, src, bt, isQ);
    rbit(dst, size, dst);
  }
}

void C2_MacroAssembler::neon_reverse_bytes(FloatRegister dst, FloatRegister src, BasicType bt, bool isQ) {
  assert(bt == T_BYTE || bt == T_SHORT || bt == T_INT || bt == T_LONG, "unsupported basic type");
  SIMD_Arrangement size = isQ ? T16B : T8B;
  switch (bt) {
    case T_BYTE:
      if (dst != src) {
        orr(dst, size, src, src);
      }
      break;
    case T_SHORT:
      rev16(dst, size, src);
      break;
    case T_INT:
      rev32(dst, size, src);
      break;
    case T_LONG:
      rev64(dst, size, src);
      break;
    default:
      assert(false, "unsupported");
      ShouldNotReachHere();
  }
}

// Extract a scalar element from an sve vector at position 'idx'.
// The input elements in src are expected to be of integral type.
void C2_MacroAssembler::sve_extract_integral(Register dst, BasicType bt, FloatRegister src,
                                             int idx, FloatRegister vtmp) {
  assert(bt == T_BYTE || bt == T_SHORT || bt == T_INT || bt == T_LONG, "unsupported element type");
  Assembler::SIMD_RegVariant size = elemType_to_regVariant(bt);
  if (regVariant_to_elemBits(size) * idx < 128) { // generate lower cost NEON instruction
    if (bt == T_INT || bt == T_LONG) {
      umov(dst, src, size, idx);
    } else {
      smov(dst, src, size, idx);
    }
  } else {
    sve_orr(vtmp, src, src);
    sve_ext(vtmp, vtmp, idx << size);
    if (bt == T_INT || bt == T_LONG) {
      umov(dst, vtmp, size, 0);
    } else {
      smov(dst, vtmp, size, 0);
    }
  }
}

// java.lang.Math::round intrinsics

// Clobbers: rscratch1, rflags
void C2_MacroAssembler::vector_round_neon(FloatRegister dst, FloatRegister src, FloatRegister tmp1,
                                          FloatRegister tmp2, FloatRegister tmp3, SIMD_Arrangement T) {
  assert_different_registers(tmp1, tmp2, tmp3, src, dst);
  switch (T) {
    case T2S:
    case T4S:
      fmovs(tmp1, T, 0.5f);
      mov(rscratch1, jint_cast(0x1.0p23f));
      break;
    case T2D:
      fmovd(tmp1, T, 0.5);
      mov(rscratch1, julong_cast(0x1.0p52));
      break;
    default:
      assert(T == T2S || T == T4S || T == T2D, "invalid arrangement");
  }
  fadd(tmp1, T, tmp1, src);
  fcvtms(tmp1, T, tmp1);
  // tmp1 = floor(src + 0.5, ties to even)

  fcvtas(dst, T, src);
  // dst = round(src), ties to away

  fneg(tmp3, T, src);
  dup(tmp2, T, rscratch1);
  cm(HS, tmp3, T, tmp3, tmp2);
  // tmp3 is now a set of flags

  bif(dst, T16B, tmp1, tmp3);
  // result in dst
}

// Clobbers: rscratch1, rflags
void C2_MacroAssembler::vector_round_sve(FloatRegister dst, FloatRegister src, FloatRegister tmp1,
                                         FloatRegister tmp2, PRegister pgtmp, SIMD_RegVariant T) {
  assert(pgtmp->is_governing(), "This register has to be a governing predicate register");
  assert_different_registers(tmp1, tmp2, src, dst);

  switch (T) {
    case S:
      mov(rscratch1, jint_cast(0x1.0p23f));
      break;
    case D:
      mov(rscratch1, julong_cast(0x1.0p52));
      break;
    default:
      assert(T == S || T == D, "invalid register variant");
  }

  sve_frinta(dst, T, ptrue, src);
  // dst = round(src), ties to away

  Label none;

  sve_fneg(tmp1, T, ptrue, src);
  sve_dup(tmp2, T, rscratch1);
  sve_cmp(HS, pgtmp, T, ptrue, tmp2, tmp1);
  br(EQ, none);
  {
    sve_cpy(tmp1, T, pgtmp, 0.5);
    sve_fadd(tmp1, T, pgtmp, src);
    sve_frintm(dst, T, pgtmp, tmp1);
    // dst = floor(src + 0.5, ties to even)
  }
  bind(none);

  sve_fcvtzs(dst, T, ptrue, dst, T);
  // result in dst
}

void C2_MacroAssembler::vector_signum_neon(FloatRegister dst, FloatRegister src, FloatRegister zero,
                                           FloatRegister one, SIMD_Arrangement T) {
  assert_different_registers(dst, src, zero, one);
  assert(T == T2S || T == T4S || T == T2D, "invalid arrangement");

  facgt(dst, T, src, zero);
  ushr(dst, T, dst, 1); // dst=0 for +-0.0 and NaN. 0x7FF..F otherwise
  bsl(dst, T == T2S ? T8B : T16B, one, src); // Result in dst
}

void C2_MacroAssembler::vector_signum_sve(FloatRegister dst, FloatRegister src, FloatRegister zero,
                                          FloatRegister one, FloatRegister vtmp, PRegister pgtmp, SIMD_RegVariant T) {
    assert_different_registers(dst, src, zero, one, vtmp);
    assert(pgtmp->is_governing(), "This register has to be a governing predicate register");

    sve_orr(vtmp, src, src);
    sve_fac(Assembler::GT, pgtmp, T, ptrue, src, zero); // pmtp=0 for +-0.0 and NaN. 0x1 otherwise
    switch (T) {
    case S:
      sve_and(vtmp, T, min_jint); // Extract the sign bit of float value in every lane of src
      sve_orr(vtmp, T, jint_cast(1.0)); // OR it with +1 to make the final result +1 or -1 depending
                                        // on the sign of the float value
      break;
    case D:
      sve_and(vtmp, T, min_jlong);
      sve_orr(vtmp, T, jlong_cast(1.0));
      break;
    default:
      assert(false, "unsupported");
      ShouldNotReachHere();
    }
    sve_sel(dst, T, pgtmp, vtmp, src); // Select either from src or vtmp based on the predicate register pgtmp
                                       // Result in dst
}

bool C2_MacroAssembler::in_scratch_emit_size() {
  if (ciEnv::current()->task() != nullptr) {
    PhaseOutput* phase_output = Compile::current()->output();
    if (phase_output != nullptr && phase_output->in_scratch_emit_size()) {
      return true;
    }
  }
  return MacroAssembler::in_scratch_emit_size();
}<|MERGE_RESOLUTION|>--- conflicted
+++ resolved
@@ -546,19 +546,10 @@
     cmp(rscratch1, zr);
     br(Assembler::EQ, unlocked);  // If so we are done.
 
-<<<<<<< HEAD
-    // The owner may be anonymous and we removed the last obj entry in
-    // the lock-stack. This loses the information about the owner.
-    // Write the thread id to the owner field so the runtime knows the owner.
-    ldr(t3_t, Address(rthread, JavaThread::lock_id_offset()));
-    str(t3_t, Address(t2_owner_addr));
-    b(slow_path);
-=======
     // Check if there is a successor.
     ldr(rscratch1, Address(t1_monitor, ObjectMonitor::succ_offset()));
     cmp(rscratch1, zr);
     br(Assembler::NE, unlocked);  // If so we are done.
->>>>>>> f1bf469b
 
     // Save the monitor pointer in the current thread, so we can try to
     // reacquire the lock in SharedRuntime::monitor_exit_helper().
@@ -569,11 +560,7 @@
   }
 
   bind(unlocked);
-<<<<<<< HEAD
-=======
-  decrement(Address(rthread, JavaThread::held_monitor_count_offset()));
   cmp(zr, zr); // Set Flags to EQ => fast path
->>>>>>> f1bf469b
 
 #ifdef ASSERT
   // Check that unlocked label is reached with Flags == EQ.
