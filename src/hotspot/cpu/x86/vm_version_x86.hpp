/*
 * Copyright (c) 1997, 2024, Oracle and/or its affiliates. All rights reserved.
 * DO NOT ALTER OR REMOVE COPYRIGHT NOTICES OR THIS FILE HEADER.
 *
 * This code is free software; you can redistribute it and/or modify it
 * under the terms of the GNU General Public License version 2 only, as
 * published by the Free Software Foundation.
 *
 * This code is distributed in the hope that it will be useful, but WITHOUT
 * ANY WARRANTY; without even the implied warranty of MERCHANTABILITY or
 * FITNESS FOR A PARTICULAR PURPOSE.  See the GNU General Public License
 * version 2 for more details (a copy is included in the LICENSE file that
 * accompanied this code).
 *
 * You should have received a copy of the GNU General Public License version
 * 2 along with this work; if not, write to the Free Software Foundation,
 * Inc., 51 Franklin St, Fifth Floor, Boston, MA 02110-1301 USA.
 *
 * Please contact Oracle, 500 Oracle Parkway, Redwood Shores, CA 94065 USA
 * or visit www.oracle.com if you need additional information or have any
 * questions.
 *
 */

#ifndef CPU_X86_VM_VERSION_X86_HPP
#define CPU_X86_VM_VERSION_X86_HPP

#include "runtime/abstract_vm_version.hpp"
#include "utilities/macros.hpp"
#include "utilities/sizes.hpp"

class VM_Version : public Abstract_VM_Version {
  friend class VMStructs;
  friend class JVMCIVMStructs;

 public:
  // cpuid result register layouts.  These are all unions of a uint32_t
  // (in case anyone wants access to the register as a whole) and a bitfield.

  union StdCpuid1Eax {
    uint32_t value;
    struct {
      uint32_t stepping   : 4,
               model      : 4,
               family     : 4,
               proc_type  : 2,
                          : 2,
               ext_model  : 4,
               ext_family : 8,
                          : 4;
    } bits;
  };

  union StdCpuid1Ebx { // example, unused
    uint32_t value;
    struct {
      uint32_t brand_id         : 8,
               clflush_size     : 8,
               threads_per_cpu  : 8,
               apic_id          : 8;
    } bits;
  };

  union StdCpuid1Ecx {
    uint32_t value;
    struct {
      uint32_t sse3     : 1,
               clmul    : 1,
                        : 1,
               monitor  : 1,
                        : 1,
               vmx      : 1,
                        : 1,
               est      : 1,
                        : 1,
               ssse3    : 1,
               cid      : 1,
                        : 1,
               fma      : 1,
               cmpxchg16: 1,
                        : 4,
               dca      : 1,
               sse4_1   : 1,
               sse4_2   : 1,
                        : 2,
               popcnt   : 1,
                        : 1,
               aes      : 1,
                        : 1,
               osxsave  : 1,
               avx      : 1,
               f16c     : 1,
                        : 1,
               hv       : 1;
    } bits;
  };

  union StdCpuid1Edx {
    uint32_t value;
    struct {
      uint32_t          : 4,
               tsc      : 1,
                        : 3,
               cmpxchg8 : 1,
                        : 6,
               cmov     : 1,
                        : 3,
               clflush  : 1,
                        : 3,
               mmx      : 1,
               fxsr     : 1,
               sse      : 1,
               sse2     : 1,
                        : 1,
               ht       : 1,
                        : 3;
    } bits;
  };

  union DcpCpuid4Eax {
    uint32_t value;
    struct {
      uint32_t cache_type    : 5,
                             : 21,
               cores_per_cpu : 6;
    } bits;
  };

  union DcpCpuid4Ebx {
    uint32_t value;
    struct {
      uint32_t L1_line_size  : 12,
               partitions    : 10,
               associativity : 10;
    } bits;
  };

  union TplCpuidBEbx {
    uint32_t value;
    struct {
      uint32_t logical_cpus : 16,
                            : 16;
    } bits;
  };

  union ExtCpuid1Ecx {
    uint32_t value;
    struct {
      uint32_t LahfSahf     : 1,
               CmpLegacy    : 1,
                            : 3,
               lzcnt        : 1,
               sse4a        : 1,
               misalignsse  : 1,
               prefetchw    : 1,
                            : 23;
    } bits;
  };

  union ExtCpuid1Edx {
    uint32_t value;
    struct {
      uint32_t           : 22,
               mmx_amd   : 1,
               mmx       : 1,
               fxsr      : 1,
               fxsr_opt  : 1,
               pdpe1gb   : 1,
               rdtscp    : 1,
                         : 1,
               long_mode : 1,
               tdnow2    : 1,
               tdnow     : 1;
    } bits;
  };

  union ExtCpuid5Ex {
    uint32_t value;
    struct {
      uint32_t L1_line_size : 8,
               L1_tag_lines : 8,
               L1_assoc     : 8,
               L1_size      : 8;
    } bits;
  };

  union ExtCpuid7Edx {
    uint32_t value;
    struct {
      uint32_t               : 8,
              tsc_invariance : 1,
                             : 23;
    } bits;
  };

  union ExtCpuid8Ecx {
    uint32_t value;
    struct {
      uint32_t cores_per_cpu : 8,
                             : 24;
    } bits;
  };

  union SefCpuid7Eax {
    uint32_t value;
  };

  union SefCpuid7Ebx {
    uint32_t value;
    struct {
      uint32_t fsgsbase : 1,
                        : 2,
                   bmi1 : 1,
                        : 1,
                   avx2 : 1,
                        : 2,
                   bmi2 : 1,
                   erms : 1,
                        : 1,
                    rtm : 1,
                        : 4,
                avx512f : 1,
               avx512dq : 1,
                        : 1,
                    adx : 1,
                        : 1,
             avx512ifma : 1,
                        : 1,
             clflushopt : 1,
                   clwb : 1,
                        : 1,
               avx512pf : 1,
               avx512er : 1,
               avx512cd : 1,
                    sha : 1,
               avx512bw : 1,
               avx512vl : 1;
    } bits;
  };

  union SefCpuid7Ecx {
    uint32_t value;
    struct {
      uint32_t prefetchwt1 : 1,
               avx512_vbmi : 1,
                      umip : 1,
                       pku : 1,
                     ospke : 1,
                           : 1,
              avx512_vbmi2 : 1,
                    cet_ss : 1,
                      gfni : 1,
                      vaes : 1,
         avx512_vpclmulqdq : 1,
               avx512_vnni : 1,
             avx512_bitalg : 1,
                           : 1,
          avx512_vpopcntdq : 1,
                           : 1,
                           : 1,
                     mawau : 5,
                     rdpid : 1,
                           : 9;
    } bits;
  };

  union SefCpuid7Edx {
    uint32_t value;
    struct {
      uint32_t             : 2,
             avx512_4vnniw : 1,
             avx512_4fmaps : 1,
        fast_short_rep_mov : 1,
                           : 9,
                 serialize : 1,
                           : 5,
                   cet_ibt : 1,
                           : 11;
    } bits;
  };

  union SefCpuid7Ecx1Eax {
    uint32_t value;
    struct {
      uint32_t             : 23,
                  avx_ifma : 1,
                           : 8;
    } bits;
  };

  union ExtCpuid1EEbx {
    uint32_t value;
    struct {
      uint32_t                  : 8,
               threads_per_core : 8,
                                : 16;
    } bits;
  };

  union XemXcr0Eax {
    uint32_t value;
    struct {
      uint32_t x87     : 1,
               sse     : 1,
               ymm     : 1,
               bndregs : 1,
               bndcsr  : 1,
               opmask  : 1,
               zmm512  : 1,
               zmm32   : 1,
                       : 24;
    } bits;
  };

protected:
  static int _cpu;
  static int _model;
  static int _stepping;

  static bool _has_intel_jcc_erratum;

  static address   _cpuinfo_segv_addr; // address of instruction which causes SEGV
  static address   _cpuinfo_cont_addr; // address of instruction after the one which causes SEGV

  /*
   * Update following files when declaring new flags:
   * test/lib-test/jdk/test/whitebox/CPUInfoTest.java
   * src/jdk.internal.vm.ci/share/classes/jdk.vm.ci.amd64/src/jdk/vm/ci/amd64/AMD64.java
   */
  enum Feature_Flag : uint64_t {
#define CPU_FEATURE_FLAGS(decl) \
    decl(CX8,               "cx8",               0)  /*  next bits are from cpuid 1 (EDX) */ \
    decl(CMOV,              "cmov",              1)  \
    decl(FXSR,              "fxsr",              2)  \
    decl(HT,                "ht",                3)  \
                                                     \
    decl(MMX,               "mmx",               4)  \
    decl(3DNOW_PREFETCH,    "3dnowpref",         5)  /* Processor supports 3dnow prefetch and prefetchw instructions */ \
                                                     /* may not necessarily support other 3dnow instructions */ \
    decl(SSE,               "sse",               6)  \
    decl(SSE2,              "sse2",              7)  \
                                                     \
    decl(SSE3,              "sse3",              8 ) /* SSE3 comes from cpuid 1 (ECX) */ \
    decl(SSSE3,             "ssse3",             9 ) \
    decl(SSE4A,             "sse4a",             10) \
    decl(SSE4_1,            "sse4.1",            11) \
                                                     \
    decl(SSE4_2,            "sse4.2",            12) \
    decl(POPCNT,            "popcnt",            13) \
    decl(LZCNT,             "lzcnt",             14) \
    decl(TSC,               "tsc",               15) \
                                                     \
    decl(TSCINV_BIT,        "tscinvbit",         16) \
    decl(TSCINV,            "tscinv",            17) \
    decl(AVX,               "avx",               18) \
    decl(AVX2,              "avx2",              19) \
                                                     \
    decl(AES,               "aes",               20) \
    decl(ERMS,              "erms",              21) /* enhanced 'rep movsb/stosb' instructions */ \
    decl(CLMUL,             "clmul",             22) /* carryless multiply for CRC */ \
    decl(BMI1,              "bmi1",              23) \
                                                     \
    decl(BMI2,              "bmi2",              24) \
    decl(RTM,               "rtm",               25) /* Restricted Transactional Memory instructions */ \
    decl(ADX,               "adx",               26) \
    decl(AVX512F,           "avx512f",           27) /* AVX 512bit foundation instructions */ \
                                                     \
    decl(AVX512DQ,          "avx512dq",          28) \
    decl(AVX512PF,          "avx512pf",          29) \
    decl(AVX512ER,          "avx512er",          30) \
    decl(AVX512CD,          "avx512cd",          31) \
                                                     \
    decl(AVX512BW,          "avx512bw",          32) /* Byte and word vector instructions */ \
    decl(AVX512VL,          "avx512vl",          33) /* EVEX instructions with smaller vector length */ \
    decl(SHA,               "sha",               34) /* SHA instructions */ \
    decl(FMA,               "fma",               35) /* FMA instructions */ \
                                                     \
    decl(VZEROUPPER,        "vzeroupper",        36) /* Vzeroupper instruction */ \
    decl(AVX512_VPOPCNTDQ,  "avx512_vpopcntdq",  37) /* Vector popcount */ \
    decl(AVX512_VPCLMULQDQ, "avx512_vpclmulqdq", 38) /* Vector carryless multiplication */ \
    decl(AVX512_VAES,       "avx512_vaes",       39) /* Vector AES instruction */ \
                                                     \
    decl(AVX512_VNNI,       "avx512_vnni",       40) /* Vector Neural Network Instructions */ \
    decl(FLUSH,             "clflush",           41) /* flush instruction */ \
    decl(FLUSHOPT,          "clflushopt",        42) /* flusopth instruction */ \
    decl(CLWB,              "clwb",              43) /* clwb instruction */ \
                                                     \
    decl(AVX512_VBMI2,      "avx512_vbmi2",      44) /* VBMI2 shift left double instructions */ \
    decl(AVX512_VBMI,       "avx512_vbmi",       45) /* Vector BMI instructions */ \
    decl(HV,                "hv",                46) /* Hypervisor instructions */ \
    decl(SERIALIZE,         "serialize",         47) /* CPU SERIALIZE */ \
    decl(RDTSCP,            "rdtscp",            48) /* RDTSCP instruction */ \
    decl(RDPID,             "rdpid",             49) /* RDPID instruction */ \
    decl(FSRM,              "fsrm",              50) /* Fast Short REP MOV */ \
    decl(GFNI,              "gfni",              51) /* Vector GFNI instructions */ \
    decl(AVX512_BITALG,     "avx512_bitalg",     52) /* Vector sub-word popcount and bit gather instructions */\
    decl(F16C,              "f16c",              53) /* Half-precision and single precision FP conversion instructions*/ \
    decl(PKU,               "pku",               54) /* Protection keys for user-mode pages */ \
    decl(OSPKE,             "ospke",             55) /* OS enables protection keys */ \
    decl(CET_IBT,           "cet_ibt",           56) /* Control Flow Enforcement - Indirect Branch Tracking */ \
    decl(CET_SS,            "cet_ss",            57) /* Control Flow Enforcement - Shadow Stack */ \
    decl(AVX512_IFMA,       "avx512_ifma",       58) /* Integer Vector FMA instructions*/ \
    decl(AVX_IFMA,          "avx_ifma",          59) /* 256-bit VEX-coded variant of AVX512-IFMA*/

#define DECLARE_CPU_FEATURE_FLAG(id, name, bit) CPU_##id = (1ULL << bit),
    CPU_FEATURE_FLAGS(DECLARE_CPU_FEATURE_FLAG)
#undef DECLARE_CPU_FEATURE_FLAG
  };

  static const char* _features_names[];

  enum Extended_Family {
    // AMD
    CPU_FAMILY_AMD_11H       = 0x11,
    // ZX
    CPU_FAMILY_ZX_CORE_F6    = 6,
    CPU_FAMILY_ZX_CORE_F7    = 7,
    // Intel
    CPU_FAMILY_INTEL_CORE    = 6,
    CPU_MODEL_NEHALEM        = 0x1e,
    CPU_MODEL_NEHALEM_EP     = 0x1a,
    CPU_MODEL_NEHALEM_EX     = 0x2e,
    CPU_MODEL_WESTMERE       = 0x25,
    CPU_MODEL_WESTMERE_EP    = 0x2c,
    CPU_MODEL_WESTMERE_EX    = 0x2f,
    CPU_MODEL_SANDYBRIDGE    = 0x2a,
    CPU_MODEL_SANDYBRIDGE_EP = 0x2d,
    CPU_MODEL_IVYBRIDGE_EP   = 0x3a,
    CPU_MODEL_HASWELL_E3     = 0x3c,
    CPU_MODEL_HASWELL_E7     = 0x3f,
    CPU_MODEL_BROADWELL      = 0x3d,
    CPU_MODEL_SKYLAKE        = 0x55
  };

  // cpuid information block.  All info derived from executing cpuid with
  // various function numbers is stored here.  Intel and AMD info is
  // merged in this block: accessor methods disentangle it.
  //
  // The info block is laid out in subblocks of 4 dwords corresponding to
  // eax, ebx, ecx and edx, whether or not they contain anything useful.
  class CpuidInfo {
  public:
    // cpuid function 0
    uint32_t std_max_function;
    uint32_t std_vendor_name_0;
    uint32_t std_vendor_name_1;
    uint32_t std_vendor_name_2;

    // cpuid function 1
    StdCpuid1Eax std_cpuid1_eax;
    StdCpuid1Ebx std_cpuid1_ebx;
    StdCpuid1Ecx std_cpuid1_ecx;
    StdCpuid1Edx std_cpuid1_edx;

    // cpuid function 4 (deterministic cache parameters)
    DcpCpuid4Eax dcp_cpuid4_eax;
    DcpCpuid4Ebx dcp_cpuid4_ebx;
    uint32_t     dcp_cpuid4_ecx; // unused currently
    uint32_t     dcp_cpuid4_edx; // unused currently

    // cpuid function 7 (structured extended features)
    // ECX = 0 before calling cpuid()
    SefCpuid7Eax sef_cpuid7_eax;
    SefCpuid7Ebx sef_cpuid7_ebx;
    SefCpuid7Ecx sef_cpuid7_ecx;
    SefCpuid7Edx sef_cpuid7_edx;
    // ECX = 1 before calling cpuid()
    SefCpuid7Ecx1Eax sef_cpuid7_ecx1_eax;

    // cpuid function 0xB (processor topology)
    // ecx = 0
    uint32_t     tpl_cpuidB0_eax;
    TplCpuidBEbx tpl_cpuidB0_ebx;
    uint32_t     tpl_cpuidB0_ecx; // unused currently
    uint32_t     tpl_cpuidB0_edx; // unused currently

    // ecx = 1
    uint32_t     tpl_cpuidB1_eax;
    TplCpuidBEbx tpl_cpuidB1_ebx;
    uint32_t     tpl_cpuidB1_ecx; // unused currently
    uint32_t     tpl_cpuidB1_edx; // unused currently

    // ecx = 2
    uint32_t     tpl_cpuidB2_eax;
    TplCpuidBEbx tpl_cpuidB2_ebx;
    uint32_t     tpl_cpuidB2_ecx; // unused currently
    uint32_t     tpl_cpuidB2_edx; // unused currently

    // cpuid function 0x80000000 // example, unused
    uint32_t ext_max_function;
    uint32_t ext_vendor_name_0;
    uint32_t ext_vendor_name_1;
    uint32_t ext_vendor_name_2;

    // cpuid function 0x80000001
    uint32_t     ext_cpuid1_eax; // reserved
    uint32_t     ext_cpuid1_ebx; // reserved
    ExtCpuid1Ecx ext_cpuid1_ecx;
    ExtCpuid1Edx ext_cpuid1_edx;

    // cpuid functions 0x80000002 thru 0x80000004: example, unused
    uint32_t proc_name_0, proc_name_1, proc_name_2, proc_name_3;
    uint32_t proc_name_4, proc_name_5, proc_name_6, proc_name_7;
    uint32_t proc_name_8, proc_name_9, proc_name_10,proc_name_11;

    // cpuid function 0x80000005 // AMD L1, Intel reserved
    uint32_t     ext_cpuid5_eax; // unused currently
    uint32_t     ext_cpuid5_ebx; // reserved
    ExtCpuid5Ex  ext_cpuid5_ecx; // L1 data cache info (AMD)
    ExtCpuid5Ex  ext_cpuid5_edx; // L1 instruction cache info (AMD)

    // cpuid function 0x80000007
    uint32_t     ext_cpuid7_eax; // reserved
    uint32_t     ext_cpuid7_ebx; // reserved
    uint32_t     ext_cpuid7_ecx; // reserved
    ExtCpuid7Edx ext_cpuid7_edx; // tscinv

    // cpuid function 0x80000008
    uint32_t     ext_cpuid8_eax; // unused currently
    uint32_t     ext_cpuid8_ebx; // reserved
    ExtCpuid8Ecx ext_cpuid8_ecx;
    uint32_t     ext_cpuid8_edx; // reserved

    // cpuid function 0x8000001E // AMD 17h
    uint32_t      ext_cpuid1E_eax;
    ExtCpuid1EEbx ext_cpuid1E_ebx; // threads per core (AMD17h)
    uint32_t      ext_cpuid1E_ecx;
    uint32_t      ext_cpuid1E_edx; // unused currently

    // extended control register XCR0 (the XFEATURE_ENABLED_MASK register)
    XemXcr0Eax   xem_xcr0_eax;
    uint32_t     xem_xcr0_edx; // reserved

    // Space to save ymm registers after signal handle
    int          ymm_save[8*4]; // Save ymm0, ymm7, ymm8, ymm15

    // Space to save zmm registers after signal handle
    int          zmm_save[16*4]; // Save zmm0, zmm7, zmm8, zmm31

    uint64_t feature_flags() const;

    // Asserts
    void assert_is_initialized() const {
      assert(std_cpuid1_eax.bits.family != 0, "VM_Version not initialized");
    }

    // Extractors
    uint32_t extended_cpu_family() const {
      uint32_t result = std_cpuid1_eax.bits.family;
      result += std_cpuid1_eax.bits.ext_family;
      return result;
    }

    uint32_t extended_cpu_model() const {
      uint32_t result = std_cpuid1_eax.bits.model;
      result |= std_cpuid1_eax.bits.ext_model << 4;
      return result;
    }

    uint32_t cpu_stepping() const {
      uint32_t result = std_cpuid1_eax.bits.stepping;
      return result;
    }
  };

private:
  // The actual cpuid info block
  static CpuidInfo _cpuid_info;

  // Extractors and predicates
  static uint logical_processor_count() {
    uint result = threads_per_core();
    return result;
  }

  static bool compute_has_intel_jcc_erratum();

  static bool os_supports_avx_vectors();
  static void get_processor_features();

public:
  // Offsets for cpuid asm stub
  static ByteSize std_cpuid0_offset() { return byte_offset_of(CpuidInfo, std_max_function); }
  static ByteSize std_cpuid1_offset() { return byte_offset_of(CpuidInfo, std_cpuid1_eax); }
  static ByteSize dcp_cpuid4_offset() { return byte_offset_of(CpuidInfo, dcp_cpuid4_eax); }
  static ByteSize sef_cpuid7_offset() { return byte_offset_of(CpuidInfo, sef_cpuid7_eax); }
  static ByteSize sef_cpuid7_ecx1_offset() { return byte_offset_of(CpuidInfo, sef_cpuid7_ecx1_eax); }
  static ByteSize ext_cpuid1_offset() { return byte_offset_of(CpuidInfo, ext_cpuid1_eax); }
  static ByteSize ext_cpuid5_offset() { return byte_offset_of(CpuidInfo, ext_cpuid5_eax); }
  static ByteSize ext_cpuid7_offset() { return byte_offset_of(CpuidInfo, ext_cpuid7_eax); }
  static ByteSize ext_cpuid8_offset() { return byte_offset_of(CpuidInfo, ext_cpuid8_eax); }
  static ByteSize ext_cpuid1E_offset() { return byte_offset_of(CpuidInfo, ext_cpuid1E_eax); }
  static ByteSize tpl_cpuidB0_offset() { return byte_offset_of(CpuidInfo, tpl_cpuidB0_eax); }
  static ByteSize tpl_cpuidB1_offset() { return byte_offset_of(CpuidInfo, tpl_cpuidB1_eax); }
  static ByteSize tpl_cpuidB2_offset() { return byte_offset_of(CpuidInfo, tpl_cpuidB2_eax); }
  static ByteSize xem_xcr0_offset() { return byte_offset_of(CpuidInfo, xem_xcr0_eax); }
  static ByteSize ymm_save_offset() { return byte_offset_of(CpuidInfo, ymm_save); }
  static ByteSize zmm_save_offset() { return byte_offset_of(CpuidInfo, zmm_save); }

  // The value used to check ymm register after signal handle
  static int ymm_test_value()    { return 0xCAFEBABE; }

  static void get_cpu_info_wrapper();
  static void set_cpuinfo_segv_addr(address pc) { _cpuinfo_segv_addr = pc; }
  static bool  is_cpuinfo_segv_addr(address pc) { return _cpuinfo_segv_addr == pc; }
  static void set_cpuinfo_cont_addr(address pc) { _cpuinfo_cont_addr = pc; }
  static address  cpuinfo_cont_addr()           { return _cpuinfo_cont_addr; }

  static void clean_cpuFeatures()   { _features = 0; }
  static void set_avx_cpuFeatures() { _features = (CPU_SSE | CPU_SSE2 | CPU_AVX | CPU_VZEROUPPER ); }
  static void set_evex_cpuFeatures() { _features = (CPU_AVX512F | CPU_SSE | CPU_SSE2 | CPU_VZEROUPPER ); }

  // Initialization
  static void initialize();

  // Override Abstract_VM_Version implementation
  static void print_platform_virtualization_info(outputStream*);

  //
  // Processor family:
  //       3   -  386
  //       4   -  486
  //       5   -  Pentium
  //       6   -  PentiumPro, Pentium II, Celeron, Xeon, Pentium III, Athlon,
  //              Pentium M, Core Solo, Core Duo, Core2 Duo
  //    family 6 model:   9,        13,       14,        15
  //    0x0f   -  Pentium 4, Opteron
  //
  // Note: The cpu family should be used to select between
  //       instruction sequences which are valid on all Intel
  //       processors.  Use the feature test functions below to
  //       determine whether a particular instruction is supported.
  //
  static void     assert_is_initialized() { _cpuid_info.assert_is_initialized(); }
  static uint32_t extended_cpu_family()   { return _cpuid_info.extended_cpu_family(); }
  static uint32_t extended_cpu_model()    { return _cpuid_info.extended_cpu_model(); }
  static uint32_t cpu_stepping()          { return _cpuid_info.cpu_stepping(); }
  static int  cpu_family()        { return _cpu;}
  static bool is_P6()             { return cpu_family() >= 6; }
  static bool is_amd()            { assert_is_initialized(); return _cpuid_info.std_vendor_name_0 == 0x68747541; } // 'htuA'
  static bool is_hygon()          { assert_is_initialized(); return _cpuid_info.std_vendor_name_0 == 0x6F677948; } // 'ogyH'
  static bool is_amd_family()     { return is_amd() || is_hygon(); }
  static bool is_intel()          { assert_is_initialized(); return _cpuid_info.std_vendor_name_0 == 0x756e6547; } // 'uneG'
  static bool is_zx()             { assert_is_initialized(); return (_cpuid_info.std_vendor_name_0 == 0x746e6543) || (_cpuid_info.std_vendor_name_0 == 0x68532020); } // 'tneC'||'hS  '
  static bool is_atom_family()    { return ((cpu_family() == 0x06) && ((extended_cpu_model() == 0x36) || (extended_cpu_model() == 0x37) || (extended_cpu_model() == 0x4D))); } //Silvermont and Centerton
  static bool is_knights_family() { return UseKNLSetting || ((cpu_family() == 0x06) && ((extended_cpu_model() == 0x57) || (extended_cpu_model() == 0x85))); } // Xeon Phi 3200/5200/7200 and Future Xeon Phi

  static bool supports_processor_topology() {
    return (_cpuid_info.std_max_function >= 0xB) &&
           // eax[4:0] | ebx[0:15] == 0 indicates invalid topology level.
           // Some cpus have max cpuid >= 0xB but do not support processor topology.
           (((_cpuid_info.tpl_cpuidB0_eax & 0x1f) | _cpuid_info.tpl_cpuidB0_ebx.bits.logical_cpus) != 0);
  }

  static uint cores_per_cpu();
  static uint threads_per_core();
  static uint L1_line_size();

  static uint prefetch_data_size()  {
    return L1_line_size();
  }

  //
  // Feature identification which can be affected by VM settings
  //
  static bool supports_cpuid()        { return _features  != 0; }
  static bool supports_cmov()         { return (_features & CPU_CMOV) != 0; }
  static bool supports_fxsr()         { return (_features & CPU_FXSR) != 0; }
  static bool supports_ht()           { return (_features & CPU_HT) != 0; }
  static bool supports_mmx()          { return (_features & CPU_MMX) != 0; }
  static bool supports_sse()          { return (_features & CPU_SSE) != 0; }
  static bool supports_sse2()         { return (_features & CPU_SSE2) != 0; }
  static bool supports_sse3()         { return (_features & CPU_SSE3) != 0; }
  static bool supports_ssse3()        { return (_features & CPU_SSSE3)!= 0; }
  static bool supports_sse4_1()       { return (_features & CPU_SSE4_1) != 0; }
  static bool supports_sse4_2()       { return (_features & CPU_SSE4_2) != 0; }
  static bool supports_popcnt()       { return (_features & CPU_POPCNT) != 0; }
  static bool supports_avx()          { return (_features & CPU_AVX) != 0; }
  static bool supports_avx2()         { return (_features & CPU_AVX2) != 0; }
  static bool supports_tsc()          { return (_features & CPU_TSC) != 0; }
  static bool supports_rdtscp()       { return (_features & CPU_RDTSCP) != 0; }
  static bool supports_rdpid()        { return (_features & CPU_RDPID) != 0; }
  static bool supports_aes()          { return (_features & CPU_AES) != 0; }
  static bool supports_erms()         { return (_features & CPU_ERMS) != 0; }
  static bool supports_fsrm()         { return (_features & CPU_FSRM) != 0; }
  static bool supports_clmul()        { return (_features & CPU_CLMUL) != 0; }
  static bool supports_rtm()          { return (_features & CPU_RTM) != 0; }
  static bool supports_bmi1()         { return (_features & CPU_BMI1) != 0; }
  static bool supports_bmi2()         { return (_features & CPU_BMI2) != 0; }
  static bool supports_adx()          { return (_features & CPU_ADX) != 0; }
  static bool supports_evex()         { return (_features & CPU_AVX512F) != 0; }
  static bool supports_avx512dq()     { return (_features & CPU_AVX512DQ) != 0; }
  static bool supports_avx512ifma()   { return (_features & CPU_AVX512_IFMA) != 0; }
  static bool supports_avxifma()      { return (_features & CPU_AVX_IFMA) != 0; }
  static bool supports_avx512pf()     { return (_features & CPU_AVX512PF) != 0; }
  static bool supports_avx512er()     { return (_features & CPU_AVX512ER) != 0; }
  static bool supports_avx512cd()     { return (_features & CPU_AVX512CD) != 0; }
  static bool supports_avx512bw()     { return (_features & CPU_AVX512BW) != 0; }
  static bool supports_avx512vl()     { return (_features & CPU_AVX512VL) != 0; }
  static bool supports_avx512vlbw()   { return (supports_evex() && supports_avx512bw() && supports_avx512vl()); }
  static bool supports_avx512bwdq()   { return (supports_evex() && supports_avx512bw() && supports_avx512dq()); }
  static bool supports_avx512vldq()   { return (supports_evex() && supports_avx512dq() && supports_avx512vl()); }
  static bool supports_avx512vlbwdq() { return (supports_evex() && supports_avx512vl() &&
                                                supports_avx512bw() && supports_avx512dq()); }
  static bool supports_avx512novl()   { return (supports_evex() && !supports_avx512vl()); }
  static bool supports_avx512nobw()   { return (supports_evex() && !supports_avx512bw()); }
  static bool supports_avx256only()   { return (supports_avx2() && !supports_evex()); }
  static bool supports_avxonly()      { return ((supports_avx2() || supports_avx()) && !supports_evex()); }
  static bool supports_sha()          { return (_features & CPU_SHA) != 0; }
  static bool supports_fma()          { return (_features & CPU_FMA) != 0 && supports_avx(); }
  static bool supports_vzeroupper()   { return (_features & CPU_VZEROUPPER) != 0; }
  static bool supports_avx512_vpopcntdq()  { return (_features & CPU_AVX512_VPOPCNTDQ) != 0; }
  static bool supports_avx512_vpclmulqdq() { return (_features & CPU_AVX512_VPCLMULQDQ) != 0; }
  static bool supports_avx512_vaes()  { return (_features & CPU_AVX512_VAES) != 0; }
  static bool supports_gfni()         { return (_features & CPU_GFNI) != 0; }
  static bool supports_avx512_vnni()  { return (_features & CPU_AVX512_VNNI) != 0; }
  static bool supports_avx512_bitalg()  { return (_features & CPU_AVX512_BITALG) != 0; }
  static bool supports_avx512_vbmi()  { return (_features & CPU_AVX512_VBMI) != 0; }
  static bool supports_avx512_vbmi2() { return (_features & CPU_AVX512_VBMI2) != 0; }
  static bool supports_hv()           { return (_features & CPU_HV) != 0; }
  static bool supports_serialize()    { return (_features & CPU_SERIALIZE) != 0; }
  static bool supports_f16c()         { return (_features & CPU_F16C) != 0; }
  static bool supports_pku()          { return (_features & CPU_PKU) != 0; }
  static bool supports_ospke()        { return (_features & CPU_OSPKE) != 0; }
  static bool supports_cet_ss()       { return (_features & CPU_CET_SS) != 0; }
  static bool supports_cet_ibt()      { return (_features & CPU_CET_IBT) != 0; }

  //
  // Feature identification not affected by VM flags
  //
  static bool cpu_supports_evex()     { return (_cpu_features & CPU_AVX512F) != 0; }

  // Intel features
  static bool is_intel_family_core() { return is_intel() &&
                                       extended_cpu_family() == CPU_FAMILY_INTEL_CORE; }

  static bool is_intel_skylake() { return is_intel_family_core() &&
                                          extended_cpu_model() == CPU_MODEL_SKYLAKE; }

#ifdef COMPILER2
  // Determine if it's running on Cascade Lake using default options.
  static bool is_default_intel_cascade_lake();
#endif

  static bool is_intel_cascade_lake();

  static int avx3_threshold();

  static bool is_intel_tsc_synched_at_init();

  // This checks if the JVM is potentially affected by an erratum on Intel CPUs (SKX102)
  // that causes unpredictable behaviour when jcc crosses 64 byte boundaries. Its microcode
  // mitigation causes regressions when jumps or fused conditional branches cross or end at
  // 32 byte boundaries.
  static bool has_intel_jcc_erratum() { return _has_intel_jcc_erratum; }

  // AMD features
  static bool supports_3dnow_prefetch()    { return (_features & CPU_3DNOW_PREFETCH) != 0; }
  static bool supports_lzcnt()    { return (_features & CPU_LZCNT) != 0; }
  static bool supports_sse4a()    { return (_features & CPU_SSE4A) != 0; }

  static bool is_amd_Barcelona()  { return is_amd() &&
                                           extended_cpu_family() == CPU_FAMILY_AMD_11H; }

  // Intel and AMD newer cores support fast timestamps well
  static bool supports_tscinv_bit() {
    return (_features & CPU_TSCINV_BIT) != 0;
  }
  static bool supports_tscinv() {
    return (_features & CPU_TSCINV) != 0;
  }

  // Intel Core and newer cpus have fast IDIV instruction (excluding Atom).
  static bool has_fast_idiv()     { return is_intel() && cpu_family() == 6 &&
                                           supports_sse3() && _model != 0x1C; }

  static bool supports_compare_and_exchange() { return true; }

  static int allocate_prefetch_distance(bool use_watermark_prefetch);

  // SSE2 and later processors implement a 'pause' instruction
  // that can be used for efficient implementation of
  // the intrinsic for java.lang.Thread.onSpinWait()
  static bool supports_on_spin_wait() { return supports_sse2(); }

  // x86_64 supports fast class initialization checks
  static bool supports_fast_class_init_checks() {
    return LP64_ONLY(true) NOT_LP64(false); // not implemented on x86_32
  }

<<<<<<< HEAD
  static bool supports_cont_preemption() { return true; }
=======
  // x86_64 supports secondary supers table
  constexpr static bool supports_secondary_supers_table() {
    return LP64_ONLY(true) NOT_LP64(false); // not implemented on x86_32
  }
>>>>>>> 32946e18

  constexpr static bool supports_stack_watermark_barrier() {
    return true;
  }

  constexpr static bool supports_recursive_lightweight_locking() {
    return true;
  }

  // For AVX CPUs only. f16c support is disabled if UseAVX == 0.
  static bool supports_float16() {
    return supports_f16c() || supports_avx512vl();
  }

  // Check intrinsic support
  static bool is_intrinsic_supported(vmIntrinsicID id);

  // there are several insns to force cache line sync to memory which
  // we can use to ensure mapped non-volatile memory is up to date with
  // pending in-cache changes.
  //
  // 64 bit cpus always support clflush which writes back and evicts
  // on 32 bit cpus support is recorded via a feature flag
  //
  // clflushopt is optional and acts like clflush except it does
  // not synchronize with other memory ops. it needs a preceding
  // and trailing StoreStore fence
  //
  // clwb is an optional intel-specific instruction which
  // writes back without evicting the line. it also does not
  // synchronize with other memory ops. so, it needs preceding
  // and trailing StoreStore fences.

#ifdef _LP64
  static bool supports_clflush(); // Can't inline due to header file conflict
#else
  static bool supports_clflush() { return  ((_features & CPU_FLUSH) != 0); }
#endif // _LP64

  // Note: CPU_FLUSHOPT and CPU_CLWB bits should always be zero for 32-bit
  static bool supports_clflushopt() { return ((_features & CPU_FLUSHOPT) != 0); }
  static bool supports_clwb() { return ((_features & CPU_CLWB) != 0); }

  // Old CPUs perform lea on AGU which causes additional latency transferring the
  // value from/to ALU for other operations
  static bool supports_fast_2op_lea() {
    return (is_intel() && supports_avx()) || // Sandy Bridge and above
           (is_amd()   && supports_avx());   // Jaguar and Bulldozer and above
  }

  // Pre Icelake Intels suffer inefficiency regarding 3-operand lea, which contains
  // all of base register, index register and displacement immediate, with 3 latency.
  // Note that when the address contains no displacement but the base register is
  // rbp or r13, the machine code must contain a zero displacement immediate,
  // effectively transform a 2-operand lea into a 3-operand lea. This can be
  // replaced by add-add or lea-add
  static bool supports_fast_3op_lea() {
    return supports_fast_2op_lea() &&
           ((is_intel() && supports_clwb() && !is_intel_skylake()) || // Icelake and above
            is_amd());
  }

#ifdef __APPLE__
  // Is the CPU running emulated (for example macOS Rosetta running x86_64 code on M1 ARM (aarch64)
  static bool is_cpu_emulated();
#endif

  // support functions for virtualization detection
 private:
  static void check_virtualizations();

  static const char* cpu_family_description(void);
  static const char* cpu_model_description(void);
  static const char* cpu_brand(void);
  static const char* cpu_brand_string(void);

  static int cpu_type_description(char* const buf, size_t buf_len);
  static int cpu_detailed_description(char* const buf, size_t buf_len);
  static int cpu_extended_brand_string(char* const buf, size_t buf_len);

  static bool cpu_is_em64t(void);
  static bool is_netburst(void);

  // Returns bytes written excluding termninating null byte.
  static size_t cpu_write_support_string(char* const buf, size_t buf_len);
  static void resolve_cpu_information_details(void);
  static int64_t max_qualified_cpu_freq_from_brand_string(void);

 public:
  // Offsets for cpuid asm stub brand string
  static ByteSize proc_name_0_offset() { return byte_offset_of(CpuidInfo, proc_name_0); }
  static ByteSize proc_name_1_offset() { return byte_offset_of(CpuidInfo, proc_name_1); }
  static ByteSize proc_name_2_offset() { return byte_offset_of(CpuidInfo, proc_name_2); }
  static ByteSize proc_name_3_offset() { return byte_offset_of(CpuidInfo, proc_name_3); }
  static ByteSize proc_name_4_offset() { return byte_offset_of(CpuidInfo, proc_name_4); }
  static ByteSize proc_name_5_offset() { return byte_offset_of(CpuidInfo, proc_name_5); }
  static ByteSize proc_name_6_offset() { return byte_offset_of(CpuidInfo, proc_name_6); }
  static ByteSize proc_name_7_offset() { return byte_offset_of(CpuidInfo, proc_name_7); }
  static ByteSize proc_name_8_offset() { return byte_offset_of(CpuidInfo, proc_name_8); }
  static ByteSize proc_name_9_offset() { return byte_offset_of(CpuidInfo, proc_name_9); }
  static ByteSize proc_name_10_offset() { return byte_offset_of(CpuidInfo, proc_name_10); }
  static ByteSize proc_name_11_offset() { return byte_offset_of(CpuidInfo, proc_name_11); }

  static int64_t maximum_qualified_cpu_frequency(void);

  static bool supports_tscinv_ext(void);

  static void initialize_tsc();
  static void initialize_cpu_information(void);
};

#endif // CPU_X86_VM_VERSION_X86_HPP<|MERGE_RESOLUTION|>--- conflicted
+++ resolved
@@ -788,14 +788,12 @@
     return LP64_ONLY(true) NOT_LP64(false); // not implemented on x86_32
   }
 
-<<<<<<< HEAD
   static bool supports_cont_preemption() { return true; }
-=======
+
   // x86_64 supports secondary supers table
   constexpr static bool supports_secondary_supers_table() {
     return LP64_ONLY(true) NOT_LP64(false); // not implemented on x86_32
   }
->>>>>>> 32946e18
 
   constexpr static bool supports_stack_watermark_barrier() {
     return true;
