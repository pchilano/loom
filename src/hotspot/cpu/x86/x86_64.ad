--- conflicted
+++ resolved
@@ -2171,11 +2171,8 @@
                      runtime_call_Relocation::spec(),
                      RELOC_DISP32);
     } else if (_method->intrinsic_id() == vmIntrinsicID::_ensureMaterializedForStackWalk) {
-<<<<<<< HEAD
-=======
       // The NOP here is purely to ensure that eliding a call to
       // JVM_EnsureMaterializedForStackWalk doesn't change the code size.
->>>>>>> cf63f2e3
       __ addr_nop_5();
       __ block_comment("call JVM_EnsureMaterializedForStackWalk (elided)");
     } else {
