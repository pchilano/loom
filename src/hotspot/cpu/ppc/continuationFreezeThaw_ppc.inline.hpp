--- conflicted
+++ resolved
@@ -547,20 +547,11 @@
   derelativize_one(vfp, ijava_idx(top_frame_sp));
 }
 
-<<<<<<< HEAD
-inline void ThawBase::set_interpreter_frame_bottom(const frame& f, intptr_t* bottom) {
-  // set relativized locals
-  // This line can be changed into an assert when we have fixed the "frame padding problem", see JDK-8300197
-  *f.addr_at(ijava_idx(locals)) = (bottom - 1) - f.fp();
-}
-
 inline intptr_t* ThawBase::push_preempt_rerun_adapter(frame top, bool is_interpreted_frame) {
   Unimplemented();
   return nullptr;
 }
 
-=======
->>>>>>> 2c22a392
 inline void ThawBase::patch_pd(frame& f, const frame& caller) {
   patch_callee_link(caller, caller.fp());
   // Prevent assertion if f gets deoptimized right away before it's fully initialized
