--- conflicted
+++ resolved
@@ -87,7 +87,6 @@
 vmTestbase/nsk/jdi/VMOutOfMemoryException/VMOutOfMemoryException001/VMOutOfMemoryException001.java 8285417 generic-all
 
 ###
-<<<<<<< HEAD
 # The test first suspends a vthread and all the carriers and then it resumes the vthread expecting it
 # to run to completion. In mainline it only works because the suspension step happens while the vthread is
 # pinned to the carrier blocked on synchronized. So the carrier only actually suspends on the next unmount
@@ -104,11 +103,8 @@
 # Unknown reasons, should be investigated
 vmTestbase/gc/gctests/MemoryEaterMT/MemoryEaterMT.java 0000000 generic-all
 
-=======
 # Fails on Windows because of additional memory allocation.
-
-gc/g1/TestMixedGCLiveThreshold.java#25percent JDK-8334759 windows-x64
->>>>>>> b83766e5
+gc/g1/TestMixedGCLiveThreshold.java#25percent 8334759 windows-x64
 
 ##########
 ## Tests incompatible with  with virtual test thread factory.
@@ -134,7 +130,4 @@
 compiler/arguments/TestC1Globals.java#id2 0000000 generic-all
 
 # OutOfMemoryError thrown from the UncaughtExceptionHandler in thread "main"
-compiler/codecache/CodeCacheFullCountTest.java 8332926 generic-all
-
-# no regions should be selected expected: true but was: false
-gc/g1/TestMixedGCLiveThreshold.java#25percent 8334759 windows-all+compiler/codecache/CodeCacheFullCountTest.java 8332926 generic-all