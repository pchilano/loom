#
# Copyright (c) 2013, 2021, Oracle and/or its affiliates. All rights reserved.
# DO NOT ALTER OR REMOVE COPYRIGHT NOTICES OR THIS FILE HEADER.
#
# This code is free software; you can redistribute it and/or modify it
# under the terms of the GNU General Public License version 2 only, as
# published by the Free Software Foundation.
#
# This code is distributed in the hope that it will be useful, but WITHOUT
# ANY WARRANTY; without even the implied warranty of MERCHANTABILITY or
# FITNESS FOR A PARTICULAR PURPOSE.  See the GNU General Public License
# version 2 for more details (a copy is included in the LICENSE file that
# accompanied this code).
#
# You should have received a copy of the GNU General Public License version
# 2 along with this work; if not, write to the Free Software Foundation,
# Inc., 51 Franklin St, Fifth Floor, Boston, MA 02110-1301 USA.
#
# Please contact Oracle, 500 Oracle Parkway, Redwood Shores, CA 94065 USA
# or visit www.oracle.com if you need additional information or have any
# questions.
#

hotspot_all = \
  /

hotspot_all_no_apps = \
  / \
  -applications

hotspot_compiler = \
  compiler

hotspot_compiler_xcomp = \
  :hotspot_compiler \
  -:tier1_compiler_not_xcomp

hotspot_compiler_all_gcs = \
  :hotspot_compiler \
  -compiler/jvmci

hotspot_gc = \
  gc

# By design this group should include ALL tests under runtime sub-directory
hotspot_runtime = \
  runtime

hotspot_handshake = \
  runtime/handshake

hotspot_serviceability = \
  serviceability

hotspot_resourcehogs = \
  resourcehogs

hotspot_misc = \
  / \
 -applications \
 -vmTestbase \
 -:hotspot_compiler \
 -:hotspot_gc \
 -:hotspot_runtime \
 -:hotspot_serviceability \
 -:hotspot_containers

hotspot_native_sanity = \
  native_sanity

hotspot_containers = \
  containers

# Test sets for running inside container environment
hotspot_containers_extended = \
  runtime \
  serviceability \
  vmTestbase/nsk/jvmti \
  vmTestbase/nsk/monitoring

hotspot_vector_1 = \
  compiler/c2/cr6340864 \
  compiler/codegen \
  compiler/loopopts/superword \
  compiler/vectorapi \
  compiler/vectorization \
  -compiler/codegen/aes \
  -compiler/codegen/Test6875866.java \
  -compiler/codegen/Test6935535.java \
  -compiler/codegen/TestGCMStorePlacement.java \
  -compiler/codegen/TestTrichotomyExpressions.java \
  -compiler/loopopts/superword/Vec_MulAddS2I.java \
  -compiler/vectorapi/VectorRebracket128Test.java

hotspot_vector_2 = \
  compiler/intrinsics \
  compiler/codegen/aes \
  compiler/codegen/Test6875866.java \
  compiler/codegen/Test6935535.java \
  compiler/loopopts/superword/Vec_MulAddS2I.java \
  compiler/vectorapi/VectorRebracket128Test.java \
  -compiler/intrinsics/string/TestStringLatin1IndexOfChar.java

<<<<<<< HEAD
tier1_loom = \
  :tier1_loom_runtime \
  :tier1_loom_serviceability

tier1_loom_runtime = \
  runtime/vthread \
  runtime/jni/IsVirtualThread

tier1_loom_serviceability = \
  serviceability/jvmti/vthread \
  serviceability/jvmti/events \
  serviceability/dcmd/thread

hotspot_loom = \
  :tier1_loom
=======
hotspot_compiler_arraycopy = \
  compiler/arraycopy/stress
>>>>>>> f31dead6

tier1_common = \
  sanity/BasicVMTest.java \
  gtest/GTestWrapper.java \
  gtest/MetaspaceGtests.java \
  gtest/LargePageGtests.java \
  gtest/NMTGtests.java \

tier1_compiler = \
  :tier1_compiler_1 \
  :tier1_compiler_2 \
  :tier1_compiler_3 \
  :tier1_compiler_not_xcomp

hotspot_not_fast_compiler = \
  :hotspot_compiler \
  -:tier1_compiler \
  -:hotspot_slow_compiler

hotspot_slow_compiler = \
  compiler/codegen/aes \
  compiler/codecache/stress \
  compiler/gcbarriers/PreserveFPRegistersTest.java \
  :hotspot_compiler_arraycopy

tier1_compiler_1 = \
  compiler/arraycopy/ \
  compiler/blackhole/ \
  compiler/c1/ \
  compiler/c2/ \
  -compiler/c2/Test6850611.java \
  -compiler/c2/cr6890943/Test6890943.java \
  -compiler/c2/Test6905845.java \
  -compiler/c2/cr6340864 \
  -compiler/c2/cr6589834 \
  -compiler/c2/cr8004867 \
  -compiler/c2/stemmer \
  -compiler/c2/Test6792161.java \
  -compiler/c2/Test6603011.java \
  -compiler/c2/Test6912517.java \
  -:hotspot_slow_compiler

tier1_compiler_2 = \
  compiler/classUnloading/ \
  compiler/codecache/ \
  compiler/codegen/ \
  compiler/cpuflags/ \
  compiler/dependencies/ \
  compiler/eliminateAutobox/ \
  compiler/escapeAnalysis/ \
  compiler/exceptions/ \
  compiler/floatingpoint/ \
  compiler/gcbarriers/ \
  compiler/inlining/ \
  compiler/integerArithmetic/ \
  compiler/interpreter/ \
  compiler/jvmci/ \
  -:hotspot_slow_compiler

tier1_compiler_3 = \
  compiler/intrinsics/ \
  compiler/jsr292/ \
  compiler/locks/ \
  compiler/loopopts/ \
  compiler/macronodes/ \
  compiler/memoryinitialization/ \
  compiler/osr/ \
  compiler/regalloc/ \
  compiler/runtime/ \
  compiler/startup/ \
  compiler/types/ \
  compiler/uncommontrap/ \
  compiler/unsafe/ \
  compiler/vectorization/ \
  -compiler/intrinsics/bmi \
  -compiler/intrinsics/mathexact \
  -compiler/intrinsics/sha \
  -compiler/intrinsics/bigInteger/TestMultiplyToLen.java \
  -compiler/intrinsics/zip/TestAdler32.java \
  -compiler/loopopts/Test7052494.java \
  -compiler/runtime/Test6826736.java

tier2_compiler = \
  compiler/allocation/ \
  compiler/arguments/ \
  compiler/calls/ \
  compiler/cha/ \
  compiler/controldependency/ \
  compiler/conversions/ \
  compiler/codegen/ \
  compiler/linkage/ \
  compiler/loopstripmining/ \
  compiler/loopopts/Test7052494.java \
  compiler/longcountedloops/ \
  compiler/intrinsics/bmi \
  compiler/intrinsics/mathexact \
  compiler/intrinsics/sha \
  compiler/intrinsics/bigInteger/TestMultiplyToLen.java \
  compiler/intrinsics/zip/TestAdler32.java \
  compiler/membars/ \
  compiler/onSpinWait/ \
  compiler/parsing/ \
  compiler/rangechecks/ \
  compiler/reflection/ \
  compiler/rtm/ \
  compiler/runtime/Test6826736.java \
  compiler/stable/ \
  compiler/stringopts/ \
  -:tier1_compiler \
  -:hotspot_slow_compiler

tier3_compiler = \
  compiler/c2/ \
  compiler/ciReplay/ \
  compiler/compilercontrol/ \
  compiler/debug/ \
  compiler/oracle/ \
  compiler/print/ \
  compiler/relocations/ \
  compiler/tiered/ \
  compiler/vectorapi/ \
  compiler/whitebox/ \
  :hotspot_slow_compiler \
  -:tier1_compiler \
  -:tier2_compiler

tier1_compiler_not_xcomp = \
  compiler/profiling

ctw_1 = \
  applications/ctw/modules/ \
  -:ctw_2 \
  -:ctw_3

ctw_2 = \
  applications/ctw/modules/java_base.java \
  applications/ctw/modules/java_base_2.java \
  applications/ctw/modules/java_desktop.java \
  applications/ctw/modules/java_desktop_2.java

ctw_3 = \
  applications/ctw/modules/java_xml.java \
  applications/ctw/modules/jdk_compiler.java \
  applications/ctw/modules/jdk_localedata.java \
  applications/ctw/modules/jdk_localedata_2.java

tier1_gc = \
  :tier1_gc_1 \
  :tier1_gc_2 \
  :tier1_gc_gcold \
  :tier1_gc_gcbasher \
  :tier1_gc_epsilon \
  :tier1_gc_shenandoah

hotspot_not_fast_gc = \
  :hotspot_gc \
  -:tier1_gc

tier1_gc_1 = \
  gc/g1/ \
  -gc/g1/ihop/TestIHOPErgo.java

tier1_gc_2 = \
  gc/ \
  -gc/g1/ \
  -gc/logging/TestUnifiedLoggingSwitchStress.java \
  -gc/stress \
  -gc/metaspace/CompressedClassSpaceSizeInJmapHeap.java \
  -gc/epsilon \
  -gc/shenandoah

hotspot_gc_epsilon = \
  :tier1_gc_epsilon \
  :tier2_gc_epsilon

tier1_gc_epsilon = \
  gc/epsilon/

tier2_gc_epsilon =

tier1_gc_gcold = \
  gc/stress/gcold/TestGCOldWithG1.java \
  gc/stress/gcold/TestGCOldWithSerial.java \
  gc/stress/gcold/TestGCOldWithParallel.java

tier1_gc_gcbasher = \
  gc/stress/gcbasher/TestGCBasherWithG1.java \
  gc/stress/gcbasher/TestGCBasherWithSerial.java \
  gc/stress/gcbasher/TestGCBasherWithParallel.java

tier1_gc_shenandoah = \
  gc/shenandoah/options/ \
  gc/shenandoah/compiler/ \
  gc/shenandoah/mxbeans/ \
  gc/shenandoah/TestSmallHeap.java \
  gc/shenandoah/oom/

tier2_gc_shenandoah = \
  runtime/MemberName/MemberNameLeak.java \
  runtime/CompressedOops/UseCompressedOops.java \
  gc/TestHumongousReferenceObject.java \
  gc/TestSystemGC.java \
  gc/arguments/TestDisableDefaultGC.java \
  gc/arguments/TestUseCompressedOopsErgo.java \
  gc/arguments/TestAlignmentToUseLargePages.java \
  gc/class_unloading/TestClassUnloadingDisabled.java \
  gc/ergonomics/TestInitialGCThreadLogging.java \
  gc/ergonomics/TestDynamicNumberOfGCThreads.java \
  gc/logging/TestGCId.java \
  gc/logging/TestMetaSpaceLog.java \
  gc/metaspace/TestMetaspacePerfCounters.java \
  gc/metaspace/TestMetaspacePerfCounters.java \
  gc/startup_warnings/TestShenandoah.java \
  gc/TestFullGCALot.java \
  gc/logging/TestUnifiedLoggingSwitchStress.java \
  runtime/Metaspace/DefineClass.java \
  gc/shenandoah/ \
  serviceability/sa/TestHeapDumpForInvokeDynamic.java \
  -gc/shenandoah/TestStringDedupStress.java \
  -:tier1_gc_shenandoah

tier3_gc_shenandoah = \
  gc/stress/gcold/TestGCOldWithShenandoah.java \
  gc/stress/gcbasher/TestGCBasherWithShenandoah.java \
  gc/stress/gclocker/TestGCLockerWithShenandoah.java \
  gc/stress/systemgc/TestSystemGCWithShenandoah.java \
  gc/shenandoah/TestStringDedupStress.java \
  -:tier2_gc_shenandoah

hotspot_gc_shenandoah = \
  :tier1_gc_shenandoah \
  :tier2_gc_shenandoah \
  :tier3_gc_shenandoah

tier1_runtime = \
  runtime/ \
 -runtime/6626217/bug_21227.java \
 -runtime/7100935 \
 -runtime/7158988/FieldMonitor.java \
 -runtime/CommandLine/OptionsValidation/TestOptionsWithRanges.java \
 -runtime/CommandLine/PrintGCApplicationConcurrentTime.java \
 -runtime/CompressedOops/UseCompressedOops.java \
 -runtime/ConstantPool/IntfMethod.java \
 -runtime/ErrorHandling/CreateCoredumpOnCrash.java \
 -runtime/ErrorHandling/TestHeapDumpOnOutOfMemoryError.java \
 -runtime/ErrorHandling/TimeoutInErrorHandlingTest.java \
 -runtime/InvocationTests \
 -runtime/logging/MonitorMismatchTest.java \
 -runtime/memory/ReserveMemory.java \
 -runtime/Metaspace/FragmentMetaspace.java \
 -runtime/Metaspace/FragmentMetaspaceSimple.java \
 -runtime/Metaspace/elastic/TestMetaspaceAllocationMT1.java \
 -runtime/Metaspace/elastic/TestMetaspaceAllocationMT2.java \
 -runtime/MirrorFrame/Test8003720.java \
 -runtime/modules/LoadUnloadModuleStress.java \
 -runtime/modules/ModuleStress/ExportModuleStressTest.java \
 -runtime/modules/ModuleStress/ModuleStressGC.java \
 -runtime/ReservedStack \
 -runtime/SelectionResolution/AbstractMethodErrorTest.java \
 -runtime/SelectionResolution/IllegalAccessErrorTest.java \
 -runtime/SelectionResolution/InvokeInterfaceICCE.java \
 -runtime/SelectionResolution/InvokeInterfaceSuccessTest.java \
 -runtime/SelectionResolution/InvokeSpecialICCE.java \
 -runtime/SelectionResolution/InvokeSpecialSuccessTest.java \
 -runtime/SelectionResolution/InvokeStaticICCE.java \
 -runtime/SelectionResolution/InvokeVirtualICCE.java \
 -runtime/SelectionResolution/InvokeVirtualSuccessTest.java \
 -runtime/cds/CdsSameObjectAlignment.java \
 -runtime/cds/SharedBaseAddress.java \
 -runtime/Thread/CancellableThreadTest.java \
 -runtime/Thread/ThreadCountLimit.java \
 -runtime/Thread/TestThreadDumpMonitorContention.java \
 -runtime/Unsafe/RangeCheck.java \
  sanity/ \
 -:tier1_runtime_appcds_exclude \
 -runtime/signal

hotspot_cds = \
  runtime/cds/ \
  runtime/CompressedOops/


hotspot_appcds_dynamic = \
  runtime/cds/appcds/ \
 -runtime/cds/appcds/cacheObject \
 -runtime/cds/appcds/customLoader \
 -runtime/cds/appcds/dynamicArchive \
 -runtime/cds/appcds/loaderConstraints/DynamicLoaderConstraintsTest.java \
 -runtime/cds/appcds/javaldr/ArrayTest.java \
 -runtime/cds/appcds/javaldr/ExceptionDuringDumpAtObjectsInitPhase.java \
 -runtime/cds/appcds/javaldr/GCSharedStringsDuringDump.java \
 -runtime/cds/appcds/javaldr/HumongousDuringDump.java \
 -runtime/cds/appcds/javaldr/LockDuringDump.java \
 -runtime/cds/appcds/jcmd/JCmdTestStaticDump.java \
 -runtime/cds/appcds/jcmd/JCmdTestDynamicDump.java \
 -runtime/cds/appcds/jcmd/JCmdTestFileSafety.java \
 -runtime/cds/appcds/methodHandles \
 -runtime/cds/appcds/sharedStrings \
 -runtime/cds/appcds/ArchiveRelocationTest.java \
 -runtime/cds/appcds/BadBSM.java \
 -runtime/cds/appcds/DumpClassList.java \
 -runtime/cds/appcds/DumpClassListWithLF.java \
 -runtime/cds/appcds/ExtraSymbols.java \
 -runtime/cds/appcds/LambdaContainsOldInf.java \
 -runtime/cds/appcds/LambdaEagerInit.java \
 -runtime/cds/appcds/LambdaProxyClasslist.java \
 -runtime/cds/appcds/LambdaVerificationFailedDuringDump.java \
 -runtime/cds/appcds/LambdaWithJavaAgent.java \
 -runtime/cds/appcds/LambdaWithOldClass.java \
 -runtime/cds/appcds/LongClassListPath.java \
 -runtime/cds/appcds/LotsOfClasses.java \
 -runtime/cds/appcds/MismatchedPathTriggerMemoryRelease.java \
 -runtime/cds/appcds/NonExistClasspath.java \
 -runtime/cds/appcds/RelativePath.java \
 -runtime/cds/appcds/SharedArchiveConsistency.java \
 -runtime/cds/appcds/StaticArchiveWithLambda.java \
 -runtime/cds/appcds/TestCombinedCompressedFlags.java \
 -runtime/cds/appcds/TestEpsilonGCWithCDS.java \
 -runtime/cds/appcds/TestSerialGCWithCDS.java \
 -runtime/cds/appcds/TestZGCWithCDS.java \
 -runtime/cds/appcds/UnusedCPDuringDump.java \
 -runtime/cds/appcds/VerifierTest_1B.java

hotspot_cds_relocation = \
  gc/g1/TestSharedArchiveWithPreTouch.java \
  runtime/cds \
  runtime/modules/ModulesSymLink.java \
  runtime/modules/PatchModule/PatchModuleCDS.java \
  runtime/modules/PatchModule/PatchModuleClassList.java \
  runtime/NMT \
  serviceability/sa \
 -runtime/cds/DeterministicDump.java

hotspot_cds_verify_shared_spaces = \
  runtime/cds/appcds/ArchiveRelocationTest.java \
  runtime/cds/appcds/BootClassPathMismatch.java \
  runtime/cds/appcds/HelloTest.java \
  runtime/cds/appcds/VerifierTest_0.java \
  runtime/cds/appcds/dynamicArchive/BasicLambdaTest.java \
  runtime/cds/appcds/dynamicArchive/DynamicArchiveRelocationTest.java \
  runtime/cds/appcds/dynamicArchive/HelloDynamic.java \
  runtime/cds/appcds/dynamicArchive/LinkClassTest.java \
  runtime/cds/appcds/dynamicArchive/MismatchedBaseArchive.java \
  runtime/cds/appcds/customLoader/HelloCustom.java \
  runtime/cds/appcds/customLoader/LoaderSegregationTest.java \
  runtime/cds/appcds/javaldr/ArrayTest.java \
  runtime/cds/appcds/jigsaw/modulepath/ExportModule.java \
  runtime/cds/appcds/jvmti/dumpingWithAgent/DumpingWithJavaAgent.java \
  runtime/cds/appcds/sharedStrings/SharedStringsBasic.java

# No need to run every test with EpsilonGC. A small subset will provide enough
# coverage. Also avoid some tests that may OOM.
hotspot_cds_epsilongc = \
  runtime/cds/appcds/HelloTest.java \
  runtime/cds/appcds/MultiProcessSharing.java \
  runtime/cds/appcds/StaticArchiveWithLambda.java \
  runtime/cds/appcds/cacheObject \
  runtime/cds/appcds/customLoader/ParallelTestSingleFP.java \
  runtime/cds/appcds/dynamicArchive/HelloDynamic.java \
  runtime/cds/appcds/javaldr \
  runtime/cds/appcds/jigsaw \
  runtime/cds/appcds/loaderConstraints

# needs -nativepath:<output>/images/test/hotspot/jtreg/native/
hotspot_metaspace = \
  gtest/MetaspaceGtests.java \
  gc/metaspace \
  gc/class_unloading \
  runtime/Metaspace \
  vmTestbase/metaspace \
  runtime/SelectionResolution

# A subset of AppCDS tests to be run in tier1
tier1_runtime_appcds = \
  runtime/cds/appcds/HelloTest.java \
  runtime/cds/appcds/sharedStrings/SharedStringsBasic.java \
  runtime/cds/appcds/ClassLoaderTest.java

tier1_runtime_appcds_exclude = \
  runtime/cds/appcds/ \
  -:tier1_runtime_appcds

# This group should be executed with "jtreg -Dtest.cds.run.with.jfr=true ..."
# to test interaction between AppCDS and JFR. It also has the side effect of
# testing JVMTI ClassFileLoadHook.
#
# The excluded tests disallow the jdk.jfr module, which is required to
# run with JFR.
hotspot_appcds_with_jfr = \
  runtime/cds/appcds/ \
 -runtime/cds/appcds/cacheObject/ArchivedModuleCompareTest.java \
 -runtime/cds/appcds/jigsaw/classpathtests/BootAppendTests.java \
 -runtime/cds/appcds/jigsaw/classpathtests/ClassPathTests.java \
 -runtime/cds/appcds/jigsaw/classpathtests/EmptyClassInBootClassPath.java \
 -runtime/cds/appcds/jigsaw/JigsawOptionsCombo.java \
 -runtime/cds/appcds/jigsaw/modulepath/MainModuleOnly.java

tier1_serviceability = \
  serviceability/ \
  -serviceability/dcmd/compiler/CompilerQueueTest.java \
  -serviceability/jvmti/RedefineClasses/RedefineLeak.java \
  -serviceability/jvmti/RedefineClasses/RedefinePreviousVersions.java \
  -serviceability/jvmti/RedefineClasses/RedefineRunningMethods.java \
  -serviceability/jvmti/RedefineClasses/RedefineRunningMethodsWithBacktrace.java \
  -serviceability/jvmti/RedefineClasses/TestRedefineObject.java \
  -serviceability/sa/ClhsdbScanOops.java \
  -serviceability/sa/ClhsdbJstackXcompStress.java \
  -serviceability/sa/TestJmapCore.java \
  -serviceability/sa/TestJmapCoreMetaspace.java

tier1 = \
  :tier1_common \
  :tier1_compiler \
  :tier1_gc \
  :tier1_runtime \
  :tier1_serviceability

tier2 = \
  :hotspot_tier2_runtime \
  :hotspot_tier2_runtime_platform_agnostic \
  :hotspot_tier2_serviceability \
  :tier2_compiler \
  :tier2_gc_epsilon \
  :tier2_gc_shenandoah

tier3 = \
  :hotspot_tier3_runtime \
  :tier3_compiler \
  :tier3_gc_shenandoah

# Everything that is not in other tiers, but not apps
tier4 = \
  :hotspot_all_no_apps \
 -:tier1 \
 -:tier2 \
 -:tier3

hotspot_tier2_runtime = \
  runtime/ \
 -runtime/CommandLine/OptionsValidation/TestOptionsWithRanges.java \
 -runtime/CompressedOops/UseCompressedOops.java \
 -runtime/InvocationTests \
 -runtime/Thread/TestThreadDumpMonitorContention.java \
 -:tier1_runtime \
 -:hotspot_tier2_runtime_platform_agnostic \
 -runtime/signal \
 -runtime/NMT/MallocStressTest.java

hotspot_tier2_serviceability = \
  serviceability/ \
 -:tier1_serviceability

hotspot_tier2_runtime_platform_agnostic = \
  runtime/SelectionResolution \
 -:tier1_runtime

hotspot_tier3_runtime = \
  runtime/ \
 -:tier1_runtime \
 -:hotspot_tier2_runtime_platform_agnostic \
 -:hotspot_tier2_runtime

hotspot_runtime_minimalvm = \
  runtime/MinimalVM \
  runtime/ErrorHandling \
  runtime/logging

hotspot_nmt = \
  runtime/NMT \
  gtest/NMTGtests.java

hotspot_rest_runtime = \
  :hotspot_runtime \
  -:tier1_runtime \
  -:tier1_runtime_appcds_exclude \
  -:hotspot_nmt \
  -:hotspot_tier2_runtime_platform_agnostic

jcstress_part1 = \
  applications/jcstress/seqcst.java

jcstress_part2 = \
  applications/jcstress/accessAtomic.java \
  applications/jcstress/acqrel.java \
  applications/jcstress/atomics.java \
  applications/jcstress/coherence.java \
  applications/jcstress/locks.java

jcstress_part3 = \
  applications/jcstress \
  -:jcstress_part1 \
  -:jcstress_part2

# Stress tests against information provided by VM via JMX
vmTestbase_nsk_monitoring = \
  vmTestbase/nsk/monitoring

# Tests for default method implementation
vmTestbase_vm_defmeth = \
  vmTestbase/vm/runtime/defmeth

# JDI tests
vmTestbase_nsk_jdi = \
  vmTestbase/nsk/jdi

# Stress tests for classes loading/unloading
# NSK tests for functionality of the HS system dictionary
vmTestbase_nsk_sysdict = \
  vmTestbase/nsk/sysdict/vm/stress

vmTestbase_vm_metaspace = \
  vmTestbase/metaspace

# JVMTI tests
vmTestbase_nsk_jvmti = \
  vmTestbase/nsk/jvmti \
  vmTestbase/nsk/share/ExceptionCheckingJniEnv

# JDWP tests
vmTestbase_nsk_jdwp = \
  vmTestbase/nsk/jdwp

vmTestbase_nsk_stress = \
  vmTestbase/nsk/stress

vmTestbase_vm_g1classunloading = \
  vmTestbase/gc/g1/unloading/tests

# Garbage collector tests
vmTestbase_vm_gc = \
  :vmTestbase_vm_gc_concurrent \
  :vmTestbase_vm_gc_container \
  :vmTestbase_vm_gc_compact \
  :vmTestbase_vm_gc_juggle \
  :vmTestbase_vm_gc_locker \
  :vmTestbase_vm_gc_misc \
  :vmTestbase_vm_gc_ref

# In a loop: fill out the heap until OOME and then partly clear it. Variate object type and size
vmTestbase_vm_gc_compact = \
  vmTestbase/vm/gc/compact

# GC and mutlithreads
vmTestbase_vm_gc_concurrent = \
  vmTestbase/vm/gc/concurrent

# Various data structures
vmTestbase_vm_gc_container = \
  vmTestbase/vm/gc/containers \
  vmTestbase/gc/vector

# Playing with object arrays and various strategies of garbage producing
vmTestbase_vm_gc_juggle = \
  vmTestbase/gc/ArrayJuggle/ \
  vmTestbase/gc/memory/Array/ArrayJuggle

# GC Locker
vmTestbase_vm_gc_locker = \
  vmTestbase/gc/lock \
  vmTestbase/gc/gctests/mallocWithGC1/mallocWithGC1.java \
  vmTestbase/gc/gctests/mallocWithGC2/mallocWithGC2.java \
  vmTestbase/gc/gctests/mallocWithGC3/mallocWithGC3.java \
  vmTestbase/gc/gctests/nativeGC01/nativeGC01.java \
  vmTestbase/gc/gctests/nativeGC02/nativeGC02.java \
  vmTestbase/gc/gctests/nativeGC03/nativeGC03.java \
  vmTestbase/gc/gctests/nativeGC05/nativeGC05.java

# GC and references
vmTestbase_vm_gc_ref = \
  vmTestbase/gc/gctests/SoftReference \
  vmTestbase/gc/gctests/WeakReference \
  vmTestbase/gc/gctests/WeakReferenceGC \
  vmTestbase/gc/gctests/PhantomReference \
  vmTestbase/gc/gctests/ReferencesGC

# miscellaneous gc tests
vmTestbase_vm_gc_misc = \
  vmTestbase/gc \
  vmTestbase/vm/gc \
  -:vmTestbase_vm_g1classunloading \
  -:vmTestbase_vm_gc_compact \
  -:vmTestbase_vm_gc_concurrent \
  -:vmTestbase_vm_gc_container \
  -:vmTestbase_vm_gc_juggle \
  -:vmTestbase_vm_gc_locker \
  -:vmTestbase_vm_gc_ref

vmTestbase_largepages = \
  vmTestbase/gc/gctests/LoadUnloadGC \
  vmTestbase/gc/gctests/LoadUnloadGC2 \
  vmTestbase/gc/memory/LargePagesTest \
  vmTestbase/gc/memory/Nio \
  vmTestbase/metaspace/staticReferences/StaticReferences.java \
  vmTestbase/metaspace/stressDictionary/StressDictionary.java \
  vmTestbase/metaspace/stressHierarchy/stressHierarchy001/TestDescription.java \
  vmTestbase/metaspace/stressHierarchy/stressHierarchy011/TestDescription.java \
  vmTestbase/metaspace/flags/maxMetaspaceSize/TestMaxMetaspaceSize.java \
  vmTestbase/metaspace/shrink_grow/ShrinkGrowTest/ShrinkGrowTest.java \
  vmTestbase/metaspace/shrink_grow/ShrinkGrowMultiJVM/ShrinkGrowMultiJVM.java \
  vmTestbase/metaspace/shrink_grow/CompressedClassSpaceSize/TestDescription.java

# Just-In-Time compiler tests
vmTestbase_vm_compiler = \
  vmTestbase/vm/compiler \
  vmTestbase/jit \
  vmTestbase/vm/jit

# JSR292 tests (invokedynamic AKA Multi-Language VM AKA Da Vinci Machine)
vmTestbase_vm_mlvm = \
  vmTestbase/vm/mlvm

# Tests for attach-on-demand implementation
vmTestbase_nsk_aod = \
  vmTestbase/nsk/aod

# JDB tests
vmTestbase_nsk_jdb = \
  vmTestbase/nsk/jdb

# vmTestbase_*_quick groups are defined in TEST.quick-groups

hotspot_remaining = \
 :hotspot_all_no_apps \
  -vmTestbase \
  -:tier1<|MERGE_RESOLUTION|>--- conflicted
+++ resolved
@@ -101,7 +101,9 @@
   compiler/vectorapi/VectorRebracket128Test.java \
   -compiler/intrinsics/string/TestStringLatin1IndexOfChar.java
 
-<<<<<<< HEAD
+hotspot_compiler_arraycopy = \
+  compiler/arraycopy/stress
+
 tier1_loom = \
   :tier1_loom_runtime \
   :tier1_loom_serviceability
@@ -117,10 +119,6 @@
 
 hotspot_loom = \
   :tier1_loom
-=======
-hotspot_compiler_arraycopy = \
-  compiler/arraycopy/stress
->>>>>>> f31dead6
 
 tier1_common = \
   sanity/BasicVMTest.java \
