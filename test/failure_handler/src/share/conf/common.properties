--- conflicted
+++ resolved
@@ -35,12 +35,8 @@
         jcmd.vm.symboltable jcmd.vm.uptime jcmd.vm.dynlibs \
         jcmd.vm.system_properties \
   jcmd.gc.heap_info jcmd.gc.class_histogram jcmd.gc.finalizer_info \
-<<<<<<< HEAD
   jcmd.vm.info \
-  jstack
-=======
   jstack jhsdb.jstack
->>>>>>> 72b3b0af
 
 jinfo.app=jinfo
 
@@ -66,10 +62,6 @@
 jstack.args=-e -l %p
 jstack.params.repeat=6
 
-<<<<<<< HEAD
-cores=jhsdb.jstack
-jhsdb.jstack.app=jhsdb
-=======
 jhsdb.app=jhsdb
 jhsdb.jstack.args=jstack --mixed --pid %p
 jhsdb.jstack.params.repeat=6
@@ -77,7 +69,6 @@
 cores=jhsdb.jstack
 jhsdb.jstack.app=jhsdb
 # Assume that java standard laucher has been used
->>>>>>> 72b3b0af
 jhsdb.jstack.args=jstack --mixed --core %p --exe %java
 
 ################################################################################
