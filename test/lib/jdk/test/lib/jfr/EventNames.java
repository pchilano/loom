/*
 * Copyright (c) 2015, 2021, Oracle and/or its affiliates. All rights reserved.
 * DO NOT ALTER OR REMOVE COPYRIGHT NOTICES OR THIS FILE HEADER.
 *
 * This code is free software; you can redistribute it and/or modify it
 * under the terms of the GNU General Public License version 2 only, as
 * published by the Free Software Foundation.  Oracle designates this
 * particular file as subject to the "Classpath" exception as provided
 * by Oracle in the LICENSE file that accompanied this code.
 *
 * This code is distributed in the hope that it will be useful, but WITHOUT
 * ANY WARRANTY; without even the implied warranty of MERCHANTABILITY or
 * FITNESS FOR A PARTICULAR PURPOSE.  See the GNU General Public License
 * version 2 for more details (a copy is included in the LICENSE file that
 * accompanied this code).
 *
 * You should have received a copy of the GNU General Public License version
 * 2 along with this work; if not, write to the Free Software Foundation,
 * Inc., 51 Franklin St, Fifth Floor, Boston, MA 02110-1301 USA.
 *
 * Please contact Oracle, 500 Oracle Parkway, Redwood Shores, CA 94065 USA
 * or visit www.oracle.com if you need additional information or have any
 * questions.
 */
package jdk.test.lib.jfr;

import jdk.jfr.EventType;

/**
 * Contains id for events that are shipped with the JDK.
 *
 */
public class EventNames {

    public final static String PREFIX = "jdk.";
    private static final String GC_CATEGORY = "GC";

    // JVM Configuration
    public final static String JVMInformation = PREFIX + "JVMInformation";
    public final static String InitialSystemProperty = PREFIX + "InitialSystemProperty";
    public final static String IntFlag = PREFIX + "IntFlag";
    public final static String UnsignedIntFlag = PREFIX + "UnsignedIntFlag";
    public final static String LongFlag = PREFIX + "LongFlag";
    public final static String UnsignedLongFlag = PREFIX + "UnsignedLongFlag";
    public final static String DoubleFlag = PREFIX + "DoubleFlag";
    public final static String BooleanFlag = PREFIX + "BooleanFlag";
    public final static String StringFlag = PREFIX + "StringFlag";
    public final static String IntFlagChanged = PREFIX + "IntFlagChanged";
    public final static String UnsignedIntFlagChanged = PREFIX + "UnsignedIntFlagChanged";
    public final static String LongFlagChanged = PREFIX + "LongFlagChanged";
    public final static String UnsignedLongFlagChanged = PREFIX + "UnsignedLongFlagChanged";
    public final static String DoubleFlagChanged = PREFIX + "DoubleFlagChanged";
    public final static String BooleanFlagChanged = PREFIX + "BooleanFlagChanged";
    public final static String StringFlagChanged = PREFIX + "StringFlagChanged";

    // Runtime
    public final static String ThreadStart = PREFIX + "ThreadStart";
    public final static String ThreadEnd = PREFIX + "ThreadEnd";
    public final static String ThreadSleep = PREFIX + "ThreadSleep";
    public final static String ThreadPark = PREFIX + "ThreadPark";
    public final static String JavaMonitorEnter = PREFIX + "JavaMonitorEnter";
    public final static String JavaMonitorWait = PREFIX + "JavaMonitorWait";
    public final static String JavaMonitorInflate = PREFIX + "JavaMonitorInflate";
    public final static String SyncOnValueBasedClass = PREFIX + "SyncOnValueBasedClass";
    public final static String ClassLoad = PREFIX + "ClassLoad";
    public final static String ClassDefine = PREFIX + "ClassDefine";
    public final static String ClassUnload = PREFIX + "ClassUnload";
    public final static String SafepointBegin = PREFIX + "SafepointBegin";
    public final static String SafepointStateSynchronization = PREFIX + "SafepointStateSynchronization";
    public final static String SafepointCleanup = PREFIX + "SafepointCleanup";
    public final static String SafepointCleanupTask = PREFIX + "SafepointCleanupTask";
    public final static String SafepointEnd = PREFIX + "SafepointEnd";
    public final static String ExecuteVMOperation = PREFIX + "ExecuteVMOperation";
    public final static String Shutdown = PREFIX + "Shutdown";
    public final static String JavaThreadStatistics = PREFIX + "JavaThreadStatistics";
    public final static String ClassLoadingStatistics = PREFIX + "ClassLoadingStatistics";
    public final static String ClassLoaderStatistics = PREFIX + "ClassLoaderStatistics";
    public final static String ThreadAllocationStatistics = PREFIX + "ThreadAllocationStatistics";
    public final static String ExecutionSample = PREFIX + "ExecutionSample";
    public final static String NativeMethodSample = PREFIX + "NativeMethodSample";
    public final static String ThreadDump = PREFIX + "ThreadDump";
    public final static String OldObjectSample = PREFIX + "OldObjectSample";
    public final static String BiasedLockRevocation = PREFIX + "BiasedLockRevocation";
    public final static String BiasedLockSelfRevocation = PREFIX + "BiasedLockSelfRevocation";
    public final static String BiasedLockClassRevocation = PREFIX + "BiasedLockClassRevocation";
    public final static String SymbolTableStatistics = PREFIX + "SymbolTableStatistics";
    public final static String StringTableStatistics = PREFIX + "StringTableStatistics";
    public final static String PlaceholderTableStatistics = PREFIX + "PlaceholderTableStatistics";
    public final static String LoaderConstraintsTableStatistics = PREFIX + "LoaderConstraintsTableStatistics";
    public final static String ProtectionDomainCacheTableStatistics = PREFIX + "ProtectionDomainCacheTableStatistics";
    public static final String RedefineClasses = PREFIX + "RedefineClasses";
    public static final String RetransformClasses = PREFIX + "RetransformClasses";
    public static final String ClassRedefinition = PREFIX + "ClassRedefinition";

    // This event is hard to test
    public final static String ReservedStackActivation = PREFIX + "ReservedStackActivation";

    // GC
    public final static String GCHeapSummary = PREFIX + "GCHeapSummary";
    public final static String MetaspaceSummary = PREFIX + "MetaspaceSummary";
    public final static String MetaspaceGCThreshold = PREFIX + "MetaspaceGCThreshold";
    public final static String MetaspaceAllocationFailure = PREFIX + "MetaspaceAllocationFailure";
    public final static String MetaspaceOOM = PREFIX + "MetaspaceOOM";
    public final static String MetaspaceChunkFreeListSummary = PREFIX + "MetaspaceChunkFreeListSummary";
    public final static String PSHeapSummary = PREFIX + "PSHeapSummary";
    public final static String G1HeapSummary = PREFIX + "G1HeapSummary";
    public final static String G1HeapRegionInformation = PREFIX + "G1HeapRegionInformation";
    public final static String G1HeapRegionTypeChange = PREFIX + "G1HeapRegionTypeChange";
    public final static String ShenandoahHeapRegionInformation = PREFIX + "ShenandoahHeapRegionInformation";
    public final static String ShenandoahHeapRegionStateChange = PREFIX + "ShenandoahHeapRegionStateChange";
    public final static String TenuringDistribution = PREFIX + "TenuringDistribution";
    public final static String GarbageCollection = PREFIX + "GarbageCollection";
    public final static String ParallelOldGarbageCollection = PREFIX + "ParallelOldGarbageCollection";
    public final static String ParallelOldCollection = ParallelOldGarbageCollection;
    public final static String YoungGarbageCollection = PREFIX + "YoungGarbageCollection";
    public final static String OldGarbageCollection = PREFIX + "OldGarbageCollection";
    public final static String G1GarbageCollection = PREFIX + "G1GarbageCollection";
    public final static String G1MMU = PREFIX + "G1MMU";
    public final static String EvacuationInformation = PREFIX + "EvacuationInformation";
    public final static String GCReferenceStatistics = PREFIX + "GCReferenceStatistics";
    public final static String ObjectCountAfterGC = PREFIX + "ObjectCountAfterGC";
    public final static String PromoteObjectInNewPLAB = PREFIX + "PromoteObjectInNewPLAB";
    public final static String PromoteObjectOutsidePLAB = PREFIX + "PromoteObjectOutsidePLAB";
    public final static String PromotionFailed = PREFIX + "PromotionFailed";
    public final static String EvacuationFailed = PREFIX + "EvacuationFailed";
    public final static String ConcurrentModeFailure = PREFIX + "ConcurrentModeFailure";
    public final static String GCPhasePause = PREFIX + "GCPhasePause";
    public final static String GCPhasePauseLevel1 = PREFIX + "GCPhasePauseLevel1";
    public final static String GCPhasePauseLevel2 = PREFIX + "GCPhasePauseLevel2";
    public final static String GCPhasePauseLevel3 = PREFIX + "GCPhasePauseLevel3";
    public final static String GCPhasePauseLevel4 = PREFIX + "GCPhasePauseLevel4";
    public final static String ObjectCount = PREFIX + "ObjectCount";
    public final static String GCConfiguration = PREFIX + "GCConfiguration";
    public final static String GCSurvivorConfiguration = PREFIX + "GCSurvivorConfiguration";
    public final static String GCTLABConfiguration = PREFIX + "GCTLABConfiguration";
    public final static String GCHeapConfiguration = PREFIX + "GCHeapConfiguration";
    public final static String YoungGenerationConfiguration = PREFIX + "YoungGenerationConfiguration";
    public final static String G1AdaptiveIHOP = PREFIX + "G1AdaptiveIHOP";
    public final static String G1EvacuationYoungStatistics = PREFIX + "G1EvacuationYoungStatistics";
    public final static String G1EvacuationOldStatistics = PREFIX + "G1EvacuationOldStatistics";
    public final static String G1BasicIHOP = PREFIX + "G1BasicIHOP";
    public final static String AllocationRequiringGC = PREFIX + "AllocationRequiringGC";
    public final static String GCPhaseParallel = PREFIX + "GCPhaseParallel";
    public final static String GCPhaseConcurrent = PREFIX + "GCPhaseConcurrent";
    public final static String GCPhaseConcurrentLevel1 = PREFIX + "GCPhaseConcurrentLevel1";
    public final static String ZAllocationStall = PREFIX + "ZAllocationStall";
    public final static String ZPageAllocation = PREFIX + "ZPageAllocation";
    public final static String ZRelocationSet = PREFIX + "ZRelocationSet";
    public final static String ZRelocationSetGroup = PREFIX + "ZRelocationSetGroup";
    public final static String ZUncommit = PREFIX + "ZUncommit";
    public final static String ZUnmap = PREFIX + "ZUnmap";
    public final static String GCLocker = PREFIX + "GCLocker";

    // Compiler
    public final static String Compilation = PREFIX + "Compilation";
    public final static String CompilerPhase = PREFIX + "CompilerPhase";
    public final static String CompilationFailure = PREFIX + "CompilationFailure";
    public final static String CompilerInlining = PREFIX + "CompilerInlining";
    public final static String CompilerStatistics = PREFIX + "CompilerStatistics";
    public final static String CompilerConfiguration = PREFIX + "CompilerConfiguration";
    public final static String CodeCacheStatistics = PREFIX + "CodeCacheStatistics";
    public final static String CodeCacheConfiguration = PREFIX + "CodeCacheConfiguration";
    public final static String CodeSweeperStatistics = PREFIX + "CodeSweeperStatistics";
    public final static String CodeSweeperConfiguration = PREFIX + "CodeSweeperConfiguration";
    public final static String SweepCodeCache = PREFIX + "SweepCodeCache";
    public final static String CodeCacheFull = PREFIX + "CodeCacheFull";
    public final static String ObjectAllocationInNewTLAB = PREFIX + "ObjectAllocationInNewTLAB";
    public final static String ObjectAllocationOutsideTLAB = PREFIX + "ObjectAllocationOutsideTLAB";
    public final static String ObjectAllocationSample = PREFIX + "ObjectAllocationSample";
    public final static String Deoptimization = PREFIX + "Deoptimization";

    // OS
    public final static String OSInformation = PREFIX + "OSInformation";
    public final static String VirtualizationInformation = PREFIX + "VirtualizationInformation";
    public final static String CPUInformation = PREFIX + "CPUInformation";
    public final static String CPULoad = PREFIX + "CPULoad";
    public final static String ThreadCPULoad = PREFIX + "ThreadCPULoad";
    public final static String SystemProcess = PREFIX + "SystemProcess";
    public final static String ThreadContextSwitchRate = PREFIX + "ThreadContextSwitchRate";
    public final static String InitialEnvironmentVariable = PREFIX + "InitialEnvironmentVariable";
    public final static String NativeLibrary = PREFIX + "NativeLibrary";
    public final static String PhysicalMemory = PREFIX + "PhysicalMemory";
    public final static String NetworkUtilization = PREFIX + "NetworkUtilization";
    public static final String ProcessStart = PREFIX + "ProcessStart";

    // JDK
    public static final String FileForce  = PREFIX + "FileForce";
    public static final String FileRead = PREFIX + "FileRead";
    public static final String FileWrite = PREFIX + "FileWrite";
    public static final String SocketRead = PREFIX + "SocketRead";
    public static final String SocketWrite = PREFIX + "SocketWrite";
    public final static String ExceptionStatistics = PREFIX + "ExceptionStatistics";
    public final static String JavaExceptionThrow = PREFIX + "JavaExceptionThrow";
    public final static String JavaErrorThrow = PREFIX + "JavaErrorThrow";
    public final static String ModuleRequire = PREFIX + "ModuleRequire";
    public final static String ModuleExport = PREFIX + "ModuleExport";
    public final static String TLSHandshake = PREFIX + "TLSHandshake";
    public final static String X509Certificate = PREFIX + "X509Certificate";
    public final static String X509Validation = PREFIX + "X509Validation";
    public final static String SecurityProperty = PREFIX + "SecurityPropertyModification";
    public final static String DirectBufferStatistics = PREFIX + "DirectBufferStatistics";
<<<<<<< HEAD
    public static final String VirtualThreadSubmitRejectedEvent = PREFIX + "VirtualThreadSubmitRejectedEvent";
=======
    public final static String Deserialization = PREFIX + "Deserialization";

>>>>>>> e7e20d4e

    // Flight Recorder
    public final static String DumpReason = PREFIX + "DumpReason";
    public final static String DataLoss = PREFIX + "DataLoss";
    public final static String CPUTimeStampCounter = PREFIX + "CPUTimeStampCounter";
    public final static String ActiveRecording = PREFIX + "ActiveRecording";
    public final static String ActiveSetting = PREFIX + "ActiveSetting";
    public static final String Flush = PREFIX + "Flush";

    // Diagnostics
    public static final String HeapDump = PREFIX + "HeapDump";

    public static boolean isGcEvent(EventType et) {
        return et.getCategoryNames().contains(GC_CATEGORY);
    }

}<|MERGE_RESOLUTION|>--- conflicted
+++ resolved
@@ -199,12 +199,8 @@
     public final static String X509Validation = PREFIX + "X509Validation";
     public final static String SecurityProperty = PREFIX + "SecurityPropertyModification";
     public final static String DirectBufferStatistics = PREFIX + "DirectBufferStatistics";
-<<<<<<< HEAD
+    public final static String Deserialization = PREFIX + "Deserialization";
     public static final String VirtualThreadSubmitRejectedEvent = PREFIX + "VirtualThreadSubmitRejectedEvent";
-=======
-    public final static String Deserialization = PREFIX + "Deserialization";
-
->>>>>>> e7e20d4e
 
     // Flight Recorder
     public final static String DumpReason = PREFIX + "DumpReason";
